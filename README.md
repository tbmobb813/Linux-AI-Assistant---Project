# Linux AI Desktop Assistant - Project Documentation

[![CI](https://github.com/tbmobb813/Linux-AI-Assistant---Project/actions/workflows/ci.yml/badge.svg?branch=fix/move-tauri-backend)](https://github.com/tbmobb813/Linux-AI-Assistant---Project/actions/workflows/ci.yml)
[![CodeQL](https://github.com/tbmobb813/Linux-AI-Assistant---Project/actions/workflows/codeql.yml/badge.svg?branch=fix/move-tauri-backend)](https://github.com/tbmobb813/Linux-AI-Assistant---Project/actions/workflows/codeql.yml)
[![Codecov](https://codecov.io/gh/tbmobb813/Linux-AI-Assistant---Project/branch/main/graph/badge.svg)](https://codecov.io/gh/tbmobb813/Linux-AI-Assistant---Project)

## Project Overview

Mission Statement
Build a native Linux desktop AI assistant that provides first-class support for Linux users, addressing the platform neglect from major AI providers while delivering superior system integration, developer workflow optimization, and privacy-respecting architecture.

Core Value Propositions
Native Linux Experience: True desktop integration with system-level features
Multi-Model Support: Access GPT, Claude, Gemini, and local models from one interface
Developer-First Design: Deep integration with terminal, git, and development workflows
Privacy & Transparency: Clear data handling with local processing options
Performance Optimized: Resource-efficient native application, not a web wrapper
Technical Architecture
Primary Tech Stack Decision: Tauri
Rationale: Tauri chosen over Electron for the following reasons:

Smaller binary size (3-5MB vs 100MB+)
Lower memory footprint (uses system webview)
Better security model with Rust backend
Appeals to Linux user values (performance, efficiency)
Native performance for system integration
Core Technologies
Frontend Layer
Framework: React 18+

- Component-based architecture for chat interface
- Hooks for state management
- Suspense for async operations

Styling: Tailwind CSS 3+

- Utility-first approach
- Custom theming for Linux desktop integration
- Dark/Light mode support

UI Components: shadcn/ui

- Accessible, customizable components
- Radix UI primitives
- Designed for modern applications

State Management: Zustand

- Lightweight alternative to Redux
- Perfect for chat state, settings, conversations
- Built-in persistence middleware

## Important note

This repository's history was rewritten on 2025-10-23 to remove historical build artifacts and vendor files (for example: `node_modules/`, `linux-ai-assistant/dist/`, and Rust `target/` directories). Please see `docs/post-rewrite-notice.md` for details and re-clone instructions.

## Global Shortcut

The desktop application registers a system-wide keyboard shortcut (default: `CommandOrControl+Space`) to quickly invoke the assistant from anywhere. You can customize this shortcut in the app's Settings panel.

- **Default shortcut**: `CommandOrControl+Space` (Ctrl+Space on Linux, Cmd+Space on macOS)
<<<<<<< HEAD
- **How to change**: Open the app → click Settings (top-right) → edit "Global shortcut" → Save
=======
- **How to change**: Open the app → click Settings (top-right or Ctrl+,) → edit "Global shortcut" → Save
>>>>>>> fbf27ac4
- **Format examples**: `Ctrl+Shift+K`, `Super+Space`, `Alt+A`

The shortcut toggles the main window visibility, allowing you to invoke the assistant without leaving your current workflow.

## Multi-Provider AI Support

The assistant supports multiple AI providers with secure API key storage and easy switching:

- **OpenAI**: GPT-4, GPT-4 Turbo, GPT-3.5 Turbo (with streaming support)
- **Anthropic**: Claude Opus, Claude Sonnet models
- **Google Gemini**: Gemini Pro and other models
- **Local Models**: Ollama integration (coming in Phase 5)

**Configuration**:

1. Open Settings → select your preferred provider from the dropdown
2. Enter your model name (e.g., `gpt-4`, `claude-sonnet-4.5`, `gemini-pro`)
3. Save your API key securely (stored in system keyring)
4. Start chatting with your chosen provider

API keys are stored securely using your system's keyring (GNOME Keyring, KWallet, etc.) and fall back to environment variables if needed.

## Project-Aware Context

The assistant automatically tracks file changes in your workspace and injects relevant context into conversations:

- **File Watcher**: Monitors your project for modifications, creations, and deletions
- **Smart Context**: Recent file changes (last 2 minutes, up to 8 files) are included in chat messages
- **Terminal Suggestions**: Click the "Suggest" button to get AI-powered shell command recommendations based on your last message and project context

This helps the AI provide more relevant, context-aware assistance for your specific project.

## Application Launcher Integration

A `.desktop` file is included at `linux-ai-assistant/linux-ai-assistant.desktop` for integration with your system's application launcher.

**Manual Installation:**

```bash
# Copy the .desktop file to your local applications directory
cp linux-ai-assistant/linux-ai-assistant.desktop ~/.local/share/applications/

# Update the Exec path to point to your built binary
# Edit ~/.local/share/applications/linux-ai-assistant.desktop and set:
# Exec=/path/to/your/linux-ai-assistant

# Optionally set an absolute icon path if needed
# Icon=/path/to/icon.png

# Update the desktop database
update-desktop-database ~/.local/share/applications/
```

After installation, the app will appear in your system's application menu and launcher.
<<<<<<< HEAD
=======

>>>>>>> fbf27ac4
Markdown Rendering: react-markdown + rehype plugins

- Code syntax highlighting with highlight.js
- Math rendering with KaTeX
- Mermaid diagram support
  Backend Layer (Rust)
  Framework: Tauri 2.0
- Window management
- System tray integration
- Global shortcuts
- File system access

HTTP Client: reqwest

- Async HTTP requests to AI APIs
- Connection pooling
- Timeout handling

Database: rusqlite

- SQLite integration
- Conversation history
- User preferences
- Cache management

Async Runtime: tokio

- Async/await for API calls
- Concurrent request handling
- Stream processing for real-time responses

Serialization: serde + serde_json

- JSON handling for API communication
- Configuration serialization
  System Integration
  Clipboard: arboard
- Cross-platform clipboard access
- Copy responses, paste context

Global Hotkeys: tauri-plugin-global-shortcut

- System-wide keyboard shortcuts
- Invoke assistant from anywhere

Notifications: tauri-plugin-notification

- Desktop notifications
- Response completion alerts

Keyring: keyring-rs

- Secure API key storage
- System keychain integration
  Project Structure
  linux-ai-assistant/
  ├── src/ # React frontend
  │ ├── components/
  │ │ ├── chat/
  │ │ │ ├── ChatInterface.tsx
  │ │ │ ├── MessageList.tsx
  │ │ │ ├── MessageInput.tsx
  │ │ │ └── StreamingMessage.tsx
  │ │ ├── settings/
  │ │ │ ├── SettingsPanel.tsx
  │ │ │ ├── ApiKeyManager.tsx
  │ │ │ └── ModelSelector.tsx
  │ │ ├── sidebar/
  │ │ │ ├── ConversationList.tsx
  │ │ │ └── ConversationItem.tsx
  │ │ └── common/
  │ │ ├── CodeBlock.tsx
  │ │ └── MarkdownRenderer.tsx
  │ ├── lib/
  │ │ ├── api/
  │ │ │ ├── types.ts
  │ │ │ └── tauri-commands.ts
  │ │ ├── stores/
  │ │ │ ├── chatStore.ts
  │ │ │ ├── settingsStore.ts
  │ │ │ └── conversationStore.ts
  │ │ └── utils/
  │ │ ├── markdown.ts
  │ │ └── formatting.ts
  │ ├── App.tsx
  │ ├── main.tsx
  │ └── styles/
  │ └── globals.css
  │
  ├── src-tauri/ # Rust backend
  │ ├── src/
  │ │ ├── main.rs
  │ │ ├── commands/ # Tauri commands
  │ │ │ ├── mod.rs
  │ │ │ ├── chat.rs
  │ │ │ ├── conversations.rs
  │ │ │ └── settings.rs
  │ │ ├── ai_providers/ # AI API integrations
  │ │ │ ├── mod.rs
  │ │ │ ├── openai.rs
  │ │ │ ├── anthropic.rs
  │ │ │ ├── gemini.rs
  │ │ │ └── ollama.rs
  │ │ ├── database/ # SQLite operations
  │ │ │ ├── mod.rs
  │ │ │ ├── schema.rs
  │ │ │ ├── conversations.rs
  │ │ │ └── migrations.rs
  │ │ ├── system/ # System integrations
  │ │ │ ├── mod.rs
  │ │ │ ├── clipboard.rs
  │ │ │ ├── hotkeys.rs
  │ │ │ └── tray.rs
  │ │ └── utils/
  │ │ ├── mod.rs
  │ │ ├── crypto.rs
  │ │ └── config.rs
  │ ├── Cargo.toml
  │ └── tauri.conf.json
  │
  ├── cli/ # Terminal companion tool
  │ ├── src/
  │ │ ├── main.rs
  │ │ ├── commands.rs
  │ │ └── ipc.rs
  │ └── Cargo.toml
  │
  ├── docs/
  │ ├── architecture.md
  │ ├── api-integration.md
  │ ├── user-guide.md
  │ └── development.md
  │
  ├── package.json
  ├── tsconfig.json
  ├── tailwind.config.js
  └── README.md

Development Roadmap

Phase 1: Foundation (Weeks 1-3)
Goal: Basic application structure and chat interface

Milestones:

[x] Set up Tauri project with React frontend
[x] Implement basic window management and system tray
[x] Create chat interface UI components
[x] Set up SQLite database with schema
[x] Implement conversation storage and retrieval
[x] Basic settings panel for configuration
Deliverable: Functional desktop app with local conversation storage ✅

Nice-to-haves (Phase 1):

- Conversation search improvements: fuzzy search, filter by date/model
- Export conversations in multiple formats (JSON, Markdown, PDF)
- Conversation branching: fork conversations at any message
- Bulk conversation management: archive, tag, organize folders
- Database optimization: indexing, vacuum, query performance tuning

Phase 2: AI Integration (Weeks 4-6)
Goal: Connect to multiple AI providers

Milestones:

[x] Implement OpenAI API adapter with streaming support
[x] Add Anthropic Claude integration
[x] Add Google Gemini support
[x] Create provider abstraction layer
[x] Implement API key management with keyring storage
[x] Add model selection UI
[x] Error handling and retry logic
Deliverable: Working AI chat with multiple provider options ✅

Nice-to-haves (Phase 2):

- Streaming support for Anthropic and Gemini providers
- Token usage tracking and cost estimation per conversation
- Retry with different provider/model on failure
- Custom system prompts per conversation or provider
- Response quality feedback and model comparison tools

Phase 3: System Integration (Weeks 7-9)
Goal: Native Linux desktop features

Milestones:

[x] Global hotkey registration and handler
[x] Clipboard integration (copy responses, paste context)
[x] Desktop notifications for completed responses
[x] System tray menu with quick actions
[x] Theme integration (detect system theme)
[x] App launcher integration (.desktop file)
Deliverable: Truly native Linux desktop experience ✅

Nice-to-haves (Phase 3):

- Multiple configurable global shortcuts for different actions
- Customizable system tray menu with user-defined actions
- Notification preferences: sound, position, duration, do-not-disturb
- Window position memory: restore last size/position on launch
- Multi-monitor support: remember which display to show on

Phase 4: Developer Features (Weeks 10-12)
Goal: Workflow optimization for developers

Milestones:

[x] CLI companion tool with IPC communication
[x] File system watcher for project context
[x] Git integration (detect repo, branch, changes)
[x] Code block enhancements (copy, run, save)
[x] Terminal command suggestions with AI-powered generation
[x] Project-aware context injection (recent file changes)
Deliverable: Developer-optimized workflow integration ✅

Nice-to-haves (Phase 4):

- CLI: implement `lai last` to print the latest assistant reply.
- CLI: distribution packaging and install instructions.
- Watcher: tray toggle and ignore patterns; debounce noisy events.
- Project context panel: surface recent changes and summaries in chat UI.
- Execution hardening: runner profiles, resource limits, and optional sandboxing.
- Integration tests: end-to-end checks for IPC events and watcher signals.

Phase 5: Local AI & Privacy (Weeks 13-15)
Goal: Privacy-respecting local processing options

Milestones:

[ ] Ollama integration for local models
[ ] Model download and management UI
[ ] Hybrid routing (local vs cloud)
[ ] Privacy indicators (local/cloud visual cues)
[ ] Conversation export/import
[ ] Data retention controls
Deliverable: Complete privacy control for users

Phase 6: Polish & Distribution (Weeks 16-18)
Goal: Production-ready application

Milestones:

[ ] Performance optimization and profiling
[ ] Comprehensive error handling
[ ] User documentation and help system
[ ] Package for Snap, Flatpak, AppImage
[ ] Create DEB and RPM packages
[ ] Set up automatic updates
[ ] Beta testing with Linux community
Deliverable: Distributable packages on multiple channels

Technical Specifications
Database Schema
-- Conversations table
CREATE TABLE conversations (
id TEXT PRIMARY KEY,
title TEXT NOT NULL,
created_at INTEGER NOT NULL,
updated_at INTEGER NOT NULL,
model TEXT NOT NULL,
provider TEXT NOT NULL
);

-- Messages table
CREATE TABLE messages (
id TEXT PRIMARY KEY,
conversation_id TEXT NOT NULL,
role TEXT NOT NULL, -- 'user' or 'assistant'
content TEXT NOT NULL,
timestamp INTEGER NOT NULL,
tokens_used INTEGER,
FOREIGN KEY (conversation_id) REFERENCES conversations(id)
);

-- Settings table
CREATE TABLE settings (
key TEXT PRIMARY KEY,
value TEXT NOT NULL
);

-- Full-text search
CREATE VIRTUAL TABLE messages_fts USING fts5(
content,
content=messages,
content_rowid=rowid
);
API Provider Interface
Configuration File Format

# ~/.config/linux-ai-assistant/config.toml

[general]
theme = "system" # system, dark, light
default_provider = "openai"
default_model = "gpt-4"

[hotkeys]
global_invoke = "Super+Space"
quick_capture = "Super+Shift+Space"

[privacy]
local_processing = false
store_conversations = true
analytics_enabled = false

[providers.openai]
enabled = true
models = ["gpt-4", "gpt-4-turbo", "gpt-3.5-turbo"]

[providers.anthropic]
enabled = true
models = ["claude-sonnet-4.5", "claude-opus-4"]

[providers.ollama]
enabled = false
endpoint = "<http://localhost:11434>"
Key Features & Requirements
Must Have (MVP)
✅ Multi-provider AI chat (OpenAI, Anthropic, Gemini)
✅ Conversation history with search
✅ Markdown rendering with code syntax highlighting
✅ Global keyboard shortcut
✅ System tray integration
✅ Secure API key storage
✅ Dark/Light theme support
✅ Export conversations
Should Have (V1.0)
🎯 CLI companion tool
🎯 Local model support via Ollama
🎯 Clipboard integration
🎯 Git awareness
🎯 File attachment support
🎯 Custom system prompts
🎯 Conversation branching
Nice to Have (Future)
💡 End-to-end encrypted sync
💡 Voice input/output
💡 Image generation integration
💡 Plugin system
💡 Team/workspace features
💡 Integration with VS Code
💡 Screen capture for context
Success Metrics
Technical Metrics
Application startup time < 2 seconds
Memory usage < 200MB idle
Response streaming latency < 100ms
Database query time < 50ms
Binary size < 15MB
User Experience Metrics
Time to first message < 10 seconds (including setup)
Keyboard-only workflow support
Hotkey response time < 200ms
Search results returned < 500ms
Community Metrics
GitHub stars (target: 1000+ in first 6 months)
Active users (target: 5000+ in first year)
Package downloads across all channels
Community contributions (PRs, issues)
Development Setup
Prerequisites

# Install Rust

curl --proto '=https' --tlsv1.2 -sSf <https://sh.rustup.rs> | sh

# Install Node.js (via nvm recommended)

curl -o- <https://raw.githubusercontent.com/nvm-sh/nvm/v0.39.0/install.sh> | bash
nvm install --lts

# Install Tauri CLI

cargo install tauri-cli

# Install system dependencies (Ubuntu/Debian)

sudo apt update
sudo apt install libwebkit2gtk-4.0-dev \
 build-essential \
 curl \
 wget \
 file \
 libssl-dev \
 libgtk-3-dev \
 libayatana-appindicator3-dev \
 librsvg2-dev
Initial Project Setup

# Create new Tauri project

npm create tauri-app@latest

# Install frontend dependencies

npm install react react-dom
npm install -D @types/react @types/react-dom
npm install zustand
npm install react-markdown rehype-highlight rehype-katex
npm install tailwindcss postcss autoprefixer
npm install @radix-ui/react-dialog @radix-ui/react-dropdown-menu

# Add Tauri plugins

## Developer environment: pnpm (recommended)

This repository now uses pnpm as the workspace package manager (via Corepack) for faster, more
deterministic installs and smaller disk usage. If you're contributing, please use Corepack or
install pnpm locally.

Using Corepack (recommended):

```bash
corepack enable
corepack prepare pnpm@10.19.0 --activate
pnpm -w install
```

Or install pnpm directly:

```bash
npm i -g pnpm
pnpm -w install
```

Common pnpm commands

- Install workspace deps: `pnpm -w install`
- Run frontend tests: `pnpm -w -C linux-ai-assistant test`
- Run frontend dev: `pnpm -w -C linux-ai-assistant dev`

## Dev run workaround for Snap / system-library issues

On some systems (notably when running inside Snap-wrapped environments), native Tauri
dev builds can fail at runtime with a GLIBC symbol lookup error referencing
`libpthread.so.0` (for example: `__libc_pthread_init, version GLIBC_PRIVATE`). If
you see that error when running `pnpm -w -C linux-ai-assistant run tauri -- dev`,
you can use the included wrapper script which attempts a safe LD_PRELOAD override:

```bash
# from repo root
chmod +x dev/tauri-dev.sh
dev/tauri-dev.sh
```

The wrapper locates a system `libpthread.so.0` (common paths like
`/lib/x86_64-linux-gnu/libpthread.so.0`) and sets `LD_PRELOAD` before launching
the workspace `tauri dev` process. If you prefer to run without the preload,
use:

```bash
dev/tauri-dev.sh --no-preload
```

Prefer opening this repository in the provided devcontainer for a reproducible
developer environment that avoids host packaging quirks.

CI/Devcontainer

The devcontainer and CI are configured to use Corepack and pin pnpm `10.19.0`. If you need a
different pnpm version, update the Corepack prepare invocation in `.devcontainer/devcontainer.json`
and `.github/workflows/ci.yml`.

cargo add tauri-plugin-notification
cargo add tauri-plugin-global-shortcut
cargo add keyring
cargo add rusqlite
cargo add reqwest --features json,stream
cargo add tokio --features full
cargo add serde --features derive
cargo add serde_json
Contributing Guidelines
Code Standards
Rust: Follow Rust API guidelines, use clippy
TypeScript: Strict mode enabled, ESLint + Prettier
Commits: Conventional commits format
Testing: Unit tests for all business logic
Pull Request Process
Fork and create feature branch
Write tests for new functionality
Update documentation
Ensure all tests pass
Submit PR with clear description
License Considerations
Recommended: MIT or Apache 2.0

Permissive for community adoption
Compatible with commercial use
Encourages contributions
Marketing & Distribution Strategy
Launch Channels
Reddit: r/linux, r/opensource, r/programming
Hacker News: Show HN post
Linux Forums: Ubuntu forums, Arch forums
YouTube: Demo video and tutorial
Blog Post: Technical deep-dive on architecture
Key Messaging
"First-class AI assistant built specifically for Linux"
"Privacy-respecting with local model support"
"Developer-optimized with terminal integration"
"Multi-model support in one native app"
Risk Mitigation
Technical Risks
API Changes: Abstract providers behind interfaces
Platform Fragmentation: Test on multiple distros
Performance Issues: Profile early and often
Security Vulnerabilities: Regular dependency audits
Market Risks
Official Linux Apps: Position as enhanced alternative
Competition: Focus on unique Linux-specific features
Sustainability: Consider freemium or sponsorship model
Next Steps
Immediate (This Week):

Set up development environment
Initialize Tauri project with React
Create basic project structure
Set up version control and GitHub repo
Short-term (This Month):

Implement Phase 1 milestones
Get basic chat interface working
Set up database layer
Create initial documentation
Medium-term (Next 3 Months):

Complete Phases 2-4
Beta test with small group
Gather feedback and iterate
Prepare for public launch
Long-term (6+ Months):

Build community
Add advanced features
Explore sustainability model
Expand platform support<|MERGE_RESOLUTION|>--- conflicted
+++ resolved
@@ -59,11 +59,7 @@
 The desktop application registers a system-wide keyboard shortcut (default: `CommandOrControl+Space`) to quickly invoke the assistant from anywhere. You can customize this shortcut in the app's Settings panel.
 
 - **Default shortcut**: `CommandOrControl+Space` (Ctrl+Space on Linux, Cmd+Space on macOS)
-<<<<<<< HEAD
-- **How to change**: Open the app → click Settings (top-right) → edit "Global shortcut" → Save
-=======
 - **How to change**: Open the app → click Settings (top-right or Ctrl+,) → edit "Global shortcut" → Save
->>>>>>> fbf27ac4
 - **Format examples**: `Ctrl+Shift+K`, `Super+Space`, `Alt+A`
 
 The shortcut toggles the main window visibility, allowing you to invoke the assistant without leaving your current workflow.
@@ -118,10 +114,7 @@
 ```
 
 After installation, the app will appear in your system's application menu and launcher.
-<<<<<<< HEAD
-=======
-
->>>>>>> fbf27ac4
+
 Markdown Rendering: react-markdown + rehype plugins
 
 - Code syntax highlighting with highlight.js
