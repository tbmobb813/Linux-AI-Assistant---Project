# Linux AI Desktop Assistant - Project Documentation

[![CI](https://github.com/tbmobb813/Linux-AI-Assistant---Project/actions/workflows/ci.yml/badge.svg?branch=fix/move-tauri-backend)](https://github.com/tbmobb813/Linux-AI-Assistant---Project/actions/workflows/ci.yml)
[![CodeQL](https://github.com/tbmobb813/Linux-AI-Assistant---Project/actions/workflows/codeql.yml/badge.svg?branch=fix/move-tauri-backend)](https://github.com/tbmobb813/Linux-AI-Assistant---Project/actions/workflows/codeql.yml)
[![Codecov](https://codecov.io/gh/tbmobb813/Linux-AI-Assistant---Project/branch/main/graph/badge.svg)](https://codecov.io/gh/tbmobb813/Linux-AI-Assistant---Project)

## Project Overview

Mission Statement
Build a native Linux desktop AI assistant that provides first-class support for Linux users, addressing the platform neglect from major AI providers while delivering superior system integration, developer workflow optimization, and privacy-respecting architecture.

Core Value Propositions
Native Linux Experience: True desktop integration with system-level features
Multi-Model Support: Access GPT, Claude, Gemini, and local models from one interface
Developer-First Design: Deep integration with terminal, git, and development workflows
Privacy & Transparency: Clear data handling with local processing options
Performance Optimized: Resource-efficient native application, not a web wrapper
Technical Architecture
Primary Tech Stack Decision: Tauri
Rationale: Tauri chosen over Electron for the following reasons:

Smaller binary size (3-5MB vs 100MB+)
Lower memory footprint (uses system webview)
Better security model with Rust backend
Appeals to Linux user values (performance, efficiency)
Native performance for system integration
Core Technologies
Frontend Layer
Framework: React 18+

- Component-based architecture for chat interface
- Hooks for state management
- Suspense for async operations

Styling: Tailwind CSS 3+

- Utility-first approach
- Custom theming for Linux desktop integration
- Dark/Light mode support

UI Components: shadcn/ui

- Accessible, customizable components
- Radix UI primitives
- Designed for modern applications

State Management: Zustand

- Lightweight alternative to Redux
- Perfect for chat state, settings, conversations
- Built-in persistence middleware

## Important note

This repository's history was rewritten on 2025-10-23 to remove historical build artifacts and vendor files (for example: `node_modules/`, `linux-ai-assistant/dist/`, and Rust `target/` directories). Please see `docs/post-rewrite-notice.md` for details and re-clone instructions.

## Global Shortcut

The desktop application registers a system-wide keyboard shortcut (default: `CommandOrControl+Space`) to quickly invoke the assistant from anywhere. You can customize this shortcut in the app's Settings panel.

- **Default shortcut**: `CommandOrControl+Space` (Ctrl+Space on Linux, Cmd+Space on macOS)
- **How to change**: Open the app → click Settings (top-right or Ctrl+,) → edit "Global shortcut" → Save
- **Format examples**: `Ctrl+Shift+K`, `Super+Space`, `Alt+A`

The shortcut toggles the main window visibility, allowing you to invoke the assistant without leaving your current workflow.

<<<<<<< HEAD
## Multi-Provider AI Support

The assistant supports multiple AI providers with secure API key storage and easy switching:

- **OpenAI**: GPT-4, GPT-4 Turbo, GPT-3.5 Turbo (with streaming support)
- **Anthropic**: Claude Opus, Claude Sonnet models
- **Google Gemini**: Gemini Pro and other models
- **Local Models**: Ollama integration ✅ **COMPLETED**

**Configuration**:

1. Open Settings → select your preferred provider from the dropdown
2. Enter your model name (e.g., `gpt-4`, `claude-sonnet-4.5`, `gemini-pro`)
3. Save your API key securely (stored in system keyring)
4. Start chatting with your chosen provider

API keys are stored securely using your system's keyring (GNOME Keyring, KWallet, etc.) and fall back to environment variables if needed.

## Project-Aware Context

The assistant automatically tracks file changes in your workspace and injects relevant context into conversations:

- **File Watcher**: Monitors your project for modifications, creations, and deletions
- **Smart Context**: Recent file changes (last 2 minutes, up to 8 files) are included in chat messages
- **Terminal Suggestions**: Click the "Suggest" button to get AI-powered shell command recommendations based on your last message and project context

This helps the AI provide more relevant, context-aware assistance for your specific project.

=======
>>>>>>> 26ff4d5a
## Application Launcher Integration

A `.desktop` file is included at `linux-ai-assistant/linux-ai-assistant.desktop` for integration with your system's application launcher.

**Manual Installation:**

```bash
# Copy the .desktop file to your local applications directory
cp linux-ai-assistant/linux-ai-assistant.desktop ~/.local/share/applications/

# Update the Exec path to point to your built binary
# Edit ~/.local/share/applications/linux-ai-assistant.desktop and set:
# Exec=/path/to/your/linux-ai-assistant

# Optionally set an absolute icon path if needed
# Icon=/path/to/icon.png

# Update the desktop database
update-desktop-database ~/.local/share/applications/
```

After installation, the app will appear in your system's application menu and launcher.

Markdown Rendering: react-markdown + rehype plugins

- Code syntax highlighting with highlight.js
- Math rendering with KaTeX
- Mermaid diagram support
  Backend Layer (Rust)
  Framework: Tauri 2.0
- Window management
- System tray integration
- Global shortcuts
- File system access

HTTP Client: reqwest

- Async HTTP requests to AI APIs
- Connection pooling
- Timeout handling

Database: rusqlite

- SQLite integration
- Conversation history
- User preferences
- Cache management

Async Runtime: tokio

- Async/await for API calls
- Concurrent request handling
- Stream processing for real-time responses

Serialization: serde + serde_json

- JSON handling for API communication
- Configuration serialization
  System Integration
  Clipboard: arboard
- Cross-platform clipboard access
- Copy responses, paste context

Global Hotkeys: tauri-plugin-global-shortcut

- System-wide keyboard shortcuts
- Invoke assistant from anywhere

Notifications: tauri-plugin-notification

- Desktop notifications
- Response completion alerts

Keyring: keyring-rs

- Secure API key storage
- System keychain integration
  Project Structure
  linux-ai-assistant/
  ├── src/ # React frontend
  │ ├── components/
  │ │ ├── chat/
  │ │ │ ├── ChatInterface.tsx
  │ │ │ ├── MessageList.tsx
  │ │ │ ├── MessageInput.tsx
  │ │ │ └── StreamingMessage.tsx
  │ │ ├── settings/
  │ │ │ ├── SettingsPanel.tsx
  │ │ │ ├── ApiKeyManager.tsx
  │ │ │ └── ModelSelector.tsx
  │ │ ├── sidebar/
  │ │ │ ├── ConversationList.tsx
  │ │ │ └── ConversationItem.tsx
  │ │ └── common/
  │ │ ├── CodeBlock.tsx
  │ │ └── MarkdownRenderer.tsx
  │ ├── lib/
  │ │ ├── api/
  │ │ │ ├── types.ts
  │ │ │ └── tauri-commands.ts
  │ │ ├── stores/
  │ │ │ ├── chatStore.ts
  │ │ │ ├── settingsStore.ts
  │ │ │ └── conversationStore.ts
  │ │ └── utils/
  │ │ ├── markdown.ts
  │ │ └── formatting.ts
  │ ├── App.tsx
  │ ├── main.tsx
  │ └── styles/
  │ └── globals.css
  │
  ├── src-tauri/ # Rust backend
  │ ├── src/
  │ │ ├── main.rs
  │ │ ├── commands/ # Tauri commands
  │ │ │ ├── mod.rs
  │ │ │ ├── chat.rs
  │ │ │ ├── conversations.rs
  │ │ │ └── settings.rs
  │ │ ├── ai_providers/ # AI API integrations
  │ │ │ ├── mod.rs
  │ │ │ ├── openai.rs
  │ │ │ ├── anthropic.rs
  │ │ │ ├── gemini.rs
  │ │ │ └── ollama.rs
  │ │ ├── database/ # SQLite operations
  │ │ │ ├── mod.rs
  │ │ │ ├── schema.rs
  │ │ │ ├── conversations.rs
  │ │ │ └── migrations.rs
  │ │ ├── system/ # System integrations
  │ │ │ ├── mod.rs
  │ │ │ ├── clipboard.rs
  │ │ │ ├── hotkeys.rs
  │ │ │ └── tray.rs
  │ │ └── utils/
  │ │ ├── mod.rs
  │ │ ├── crypto.rs
  │ │ └── config.rs
  │ ├── Cargo.toml
  │ └── tauri.conf.json
  │
  ├── cli/ # Terminal companion tool
  │ ├── src/
  │ │ ├── main.rs
  │ │ ├── commands.rs
  │ │ └── ipc.rs
  │ └── Cargo.toml
  │
  ├── docs/
  │ ├── architecture.md
  │ ├── api-integration.md
  │ ├── user-guide.md
  │ └── development.md
  │

## Phase 5: Local AI & Privacy Features ✅

**Complete privacy-respecting local processing options delivered!**

### 🚀 **Ollama Integration**

- **Full Local AI Processing**: Run models like Llama, Mistral, CodeLlama locally
- **HTTP API Integration**: Seamless communication with local Ollama service
- **Model Management**: Browse, download, and manage local models
- **Progress Tracking**: Real-time download progress with native OS integration

### 🔄 **Hybrid Routing System**

- **Smart Provider Selection**: Automatically choose between local and cloud models
- **User Preferences**: Configure local-first or cloud-first routing
- **Availability Detection**: Automatically detect Ollama service status
- **Graceful Fallback**: Seamless fallback when preferred providers unavailable

### 🛡️ **Privacy Indicators**

- **Visual Cues**: Clear indicators showing local vs cloud processing
- **Provider Display**: Conversation-level provider and model information
- **Transparency**: Users always know where their data is processed

### 📤 **Enhanced Export/Import System**

- **Multiple Formats**: JSON (structured) and Markdown (readable) export
- **Individual Export**: Export single conversations with format selection
- **Bulk Export**: Export all conversations at once
- **Data Preservation**: Import maintains original IDs, timestamps, metadata
- **Native Dialogs**: OS-native file picker integration

### 🗂️ **Data Retention Controls**

- **Automatic Cleanup**: Configurable age and count-based retention policies
- **Manual Management**: One-click cleanup for immediate data removal
- **Smart Policies**: Balance between data retention and privacy
- **Safety Features**: Clear warnings and confirmation patterns

### 🔧 **Technical Implementation**

- **Tauri v2 Integration**: Updated to latest with proper plugin system
- **Rust Performance**: High-performance backend for file operations
- **Type Safety**: Full TypeScript integration with error handling
- **Settings Persistence**: All preferences saved and restored properly
- **Database Extensions**: Support for ID preservation during imports

### 📋 **User Experience**

- **Conversation List**: Export buttons (📄 JSON, 📝 Markdown) on each conversation
- **Settings Panel**: Comprehensive privacy and retention controls
- **Progress Feedback**: Real-time status updates for all operations
- **Error Handling**: Clear error messages and recovery guidance

  ├── package.json
  ├── tsconfig.json
  ├── tailwind.config.js
  └── README.md

Development Roadmap

Phase 1: Foundation (Weeks 1-3)
Goal: Basic application structure and chat interface

Milestones:

[x] Set up Tauri project with React frontend
[x] Implement basic window management and system tray
[x] Create chat interface UI components
[x] Set up SQLite database with schema
[x] Implement conversation storage and retrieval
[x] Basic settings panel for configuration
Deliverable: Functional desktop app with local conversation storage ✅

Nice-to-haves (Phase 1):

- Conversation search improvements: fuzzy search, filter by date/model
- Export conversations in multiple formats (JSON, Markdown, PDF)
- Conversation branching: fork conversations at any message
- Bulk conversation management: archive, tag, organize folders
- Database optimization: indexing, vacuum, query performance tuning

Phase 2: AI Integration (Weeks 4-6)
Goal: Connect to multiple AI providers

Milestones:

[x] Implement OpenAI API adapter with streaming support
[x] Add Anthropic Claude integration
[x] Add Google Gemini support
[x] Create provider abstraction layer
[x] Implement API key management with keyring storage
[x] Add model selection UI
[x] Error handling and retry logic
Deliverable: Working AI chat with multiple provider options ✅

Nice-to-haves (Phase 2):

- Streaming support for Anthropic and Gemini providers
- Token usage tracking and cost estimation per conversation
- Retry with different provider/model on failure
- Custom system prompts per conversation or provider
- Response quality feedback and model comparison tools

Phase 3: System Integration (Weeks 7-9)
Goal: Native Linux desktop features

Milestones:

[x] Global hotkey registration and handler
[x] Clipboard integration (copy responses, paste context)
[x] Desktop notifications for completed responses
[x] System tray menu with quick actions
[x] Theme integration (detect system theme)
[x] App launcher integration (.desktop file)
Deliverable: Truly native Linux desktop experience

Phase 4: Developer Features (Weeks 10-12)
Goal: Workflow optimization for developers

Milestones:

[x] CLI companion tool with IPC communication
[x] File system watcher for project context
[x] Git integration (detect repo, branch, changes)
[x] Code block enhancements (copy, run, save)
[x] Terminal command suggestions with AI-powered generation
[x] Project-aware context injection (recent file changes)
Deliverable: Developer-optimized workflow integration ✅

Nice-to-haves (Phase 4):

- CLI: implement `lai last` to print the latest assistant reply.
- CLI: distribution packaging and install instructions.
- Watcher: tray toggle and ignore patterns; debounce noisy events.
- Project context panel: surface recent changes and summaries in chat UI.
- Execution hardening: runner profiles, resource limits, and optional sandboxing.
- Integration tests: end-to-end checks for IPC events and watcher signals.

Phase 5: Local AI & Privacy (Weeks 13-15)
Goal: Privacy-respecting local processing options

Milestones:

[x] Ollama integration for local models
[x] Model download and management UI
[x] Hybrid routing (local vs cloud)
[x] Privacy indicators (local/cloud visual cues)
[x] Conversation export/import
[x] Data retention controls
Deliverable: Complete privacy control for users ✅

Nice-to-haves (Phase 5):

- Model statistics and performance comparison dashboard
- Automatic model optimization and cleanup
- Encrypted conversation storage for sensitive topics
- Privacy audit logging (what data is sent where)
- Scheduled data purging with customizable retention policies
- Model benchmarking against cloud providers
- Advanced search across conversations with privacy modes

Phase 6: Polish & Distribution (Weeks 16-18)
Goal: Production-ready application

Milestones:

[x] Performance optimization and profiling ✅
[x] Comprehensive error handling ✅
[x] User documentation and help system ✅
[x] Package for Snap, Flatpak, AppImage ✅
[ ] Create DEB and RPM packages
[ ] Set up automatic updates
[ ] Beta testing with Linux community
Deliverable: Distributable packages on multiple channels

Nice-to-haves (Phase 6):

- Advanced performance monitoring dashboard with metrics export
- Multi-language support (i18n) for international users
- Accessibility improvements (keyboard navigation, screen reader support)
- Analytics opt-in system for usage insights
- A/B testing framework for feature evaluation
- Plugin system for third-party extensions
- Dark mode theme with customizable color schemes

Technical Specifications
Database Schema
-- Conversations table
CREATE TABLE conversations (
id TEXT PRIMARY KEY,
title TEXT NOT NULL,
created_at INTEGER NOT NULL,
updated_at INTEGER NOT NULL,
model TEXT NOT NULL,
provider TEXT NOT NULL
);

-- Messages table
CREATE TABLE messages (
id TEXT PRIMARY KEY,
conversation_id TEXT NOT NULL,
role TEXT NOT NULL, -- 'user' or 'assistant'
content TEXT NOT NULL,
timestamp INTEGER NOT NULL,
tokens_used INTEGER,
FOREIGN KEY (conversation_id) REFERENCES conversations(id)
);

-- Settings table
CREATE TABLE settings (
key TEXT PRIMARY KEY,
value TEXT NOT NULL
);

-- Full-text search
CREATE VIRTUAL TABLE messages_fts USING fts5(
content,
content=messages,
content_rowid=rowid
);
API Provider Interface
Configuration File Format

# ~/.config/linux-ai-assistant/config.toml

[general]
theme = "system" # system, dark, light
default_provider = "openai"
default_model = "gpt-4"

[hotkeys]
global_invoke = "Super+Space"
quick_capture = "Super+Shift+Space"

[privacy]
local_processing = false
store_conversations = true
analytics_enabled = false

[providers.openai]
enabled = true
models = ["gpt-4", "gpt-4-turbo", "gpt-3.5-turbo"]

[providers.anthropic]
enabled = true
models = ["claude-sonnet-4.5", "claude-opus-4"]

[providers.ollama]
enabled = false
endpoint = "<http://localhost:11434>"
Key Features & Requirements

**Must Have (MVP) ✅ COMPLETED**
✅ Multi-provider AI chat (OpenAI, Anthropic, Gemini)
✅ Conversation history with search
✅ Markdown rendering with code syntax highlighting
✅ Global keyboard shortcut
✅ System tray integration
✅ Secure API key storage
✅ Dark/Light theme support
✅ Export conversations

**Should Have (V1.0) ✅ COMPLETED**
✅ CLI companion tool
✅ Local model support via Ollama
✅ Clipboard integration
✅ Git awareness
✅ File attachment support
✅ Custom system prompts
✅ Conversation branching
✅ **NEW: Hybrid routing (local/cloud)**
✅ **NEW: Privacy indicators**
✅ **NEW: Individual conversation export**
✅ **NEW: Data retention controls**

**Nice to Have (Future) 🚧 PHASE 6+**
💡 End-to-end encrypted sync
💡 Voice input/output
💡 Image generation integration
💡 Plugin system
💡 Team/workspace features
💡 Integration with VS Code
💡 Screen capture for context
Success Metrics
Technical Metrics
Application startup time < 2 seconds
Memory usage < 200MB idle
Response streaming latency < 100ms
Database query time < 50ms
Binary size < 15MB
User Experience Metrics
Time to first message < 10 seconds (including setup)
Keyboard-only workflow support
Hotkey response time < 200ms
Search results returned < 500ms
Community Metrics
GitHub stars (target: 1000+ in first 6 months)
Active users (target: 5000+ in first year)
Package downloads across all channels
Community contributions (PRs, issues)
Development Setup
Prerequisites

# Install Rust

curl --proto '=https' --tlsv1.2 -sSf <https://sh.rustup.rs> | sh

# Install Node.js (via nvm recommended)

curl -o- <https://raw.githubusercontent.com/nvm-sh/nvm/v0.39.0/install.sh> | bash
nvm install --lts

# Install Tauri CLI

cargo install tauri-cli

# Install system dependencies (Ubuntu/Debian)

sudo apt update
sudo apt install libwebkit2gtk-4.0-dev \
 build-essential \
 curl \
 wget \
 file \
 libssl-dev \
 libgtk-3-dev \
 libayatana-appindicator3-dev \
 librsvg2-dev
Initial Project Setup

# Create new Tauri project

npm create tauri-app@latest

# Install frontend dependencies

npm install react react-dom
npm install -D @types/react @types/react-dom
npm install zustand
npm install react-markdown rehype-highlight rehype-katex
npm install tailwindcss postcss autoprefixer
npm install @radix-ui/react-dialog @radix-ui/react-dropdown-menu

# Add Tauri plugins

## Developer environment: pnpm (recommended)

This repository now uses pnpm as the workspace package manager (via Corepack) for faster, more
deterministic installs and smaller disk usage. If you're contributing, please use Corepack or
install pnpm locally.

Using Corepack (recommended):

```bash
corepack enable
corepack prepare pnpm@10.19.0 --activate
pnpm -w install
```

Or install pnpm directly:

```bash
npm i -g pnpm
pnpm -w install
```

Common pnpm commands

- Install workspace deps: `pnpm -w install`
- Run frontend tests: `pnpm -w -C linux-ai-assistant test`
- Run frontend dev: `pnpm -w -C linux-ai-assistant dev`

## Dev run workaround for Snap / system-library issues

On some systems (notably when running inside Snap-wrapped environments), native Tauri
dev builds can fail at runtime with a GLIBC symbol lookup error referencing
`libpthread.so.0` (for example: `__libc_pthread_init, version GLIBC_PRIVATE`). If
you see that error when running `pnpm -w -C linux-ai-assistant run tauri -- dev`,
you can use the included wrapper script which attempts a safe LD_PRELOAD override:

```bash
# from repo root
chmod +x dev/tauri-dev.sh
dev/tauri-dev.sh
```

The wrapper locates a system `libpthread.so.0` (common paths like
`/lib/x86_64-linux-gnu/libpthread.so.0`) and sets `LD_PRELOAD` before launching
the workspace `tauri dev` process. If you prefer to run without the preload,
use:

```bash
dev/tauri-dev.sh --no-preload
```

Prefer opening this repository in the provided devcontainer for a reproducible
developer environment that avoids host packaging quirks.

CI/Devcontainer

The devcontainer and CI are configured to use Corepack and pin pnpm `10.19.0`. If you need a
different pnpm version, update the Corepack prepare invocation in `.devcontainer/devcontainer.json`
and `.github/workflows/ci.yml`.

cargo add tauri-plugin-notification
cargo add tauri-plugin-global-shortcut
cargo add keyring
cargo add rusqlite
cargo add reqwest --features json,stream
cargo add tokio --features full
cargo add serde --features derive
cargo add serde_json
Contributing Guidelines
Code Standards
Rust: Follow Rust API guidelines, use clippy
TypeScript: Strict mode enabled, ESLint + Prettier
Commits: Conventional commits format
Testing: Unit tests for all business logic
Pull Request Process
Fork and create feature branch
Write tests for new functionality
Update documentation
Ensure all tests pass
Submit PR with clear description
License Considerations
Recommended: MIT or Apache 2.0

Permissive for community adoption
Compatible with commercial use
Encourages contributions
Marketing & Distribution Strategy
Launch Channels
Reddit: r/linux, r/opensource, r/programming
Hacker News: Show HN post
Linux Forums: Ubuntu forums, Arch forums
YouTube: Demo video and tutorial
Blog Post: Technical deep-dive on architecture
Key Messaging
"First-class AI assistant built specifically for Linux"
"Privacy-respecting with local model support"
"Developer-optimized with terminal integration"
"Multi-model support in one native app"
Risk Mitigation
Technical Risks
API Changes: Abstract providers behind interfaces
Platform Fragmentation: Test on multiple distros
Performance Issues: Profile early and often
Security Vulnerabilities: Regular dependency audits
Market Risks
Official Linux Apps: Position as enhanced alternative
Competition: Focus on unique Linux-specific features
Sustainability: Consider freemium or sponsorship model
Next Steps
Immediate (This Week):

Set up development environment
Initialize Tauri project with React
Create basic project structure
Set up version control and GitHub repo
Short-term (This Month):

Implement Phase 1 milestones
Get basic chat interface working
Set up database layer
Create initial documentation
Medium-term (Next 3 Months):

Complete Phases 2-4
Beta test with small group
Gather feedback and iterate
Prepare for public launch
Long-term (6+ Months):

Build community
Add advanced features
Explore sustainability model
Expand platform support<|MERGE_RESOLUTION|>--- conflicted
+++ resolved
@@ -64,37 +64,6 @@
 
 The shortcut toggles the main window visibility, allowing you to invoke the assistant without leaving your current workflow.
 
-<<<<<<< HEAD
-## Multi-Provider AI Support
-
-The assistant supports multiple AI providers with secure API key storage and easy switching:
-
-- **OpenAI**: GPT-4, GPT-4 Turbo, GPT-3.5 Turbo (with streaming support)
-- **Anthropic**: Claude Opus, Claude Sonnet models
-- **Google Gemini**: Gemini Pro and other models
-- **Local Models**: Ollama integration ✅ **COMPLETED**
-
-**Configuration**:
-
-1. Open Settings → select your preferred provider from the dropdown
-2. Enter your model name (e.g., `gpt-4`, `claude-sonnet-4.5`, `gemini-pro`)
-3. Save your API key securely (stored in system keyring)
-4. Start chatting with your chosen provider
-
-API keys are stored securely using your system's keyring (GNOME Keyring, KWallet, etc.) and fall back to environment variables if needed.
-
-## Project-Aware Context
-
-The assistant automatically tracks file changes in your workspace and injects relevant context into conversations:
-
-- **File Watcher**: Monitors your project for modifications, creations, and deletions
-- **Smart Context**: Recent file changes (last 2 minutes, up to 8 files) are included in chat messages
-- **Terminal Suggestions**: Click the "Suggest" button to get AI-powered shell command recommendations based on your last message and project context
-
-This helps the AI provide more relevant, context-aware assistance for your specific project.
-
-=======
->>>>>>> 26ff4d5a
 ## Application Launcher Integration
 
 A `.desktop` file is included at `linux-ai-assistant/linux-ai-assistant.desktop` for integration with your system's application launcher.
