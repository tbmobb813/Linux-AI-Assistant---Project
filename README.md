# Linux AI Desktop Assistant - Project Documentation

[![CI](https://github.com/tbmobb813/Linux-AI-Assistant---Project/actions/workflows/ci.yml/badge.svg?branch=fix/move-tauri-backend)](https://github.com/tbmobb813/Linux-AI-Assistant---Project/actions/workflows/ci.yml)
[![CodeQL](https://github.com/tbmobb813/Linux-AI-Assistant---Project/actions/workflows/codeql.yml/badge.svg?branch=fix/move-tauri-backend)](https://github.com/tbmobb813/Linux-AI-Assistant---Project/actions/workflows/codeql.yml)
[![Codecov](https://codecov.io/gh/tbmobb813/Linux-AI-Assistant---Project/branch/main/graph/badge.svg)](https://codecov.io/gh/tbmobb813/Linux-AI-Assistant---Project)

## Project Overview

Mission Statement
Build a native Linux desktop AI assistant that provides first-class support for Linux users, addressing the platform neglect from major AI providers while delivering superior system integration, developer workflow optimization, and privacy-respecting architecture.

Core Value Propositions
Native Linux Experience: True desktop integration with system-level features
Multi-Model Support: Access GPT, Claude, Gemini, and local models from one interface
Developer-First Design: Deep integration with terminal, git, and development workflows
Privacy & Transparency: Clear data handling with local processing options
Performance Optimized: Resource-efficient native application, not a web wrapper
Technical Architecture
Primary Tech Stack Decision: Tauri
Rationale: Tauri chosen over Electron for the following reasons:

Smaller binary size (3-5MB vs 100MB+)
Lower memory footprint (uses system webview)
Better security model with Rust backend
Appeals to Linux user values (performance, efficiency)
Native performance for system integration
Core Technologies
Frontend Layer
Framework: React 18+

- Component-based architecture for chat interface
- Hooks for state management
- Suspense for async operations

Styling: Tailwind CSS 3+

- Utility-first approach
- Custom theming for Linux desktop integration
- Dark/Light mode support

UI Components: shadcn/ui

- Accessible, customizable components
- Radix UI primitives
- Designed for modern applications

State Management: Zustand

- Lightweight alternative to Redux
- Perfect for chat state, settings, conversations
- Built-in persistence middleware

## Important note

This repository's history was rewritten on 2025-10-23 to remove historical build artifacts and vendor files (for example: `node_modules/`, `linux-ai-assistant/dist/`, and Rust `target/` directories). Please see `docs/post-rewrite-notice.md` for details and re-clone instructions.

## Global Shortcut

The desktop application registers a system-wide keyboard shortcut (default: `CommandOrControl+Space`) to quickly invoke the assistant from anywhere. You can customize this shortcut in the app's Settings panel.

- **Default shortcut**: `CommandOrControl+Space` (Ctrl+Space on Linux, Cmd+Space on macOS)
<<<<<<< HEAD
- **How to change**: Open the app → click Settings (top-right or Ctrl+,) → edit "Global shortcut" → Save
=======
- **How to change**: Open the app → click Settings (top-right) → edit "Global shortcut" → Save
>>>>>>> 8d732d14
- **Format examples**: `Ctrl+Shift+K`, `Super+Space`, `Alt+A`

The shortcut toggles the main window visibility, allowing you to invoke the assistant without leaving your current workflow.

<<<<<<< HEAD
=======
## Multi-Provider AI Support

The assistant supports multiple AI providers with secure API key storage and easy switching:

- **OpenAI**: GPT-4, GPT-4 Turbo, GPT-3.5 Turbo (with streaming support)
- **Anthropic**: Claude Opus, Claude Sonnet models
- **Google Gemini**: Gemini Pro and other models
- **Local Models**: Ollama integration (coming in Phase 5)

**Configuration**:

1. Open Settings → select your preferred provider from the dropdown
2. Enter your model name (e.g., `gpt-4`, `claude-sonnet-4.5`, `gemini-pro`)
3. Save your API key securely (stored in system keyring)
4. Start chatting with your chosen provider

API keys are stored securely using your system's keyring (GNOME Keyring, KWallet, etc.) and fall back to environment variables if needed.

## Project-Aware Context

The assistant automatically tracks file changes in your workspace and injects relevant context into conversations:

- **File Watcher**: Monitors your project for modifications, creations, and deletions
- **Smart Context**: Recent file changes (last 2 minutes, up to 8 files) are included in chat messages
- **Terminal Suggestions**: Click the "Suggest" button to get AI-powered shell command recommendations based on your last message and project context

This helps the AI provide more relevant, context-aware assistance for your specific project.

>>>>>>> 8d732d14
## Application Launcher Integration

A `.desktop` file is included at `linux-ai-assistant/linux-ai-assistant.desktop` for integration with your system's application launcher.

**Manual Installation:**

```bash
# Copy the .desktop file to your local applications directory
cp linux-ai-assistant/linux-ai-assistant.desktop ~/.local/share/applications/

# Update the Exec path to point to your built binary
# Edit ~/.local/share/applications/linux-ai-assistant.desktop and set:
# Exec=/path/to/your/linux-ai-assistant

# Optionally set an absolute icon path if needed
# Icon=/path/to/icon.png

# Update the desktop database
update-desktop-database ~/.local/share/applications/
```

After installation, the app will appear in your system's application menu and launcher.

Markdown Rendering: react-markdown + rehype plugins

- Code syntax highlighting with highlight.js
- Math rendering with KaTeX
- Mermaid diagram support
  Backend Layer (Rust)
  Framework: Tauri 2.0
- Window management
- System tray integration
- Global shortcuts
- File system access

HTTP Client: reqwest

- Async HTTP requests to AI APIs
- Connection pooling
- Timeout handling

Database: rusqlite

- SQLite integration
- Conversation history
- User preferences
- Cache management

Async Runtime: tokio

- Async/await for API calls
- Concurrent request handling
- Stream processing for real-time responses

Serialization: serde + serde_json

- JSON handling for API communication
- Configuration serialization
  System Integration
  Clipboard: arboard
- Cross-platform clipboard access
- Copy responses, paste context

Global Hotkeys: tauri-plugin-global-shortcut

- System-wide keyboard shortcuts
- Invoke assistant from anywhere

Notifications: tauri-plugin-notification

- Desktop notifications
- Response completion alerts

Keyring: keyring-rs

- Secure API key storage
- System keychain integration
  Project Structure
  linux-ai-assistant/
  ├── src/ # React frontend
  │ ├── components/
  │ │ ├── chat/
  │ │ │ ├── ChatInterface.tsx
  │ │ │ ├── MessageList.tsx
  │ │ │ ├── MessageInput.tsx
  │ │ │ └── StreamingMessage.tsx
  │ │ ├── settings/
  │ │ │ ├── SettingsPanel.tsx
  │ │ │ ├── ApiKeyManager.tsx
  │ │ │ └── ModelSelector.tsx
  │ │ ├── sidebar/
  │ │ │ ├── ConversationList.tsx
  │ │ │ └── ConversationItem.tsx
  │ │ └── common/
  │ │ ├── CodeBlock.tsx
  │ │ └── MarkdownRenderer.tsx
  │ ├── lib/
  │ │ ├── api/
  │ │ │ ├── types.ts
  │ │ │ └── tauri-commands.ts
  │ │ ├── stores/
  │ │ │ ├── chatStore.ts
  │ │ │ ├── settingsStore.ts
  │ │ │ └── conversationStore.ts
  │ │ └── utils/
  │ │ ├── markdown.ts
  │ │ └── formatting.ts
  │ ├── App.tsx
  │ ├── main.tsx
  │ └── styles/
  │ └── globals.css
  │
  ├── src-tauri/ # Rust backend
  │ ├── src/
  │ │ ├── main.rs
  │ │ ├── commands/ # Tauri commands
  │ │ │ ├── mod.rs
  │ │ │ ├── chat.rs
  │ │ │ ├── conversations.rs
  │ │ │ └── settings.rs
  │ │ ├── ai_providers/ # AI API integrations
  │ │ │ ├── mod.rs
  │ │ │ ├── openai.rs
  │ │ │ ├── anthropic.rs
  │ │ │ ├── gemini.rs
  │ │ │ └── ollama.rs
  │ │ ├── database/ # SQLite operations
  │ │ │ ├── mod.rs
  │ │ │ ├── schema.rs
  │ │ │ ├── conversations.rs
  │ │ │ └── migrations.rs
  │ │ ├── system/ # System integrations
  │ │ │ ├── mod.rs
  │ │ │ ├── clipboard.rs
  │ │ │ ├── hotkeys.rs
  │ │ │ └── tray.rs
  │ │ └── utils/
  │ │ ├── mod.rs
  │ │ ├── crypto.rs
  │ │ └── config.rs
  │ ├── Cargo.toml
  │ └── tauri.conf.json
  │
  ├── cli/ # Terminal companion tool
  │ ├── src/
  │ │ ├── main.rs
  │ │ ├── commands.rs
  │ │ └── ipc.rs
  │ └── Cargo.toml
  │
  ├── docs/
  │ ├── architecture.md
  │ ├── api-integration.md
  │ ├── user-guide.md
  │ └── development.md
  │
  ├── package.json
  ├── tsconfig.json
  ├── tailwind.config.js
  └── README.md

Development Roadmap

Phase 1: Foundation (Weeks 1-3)
Goal: Basic application structure and chat interface

Milestones:

[x] Set up Tauri project with React frontend
[x] Implement basic window management and system tray
[x] Create chat interface UI components
[x] Set up SQLite database with schema
[x] Implement conversation storage and retrieval
[x] Basic settings panel for configuration
Deliverable: Functional desktop app with local conversation storage ✅

Nice-to-haves (Phase 1):

- Conversation search improvements: fuzzy search, filter by date/model
- Export conversations in multiple formats (JSON, Markdown, PDF)
- Conversation branching: fork conversations at any message
- Bulk conversation management: archive, tag, organize folders
- Database optimization: indexing, vacuum, query performance tuning

Phase 2: AI Integration (Weeks 4-6)
Goal: Connect to multiple AI providers

Milestones:

[x] Implement OpenAI API adapter with streaming support
[x] Add Anthropic Claude integration
[x] Add Google Gemini support
[x] Create provider abstraction layer
[x] Implement API key management with keyring storage
[x] Add model selection UI
[x] Error handling and retry logic
Deliverable: Working AI chat with multiple provider options ✅

Nice-to-haves (Phase 2):

- Streaming support for Anthropic and Gemini providers
- Token usage tracking and cost estimation per conversation
- Retry with different provider/model on failure
- Custom system prompts per conversation or provider
- Response quality feedback and model comparison tools

Phase 3: System Integration (Weeks 7-9)
Goal: Native Linux desktop features

Milestones:

[x] Global hotkey registration and handler
[x] Clipboard integration (copy responses, paste context)
[x] Desktop notifications for completed responses
[x] System tray menu with quick actions
[x] Theme integration (detect system theme)
[x] App launcher integration (.desktop file)
<<<<<<< HEAD
Deliverable: Truly native Linux desktop experience
=======
Deliverable: Truly native Linux desktop experience ✅

Nice-to-haves (Phase 3):

- Multiple configurable global shortcuts for different actions
- Customizable system tray menu with user-defined actions
- Notification preferences: sound, position, duration, do-not-disturb
- Window position memory: restore last size/position on launch
- Multi-monitor support: remember which display to show on
>>>>>>> 8d732d14

Phase 4: Developer Features (Weeks 10-12)
Goal: Workflow optimization for developers

Milestones:

[x] CLI companion tool with IPC communication
[x] File system watcher for project context
[x] Git integration (detect repo, branch, changes)
[x] Code block enhancements (copy, run, save)
[x] Terminal command suggestions with AI-powered generation
[x] Project-aware context injection (recent file changes)
Deliverable: Developer-optimized workflow integration ✅

Nice-to-haves (Phase 4):

- CLI: implement `lai last` to print the latest assistant reply.
- CLI: distribution packaging and install instructions.
- Watcher: tray toggle and ignore patterns; debounce noisy events.
- Project context panel: surface recent changes and summaries in chat UI.
- Execution hardening: runner profiles, resource limits, and optional sandboxing.
- Integration tests: end-to-end checks for IPC events and watcher signals.

Phase 5: Local AI & Privacy (Weeks 13-15)
Goal: Privacy-respecting local processing options

Milestones:

[ ] Ollama integration for local models
[ ] Model download and management UI
[ ] Hybrid routing (local vs cloud)
[ ] Privacy indicators (local/cloud visual cues)
[ ] Conversation export/import
[ ] Data retention controls
Deliverable: Complete privacy control for users

Phase 6: Polish & Distribution (Weeks 16-18)
Goal: Production-ready application

Milestones:

[ ] Performance optimization and profiling
[ ] Comprehensive error handling
[ ] User documentation and help system
[ ] Package for Snap, Flatpak, AppImage
[ ] Create DEB and RPM packages
[ ] Set up automatic updates
[ ] Beta testing with Linux community
Deliverable: Distributable packages on multiple channels

Technical Specifications
Database Schema
-- Conversations table
CREATE TABLE conversations (
id TEXT PRIMARY KEY,
title TEXT NOT NULL,
created_at INTEGER NOT NULL,
updated_at INTEGER NOT NULL,
model TEXT NOT NULL,
provider TEXT NOT NULL
);

-- Messages table
CREATE TABLE messages (
id TEXT PRIMARY KEY,
conversation_id TEXT NOT NULL,
role TEXT NOT NULL, -- 'user' or 'assistant'
content TEXT NOT NULL,
timestamp INTEGER NOT NULL,
tokens_used INTEGER,
FOREIGN KEY (conversation_id) REFERENCES conversations(id)
);

-- Settings table
CREATE TABLE settings (
key TEXT PRIMARY KEY,
value TEXT NOT NULL
);

-- Full-text search
CREATE VIRTUAL TABLE messages_fts USING fts5(
content,
content=messages,
content_rowid=rowid
);
API Provider Interface
Configuration File Format

# ~/.config/linux-ai-assistant/config.toml

[general]
theme = "system" # system, dark, light
default_provider = "openai"
default_model = "gpt-4"

[hotkeys]
global_invoke = "Super+Space"
quick_capture = "Super+Shift+Space"

[privacy]
local_processing = false
store_conversations = true
analytics_enabled = false

[providers.openai]
enabled = true
models = ["gpt-4", "gpt-4-turbo", "gpt-3.5-turbo"]

[providers.anthropic]
enabled = true
models = ["claude-sonnet-4.5", "claude-opus-4"]

[providers.ollama]
enabled = false
endpoint = "<http://localhost:11434>"
Key Features & Requirements
Must Have (MVP)
✅ Multi-provider AI chat (OpenAI, Anthropic, Gemini)
✅ Conversation history with search
✅ Markdown rendering with code syntax highlighting
✅ Global keyboard shortcut
✅ System tray integration
✅ Secure API key storage
✅ Dark/Light theme support
✅ Export conversations
Should Have (V1.0)
🎯 CLI companion tool
🎯 Local model support via Ollama
🎯 Clipboard integration
🎯 Git awareness
🎯 File attachment support
🎯 Custom system prompts
🎯 Conversation branching
Nice to Have (Future)
💡 End-to-end encrypted sync
💡 Voice input/output
💡 Image generation integration
💡 Plugin system
💡 Team/workspace features
💡 Integration with VS Code
💡 Screen capture for context
Success Metrics
Technical Metrics
Application startup time < 2 seconds
Memory usage < 200MB idle
Response streaming latency < 100ms
Database query time < 50ms
Binary size < 15MB
User Experience Metrics
Time to first message < 10 seconds (including setup)
Keyboard-only workflow support
Hotkey response time < 200ms
Search results returned < 500ms
Community Metrics
GitHub stars (target: 1000+ in first 6 months)
Active users (target: 5000+ in first year)
Package downloads across all channels
Community contributions (PRs, issues)
Development Setup
Prerequisites

# Install Rust

curl --proto '=https' --tlsv1.2 -sSf <https://sh.rustup.rs> | sh

# Install Node.js (via nvm recommended)

curl -o- <https://raw.githubusercontent.com/nvm-sh/nvm/v0.39.0/install.sh> | bash
nvm install --lts

# Install Tauri CLI

cargo install tauri-cli

# Install system dependencies (Ubuntu/Debian)

sudo apt update
sudo apt install libwebkit2gtk-4.0-dev \
 build-essential \
 curl \
 wget \
 file \
 libssl-dev \
 libgtk-3-dev \
 libayatana-appindicator3-dev \
 librsvg2-dev
Initial Project Setup

# Create new Tauri project

npm create tauri-app@latest

# Install frontend dependencies

npm install react react-dom
npm install -D @types/react @types/react-dom
npm install zustand
npm install react-markdown rehype-highlight rehype-katex
npm install tailwindcss postcss autoprefixer
npm install @radix-ui/react-dialog @radix-ui/react-dropdown-menu

# Add Tauri plugins

## Developer environment: pnpm (recommended)

This repository now uses pnpm as the workspace package manager (via Corepack) for faster, more
deterministic installs and smaller disk usage. If you're contributing, please use Corepack or
install pnpm locally.

Using Corepack (recommended):

```bash
corepack enable
corepack prepare pnpm@10.19.0 --activate
pnpm -w install
```

Or install pnpm directly:

```bash
npm i -g pnpm
pnpm -w install
```

Common pnpm commands

- Install workspace deps: `pnpm -w install`
- Run frontend tests: `pnpm -w -C linux-ai-assistant test`
- Run frontend dev: `pnpm -w -C linux-ai-assistant dev`

## Dev run workaround for Snap / system-library issues

On some systems (notably when running inside Snap-wrapped environments), native Tauri
dev builds can fail at runtime with a GLIBC symbol lookup error referencing
`libpthread.so.0` (for example: `__libc_pthread_init, version GLIBC_PRIVATE`). If
you see that error when running `pnpm -w -C linux-ai-assistant run tauri -- dev`,
you can use the included wrapper script which attempts a safe LD_PRELOAD override:

```bash
# from repo root
chmod +x dev/tauri-dev.sh
dev/tauri-dev.sh
```

The wrapper locates a system `libpthread.so.0` (common paths like
`/lib/x86_64-linux-gnu/libpthread.so.0`) and sets `LD_PRELOAD` before launching
the workspace `tauri dev` process. If you prefer to run without the preload,
use:

```bash
dev/tauri-dev.sh --no-preload
```

Prefer opening this repository in the provided devcontainer for a reproducible
developer environment that avoids host packaging quirks.

CI/Devcontainer

The devcontainer and CI are configured to use Corepack and pin pnpm `10.19.0`. If you need a
different pnpm version, update the Corepack prepare invocation in `.devcontainer/devcontainer.json`
and `.github/workflows/ci.yml`.

cargo add tauri-plugin-notification
cargo add tauri-plugin-global-shortcut
cargo add keyring
cargo add rusqlite
cargo add reqwest --features json,stream
cargo add tokio --features full
cargo add serde --features derive
cargo add serde_json
Contributing Guidelines
Code Standards
Rust: Follow Rust API guidelines, use clippy
TypeScript: Strict mode enabled, ESLint + Prettier
Commits: Conventional commits format
Testing: Unit tests for all business logic
Pull Request Process
Fork and create feature branch
Write tests for new functionality
Update documentation
Ensure all tests pass
Submit PR with clear description
License Considerations
Recommended: MIT or Apache 2.0

Permissive for community adoption
Compatible with commercial use
Encourages contributions
Marketing & Distribution Strategy
Launch Channels
Reddit: r/linux, r/opensource, r/programming
Hacker News: Show HN post
Linux Forums: Ubuntu forums, Arch forums
YouTube: Demo video and tutorial
Blog Post: Technical deep-dive on architecture
Key Messaging
"First-class AI assistant built specifically for Linux"
"Privacy-respecting with local model support"
"Developer-optimized with terminal integration"
"Multi-model support in one native app"
Risk Mitigation
Technical Risks
API Changes: Abstract providers behind interfaces
Platform Fragmentation: Test on multiple distros
Performance Issues: Profile early and often
Security Vulnerabilities: Regular dependency audits
Market Risks
Official Linux Apps: Position as enhanced alternative
Competition: Focus on unique Linux-specific features
Sustainability: Consider freemium or sponsorship model
Next Steps
Immediate (This Week):

Set up development environment
Initialize Tauri project with React
Create basic project structure
Set up version control and GitHub repo
Short-term (This Month):

Implement Phase 1 milestones
Get basic chat interface working
Set up database layer
Create initial documentation
Medium-term (Next 3 Months):

Complete Phases 2-4
Beta test with small group
Gather feedback and iterate
Prepare for public launch
Long-term (6+ Months):

Build community
Add advanced features
Explore sustainability model
Expand platform support<|MERGE_RESOLUTION|>--- conflicted
+++ resolved
@@ -59,46 +59,11 @@
 The desktop application registers a system-wide keyboard shortcut (default: `CommandOrControl+Space`) to quickly invoke the assistant from anywhere. You can customize this shortcut in the app's Settings panel.
 
 - **Default shortcut**: `CommandOrControl+Space` (Ctrl+Space on Linux, Cmd+Space on macOS)
-<<<<<<< HEAD
 - **How to change**: Open the app → click Settings (top-right or Ctrl+,) → edit "Global shortcut" → Save
-=======
-- **How to change**: Open the app → click Settings (top-right) → edit "Global shortcut" → Save
->>>>>>> 8d732d14
 - **Format examples**: `Ctrl+Shift+K`, `Super+Space`, `Alt+A`
 
 The shortcut toggles the main window visibility, allowing you to invoke the assistant without leaving your current workflow.
 
-<<<<<<< HEAD
-=======
-## Multi-Provider AI Support
-
-The assistant supports multiple AI providers with secure API key storage and easy switching:
-
-- **OpenAI**: GPT-4, GPT-4 Turbo, GPT-3.5 Turbo (with streaming support)
-- **Anthropic**: Claude Opus, Claude Sonnet models
-- **Google Gemini**: Gemini Pro and other models
-- **Local Models**: Ollama integration (coming in Phase 5)
-
-**Configuration**:
-
-1. Open Settings → select your preferred provider from the dropdown
-2. Enter your model name (e.g., `gpt-4`, `claude-sonnet-4.5`, `gemini-pro`)
-3. Save your API key securely (stored in system keyring)
-4. Start chatting with your chosen provider
-
-API keys are stored securely using your system's keyring (GNOME Keyring, KWallet, etc.) and fall back to environment variables if needed.
-
-## Project-Aware Context
-
-The assistant automatically tracks file changes in your workspace and injects relevant context into conversations:
-
-- **File Watcher**: Monitors your project for modifications, creations, and deletions
-- **Smart Context**: Recent file changes (last 2 minutes, up to 8 files) are included in chat messages
-- **Terminal Suggestions**: Click the "Suggest" button to get AI-powered shell command recommendations based on your last message and project context
-
-This helps the AI provide more relevant, context-aware assistance for your specific project.
-
->>>>>>> 8d732d14
 ## Application Launcher Integration
 
 A `.desktop` file is included at `linux-ai-assistant/linux-ai-assistant.desktop` for integration with your system's application launcher.
@@ -316,19 +281,7 @@
 [x] System tray menu with quick actions
 [x] Theme integration (detect system theme)
 [x] App launcher integration (.desktop file)
-<<<<<<< HEAD
 Deliverable: Truly native Linux desktop experience
-=======
-Deliverable: Truly native Linux desktop experience ✅
-
-Nice-to-haves (Phase 3):
-
-- Multiple configurable global shortcuts for different actions
-- Customizable system tray menu with user-defined actions
-- Notification preferences: sound, position, duration, do-not-disturb
-- Window position memory: restore last size/position on launch
-- Multi-monitor support: remember which display to show on
->>>>>>> 8d732d14
 
 Phase 4: Developer Features (Weeks 10-12)
 Goal: Workflow optimization for developers
