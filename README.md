--- conflicted
+++ resolved
@@ -17,16 +17,7 @@
 
 - 🔒 **Privacy First**: Local AI processing with Ollama - your data never leaves your machine
 - 🌐 **Multi-Provider Support**: OpenAI, Anthropic, Google Gemini, and local models
-<<<<<<< HEAD
-- 🖥️ **Native Linux Integration**: System tray, 12 global shortcuts, desktop notifications
-- 💬 **Slash Commands**: 7 powerful shortcuts (`/docs`, `/run`, `/export`, `/profile`, etc.)
-- 🔍 **Document Search**: Full-text search across 40+ file types with instant results
-- 🖥️ **Terminal Integration**: Safe command execution with AI analysis via CLI tool
-- 👤 **Profile System**: Context-aware conversation management for different projects
-- 📤 **Enhanced Export**: 4 formats (JSON, Markdown, HTML, PDF) with rich styling
-=======
 - 🖥️ **Native Linux Integration**: System tray, global shortcuts, desktop notifications
->>>>>>> 1e1b8896
 - 🔧 **Developer Tools**: CLI companion, IPC communication, project-aware context
 - 📦 **Easy Installation**: AppImage, DEB, RPM packages available
 - ⚡ **High Performance**: 67% smaller than Electron alternatives, built with Rust + Tauri
@@ -43,7 +34,6 @@
 | 📦 **Releases**        | [GitHub Releases](https://github.com/tbmobb813/Linux-AI-Assistant---Project/releases) | Download packages            |
 | 🤝 **Contributing**    | [CONTRIBUTING.md](CONTRIBUTING.md)                                                    | How to contribute            |
 | 🔒 **Security**        | [SECURITY.md](SECURITY.md)                                                            | Security policy              |
-<<<<<<< HEAD
 
 ## 🚀 Quick Start
 
@@ -55,19 +45,6 @@
 chmod +x linux-ai-assistant_*.AppImage
 ./linux-ai-assistant_*.AppImage
 
-=======
-
-## 🚀 Quick Start
-
-### Installation
-
-```bash
-# Download from GitHub Releases
-wget https://github.com/tbmobb813/Linux-AI-Assistant---Project/releases/latest/download/linux-ai-assistant_*.AppImage
-chmod +x linux-ai-assistant_*.AppImage
-./linux-ai-assistant_*.AppImage
-
->>>>>>> 1e1b8896
 # Or install via package manager
 # Ubuntu/Debian
 sudo apt install ./linux-ai-assistant_*.deb
@@ -83,16 +60,7 @@
 3. **Add API Key** (for cloud providers) or **Install Ollama** (for local AI)
 4. **Start Chatting**! 🎉
 
-<<<<<<< HEAD
-> 💡 **Pro Tips**:
->
-> - Use `Ctrl+Space` to invoke the assistant from anywhere
-> - Type `/` in chat for slash commands (`/docs`, `/run`, `/export`, etc.)
-> - Use `Ctrl+Shift+F` for instant document search
-> - Use `Ctrl+E` to export current conversation
-=======
 > 💡 **Tip**: Use `Ctrl+Space` (global shortcut) to invoke the assistant from anywhere!
->>>>>>> 1e1b8896
 
 ## Project Overview
 
@@ -104,7 +72,6 @@
 privacy-respecting architecture.
 
 ### Core Value Propositions
-<<<<<<< HEAD
 
 - **Native Linux Experience**: True desktop integration with system-level features
 - **Multi-Model Support**: Access GPT, Claude, Gemini, and local models from one interface
@@ -114,17 +81,6 @@
 
 ### Technical Architecture
 
-=======
-
-- **Native Linux Experience**: True desktop integration with system-level features
-- **Multi-Model Support**: Access GPT, Claude, Gemini, and local models from one interface
-- **Developer-First Design**: Deep integration with terminal, git, and development workflows
-- **Privacy & Transparency**: Clear data handling with local processing options
-- **Performance Optimized**: Resource-efficient native application, not a web wrapper
-
-### Technical Architecture
-
->>>>>>> 1e1b8896
 **Primary Tech Stack Decision: Tauri**
 
 Rationale: Tauri chosen over Electron for the following reasons:
