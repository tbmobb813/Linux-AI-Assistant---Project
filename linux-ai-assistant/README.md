--- conflicted
+++ resolved
@@ -10,8 +10,6 @@
 - Privacy-respecting local processing options
 - CLI companion tool
 
-<<<<<<< HEAD
-=======
 ### CLI usage
 
 The optional CLI lets you send prompts into the running app from a terminal and can bring the app window to front automatically.
@@ -53,7 +51,6 @@
 - The watcher runs locally and does not send paths or file contents anywhere.
 - This is an early feature; future versions may surface summaries or context in chat.
 
->>>>>>> 11a52b59
 ### Global Shortcut
 
 The app registers a global shortcut to toggle the window. By default this is:
