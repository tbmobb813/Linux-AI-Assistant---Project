# Linux AI Assistant

A native desktop AI assistant built specifically for Linux users.

## Features

- Multi-provider AI support (OpenAI, Anthropic, Gemini)
- Native Linux desktop integration
- Developer-optimized workflows
- Privacy-respecting local processing options
- CLI companion tool

<<<<<<< HEAD
=======
### CLI usage

The optional CLI lets you send prompts into the running app from a terminal and can bring the app window to front automatically.

Examples (from the repo's `cli` folder, app must be running):

```zsh
# Ask a question with defaults
cargo run -- ask "What changed in the last commit?"

# Choose a model and provider, and force a new conversation
cargo run -- ask "Summarize README" --model gpt-4o --provider openai --new

# Send a desktop notification via the app
cargo run -- notify "Build finished"
```

Flags currently supported by `ask`:

- `--model <name>`: e.g., `gpt-4o`
- `--provider <id>`: e.g., `openai`
- `--new`: always create a new conversation for this prompt

When unspecified, the app's defaults (Settings → Default provider/model) are used.

### Project watcher

You can enable a project file watcher to surface changes as small toasts in the app (e.g., when files change). This is groundwork for richer project-aware context.

How to enable:

1. Open Settings in the app.
2. Enter your project root path and click "Watch folder".
3. You'll see brief toasts when files change. The watcher auto-starts on next launch.
4. Click "Stop watching" in Settings or use the small badge at the top-left to stop.

Notes:

- The watcher runs locally and does not send paths or file contents anywhere.
- This is an early feature; future versions may surface summaries or context in chat.

>>>>>>> 8d732d14
### Global Shortcut

The app registers a global shortcut to toggle the window. By default this is:

- CommandOrControl+Space

You can change this at runtime:

- Open the app and click Settings (top-right), then edit the Global shortcut and Save.
- Use formats like CommandOrControl+Space or Ctrl+Shift+K.
- If the chosen shortcut is unavailable on your system, you'll see a toast error and the previous shortcut remains active.

## Development

### Prerequisites

- Rust 1.75+
- Node.js 18+
- System dependencies (installed via setup script)

### Running the App

```bash
# Development mode
pnpm tauri dev

# Build for production
pnpm tauri build
```

## Contributing

Contributions welcome! Please read CONTRIBUTING.md first.

## License

MIT

## Troubleshooting

Snap vs system terminal (important)

- If you run the development workflow from a terminal provided by a snap-packaged app (for example the VS Code snap), the Snap runtime can inject its own shared libraries (under `/snap/core20/...`) into processes. That can cause symbol lookup errors when running native binaries built against the system libraries (for example: "undefined symbol: \_\_libc_pthread_init, version GLIBC_PRIVATE").
- Workaround: run `npm run tauri dev` or execute the built binary from a normal system terminal (gnome-terminal, xterm, konsole) — not from a snap-wrapped terminal. This ensures the system loader uses your distribution's libraries.

Quick commands (system terminal):

```zsh
cd '$(pwd)'
# Start dev server + Tauri
npm run tauri dev
```

If you must run from a snap-wrapped environment, try a sanitized environment (may not always work):

```zsh
env -i HOME="$HOME" PATH="/usr/bin:/bin" DISPLAY="$DISPLAY" XDG_RUNTIME_DIR="$XDG_RUNTIME_DIR" \
 DBUS_SESSION_BUS_ADDRESS="$DBUS_SESSION_BUS_ADDRESS" XAUTHORITY="$XAUTHORITY" \
 bash --noprofile --norc -c "npm run tauri dev"
```

Note: the most reliable approach is to use a non-snap terminal for building and running native desktop apps.<|MERGE_RESOLUTION|>--- conflicted
+++ resolved
@@ -10,50 +10,6 @@
 - Privacy-respecting local processing options
 - CLI companion tool
 
-<<<<<<< HEAD
-=======
-### CLI usage
-
-The optional CLI lets you send prompts into the running app from a terminal and can bring the app window to front automatically.
-
-Examples (from the repo's `cli` folder, app must be running):
-
-```zsh
-# Ask a question with defaults
-cargo run -- ask "What changed in the last commit?"
-
-# Choose a model and provider, and force a new conversation
-cargo run -- ask "Summarize README" --model gpt-4o --provider openai --new
-
-# Send a desktop notification via the app
-cargo run -- notify "Build finished"
-```
-
-Flags currently supported by `ask`:
-
-- `--model <name>`: e.g., `gpt-4o`
-- `--provider <id>`: e.g., `openai`
-- `--new`: always create a new conversation for this prompt
-
-When unspecified, the app's defaults (Settings → Default provider/model) are used.
-
-### Project watcher
-
-You can enable a project file watcher to surface changes as small toasts in the app (e.g., when files change). This is groundwork for richer project-aware context.
-
-How to enable:
-
-1. Open Settings in the app.
-2. Enter your project root path and click "Watch folder".
-3. You'll see brief toasts when files change. The watcher auto-starts on next launch.
-4. Click "Stop watching" in Settings or use the small badge at the top-left to stop.
-
-Notes:
-
-- The watcher runs locally and does not send paths or file contents anywhere.
-- This is an early feature; future versions may surface summaries or context in chat.
-
->>>>>>> 8d732d14
 ### Global Shortcut
 
 The app registers a global shortcut to toggle the window. By default this is:
