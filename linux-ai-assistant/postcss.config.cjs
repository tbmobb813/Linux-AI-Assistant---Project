--- conflicted
+++ resolved
@@ -7,12 +7,8 @@
 const tailwindPlugin = require("@tailwindcss/postcss");
 
 module.exports = {
-<<<<<<< HEAD
-  plugins: [tailwindPlugin(), autoprefixer()],
-=======
   plugins: {
     "@tailwindcss/postcss": {},
     autoprefixer: {},
   },
->>>>>>> fbf27ac4
 };