--- conflicted
+++ resolved
@@ -15,7 +15,6 @@
 ```
 
 **Prerequisites:**
-<<<<<<< HEAD
 
 - Linux AI Assistant desktop app must be running
 - IPC server listens on `127.0.0.1:39871` (automatic when app starts)
@@ -67,66 +66,6 @@
 else
     lai notify "❌ Build failed"
 fi
-```
-
-### Capture Command
-
-Execute terminal commands safely with AI analysis and error handling:
-
-```bash
-# Basic command capture
-lai capture "npm test"
-
-# Capture with immediate analysis
-lai capture "python script.py" --analyze
-
-# Capture build commands
-lai capture "cargo build --release"
-
-# Capture with timeout
-lai capture "long-running-command" --timeout 60
-
-# Capture and get suggestions
-lai capture "git push origin main" --suggest
-```
-
-**Features:**
-
-- **Safety Validation**: Dangerous commands are flagged before execution
-- **Error Analysis**: AI analyzes output and provides suggestions
-- **Project Context**: Commands are executed with project awareness
-- **Secure Execution**: Sandboxed environment prevents system damage
-
-**Command Options:**
-
-- `--analyze` - Request AI analysis of command output
-- `--timeout <seconds>` - Set execution timeout (default: 30)
-- `--suggest` - Get AI suggestions for errors or improvements
-- `--dry-run` - Validate command without execution
-
-**Safety Features:**
-
-- Commands like `rm -rf /` are blocked
-- Destructive operations require confirmation
-- Project-aware file operations respect .gitignore
-- User data protection with sandbox isolation
-
-**Integration Examples:**
-
-```bash
-# Development workflow
-lai capture "npm run build" && lai capture "npm run test"
-
-# Git workflow with analysis
-lai capture "git status" --analyze
-lai capture "git log --oneline -10" --suggest
-
-# System monitoring
-lai capture "ps aux | grep node" --analyze
-lai capture "df -h" --suggest
-
-# Error debugging
-lai capture "python debug_script.py" --analyze --timeout 120
 ```
 
 ### Create Command (Development Only)
@@ -410,74 +349,6 @@
 - IPC server handles concurrent connections
 - Responses are properly isolated per request
 
-## Security & Safety
-
-### Command Validation
-
-The `capture` command includes comprehensive safety measures:
-
-**Dangerous Command Detection:**
-
-```bash
-# These commands are flagged and require confirmation
-lai capture "rm -rf /"          # System destruction
-lai capture "chmod 777 /etc"     # Permission tampering
-lai capture "dd if=/dev/zero"    # Data destruction
-lai capture ":(){ :|:& };:"      # Fork bomb
-```
-
-**Safe Command Categories:**
-
-```bash
-# These commands are generally safe
-lai capture "ls -la"             # File listing
-lai capture "git status"         # Git operations
-lai capture "npm test"           # Package manager tasks
-lai capture "ps aux"             # Process inspection
-lai capture "df -h"              # Disk usage
-```
-
-### Sandbox Environment
-
-The capture system provides isolation:
-
-- **Working Directory**: Commands execute in detected project directory
-- **Environment Isolation**: Limited environment variable access
-- **Resource Limits**: CPU and memory usage constraints
-- **Network Restrictions**: Configurable network access controls
-- **File System Protection**: Write access limited to project directory
-
-### Privacy Protection
-
-- **No Command Logging**: Commands are not permanently stored by default
-- **Local Analysis**: Error analysis happens locally when possible
-- **API Integration**: Only analysis results sent to AI providers (not raw command output)
-- **User Control**: Full control over what data is shared with AI providers
-
-### Best Practices
-
-**For Development:**
-
-```bash
-# Good: Project-specific commands
-lai capture "npm run build"
-lai capture "python -m pytest"
-lai capture "git diff HEAD~1"
-
-# Avoid: System-wide changes
-# lai capture "sudo systemctl restart networking"
-# lai capture "chmod -R 777 /"
-```
-
-**For Scripts:**
-
-```bash
-# Always validate before bulk operations
-lai capture "find . -name '*.tmp'" --dry-run
-# Only proceed if safe
-lai capture "find . -name '*.tmp' -delete"
-```
-
 ## Use Cases & Examples
 
 **1. Development Workflow Automation:**
@@ -507,371 +378,6 @@
 **3. Monitoring & Alerting:**
 
 ```bash
-=======
-
-- Linux AI Assistant desktop app must be running
-- IPC server listens on `127.0.0.1:39871` (automatic when app starts)
-
-## Core Commands
-
-### Ask Command
-
-Send messages to the AI assistant:
-
-```bash
-# Basic question
-lai ask "How do I optimize this SQL query?"
-
-# With custom model
-lai ask "Explain async/await" --model gpt-4
-
-# With custom provider
-lai ask "Review this code" --provider anthropic
-
-# Force new conversation
-lai ask "Start fresh topic" --new
-```
-
-### Last Command
-
-Retrieve the most recent assistant response:
-
-```bash
-# Get last response
-lai last
-
-# Perfect for scripting
-response=$(lai last)
-echo "AI says: $response"
-```
-
-### Notify Command
-
-Send desktop notifications through the app:
-
-```bash
-# Simple notification
-lai notify "Build completed successfully"
-
-# Script integration
-if make build; then
-    lai notify "✅ Build successful"
-else
-    lai notify "❌ Build failed"
-fi
-```
-
-### Create Command (Development Only)
-
-Insert test messages for development and testing (requires `DEV_MODE=1`):
-
-```bash
-# Enable development mode
-export DEV_MODE=1
-
-# Create test assistant message
-lai create "This is a test response from the assistant"
-
-# Create in specific conversation
-lai create "Follow-up message" --conversation-id "uuid-here"
-
-# Verify creation
-lai last
-```
-
-## Development Workflows
-
-### Testing & Development
-
-```bash
-# Start backend in dev mode
-export DEV_MODE=1
-cd linux-ai-assistant
-pnpm run tauri -- dev
-
-# In another terminal, test CLI functionality
-cd linux-ai-assistant/cli
-
-# Test basic IPC communication
-cargo run -- notify "Development test"
-
-# Create test data
-cargo run -- create "Sample assistant response"
-
-# Verify test data
-cargo run -- last
-
-# Test full ask flow (requires running backend)
-cargo run -- ask "What is 2+2?"
-```
-
-### Automation Scripts
-
-**Git Integration:**
-
-```bash
-#!/bin/bash
-# git-ai-commit.sh - AI-powered commit messages
-
-# Get staged changes
-diff=$(git diff --cached)
-
-if [ -z "$diff" ]; then
-    echo "No staged changes"
-    exit 1
-fi
-
-# Ask AI for commit message
-lai ask "Generate a concise git commit message for these changes: $diff" --new
-
-# Get the response
-commit_msg=$(lai last)
-
-echo "Suggested commit message:"
-echo "$commit_msg"
-
-read -p "Use this message? (y/n): " -n 1 -r
-echo
-if [[ $REPLY =~ ^[Yy]$ ]]; then
-    git commit -m "$commit_msg"
-fi
-```
-
-**Build Notifications:**
-
-```bash
-#!/bin/bash
-# notify-build.sh - Build status notifications
-
-start_time=$(date +%s)
-
-if make build; then
-    end_time=$(date +%s)
-    duration=$((end_time - start_time))
-    lai notify "✅ Build completed successfully in ${duration}s"
-else
-    lai notify "❌ Build failed - check logs"
-    exit 1
-fi
-```
-
-**Code Review Assistant:**
-
-```bash
-#!/bin/bash
-# code-review.sh - AI code review
-
-if [ -z "$1" ]; then
-    echo "Usage: $0 <file>"
-    exit 1
-fi
-
-file="$1"
-content=$(cat "$file")
-
-lai ask "Please review this code for potential issues, improvements, and best practices:
-
-\`\`\`$(file --mime-type -b "$file" | cut -d'/' -f2)
-$content
-\`\`\`" --new
-
-echo "Review complete. Response:"
-lai last
-```
-
-## IPC Communication Details
-
-The CLI communicates with the desktop app via TCP IPC on localhost:39871.
-
-**Message Format:**
-
-```json
-{
-  "type": "ask|notify|last|create",
-  "message": "optional string",
-  "payload": {
-    "prompt": "user message",
-    "model": "optional model override",
-    "provider": "optional provider override",
-    "new": false
-  }
-}
-```
-
-**Response Format:**
-
-```json
-{
-  "status": "ok|error",
-  "data": {
-    "id": "message-uuid",
-    "content": "response text",
-    "conversation_id": "conv-uuid",
-    "role": "assistant",
-    "timestamp": 1698765432,
-    "tokens_used": 150
-  }
-}
-```
-
-## Environment Variables
-
-```bash
-# Enable development features
-export DEV_MODE=1
-
-# Custom IPC endpoint (if needed)
-export LAI_IPC_HOST=127.0.0.1
-export LAI_IPC_PORT=39871
-
-# Debug logging
-export RUST_LOG=debug
-```
-
-## Error Handling
-
-**Common Issues:**
-
-```bash
-# Connection refused - app not running
-lai ask "test"
-# Error: connect 127.0.0.1:39871 failed: Connection refused
-
-# Solution: Start the desktop app first
-pnpm -w -C linux-ai-assistant run tauri -- dev
-
-# DEV_MODE required for create command
-lai create "test"
-# Error: create command only available in DEV_MODE
-
-# Solution: Enable dev mode
-export DEV_MODE=1
-lai create "test"
-```
-
-**Debugging:**
-
-```bash
-# Enable debug logging
-RUST_LOG=debug lai ask "test question"
-
-# Check if IPC server is listening
-ss -ltnp | grep 39871
-
-# Test basic connectivity
-echo '{"type":"notify","message":"test"}' | nc 127.0.0.1 39871
-```
-
-## Testing Framework Integration
-
-**Automated Smoke Testing:**
-
-```bash
-# Run comprehensive E2E tests
-./dev/smoke_test_ipc.sh
-
-# Test output:
-# [smoke] ✅ All tests passed!
-# - Backend started successfully with DEV_MODE=1
-# - IPC server bound to port 39871
-# - CLI create command inserted message
-# - CLI last command retrieved correct message
-```
-
-**Custom Test Scripts:**
-
-```bash
-#!/bin/bash
-# test-cli-integration.sh
-
-set -e
-
-echo "Testing CLI integration..."
-
-# Start backend in background
-export DEV_MODE=1
-pnpm -w -C linux-ai-assistant run tauri -- dev &
-BACKEND_PID=$!
-
-# Wait for startup
-sleep 5
-
-# Test notify
-if lai notify "Test notification"; then
-    echo "✅ Notify command works"
-else
-    echo "❌ Notify command failed"
-    exit 1
-fi
-
-# Test create/last flow
-if lai create "Test message for integration"; then
-    response=$(lai last)
-    if [[ "$response" == "Test message for integration" ]]; then
-        echo "✅ Create/Last commands work"
-    else
-        echo "❌ Create/Last mismatch"
-        exit 1
-    fi
-else
-    echo "❌ Create command failed"
-    exit 1
-fi
-
-# Cleanup
-kill $BACKEND_PID
-echo "✅ All CLI integration tests passed"
-```
-
-## Performance Considerations
-
-**Response Times:**
-
-- IPC roundtrip: ~1-5ms
-- Simple commands (notify/last): ~10-50ms
-- AI requests: Variable (depends on provider/model)
-
-**Memory Usage:**
-
-- CLI binary: ~5-10MB RAM when running
-- Minimal impact on system resources
-
-**Concurrency:**
-
-- Multiple CLI instances can run simultaneously
-- IPC server handles concurrent connections
-- Responses are properly isolated per request
-
-## Use Cases & Examples
-
-**1. Development Workflow Automation:**
-
-```bash
-# Pre-commit hook
-#!/bin/bash
-export DEV_MODE=1
-lai create "Starting commit review process"
-# ... other pre-commit logic
-lai notify "Pre-commit checks completed"
-```
-
-**2. CI/CD Integration:**
-
-```bash
-# In GitHub Actions or similar
-- name: Notify AI Assistant
-  run: |
-    if [ "${{ job.status }}" == "success" ]; then
-      lai notify "✅ CI pipeline completed successfully"
-    else
-      lai notify "❌ CI pipeline failed"
-    fi
-```
-
-**3. Monitoring & Alerting:**
-
-```bash
->>>>>>> 1e1b8896
 # System monitoring script
 cpu_usage=$(top -bn1 | grep "Cpu(s)" | awk '{print $2}' | awk -F'%' '{print $1}')
 
