{
  "name": "linux-ai-assistant",
  "version": "0.1.0",
  "description": "A native Linux desktop AI assistant",
  "type": "module",
  "scripts": {
    "dev": "vite",
    "run-dev": "../dev/run-dev.sh",
    "prepare": "git rev-parse --is-inside-work-tree > /dev/null 2>&1 && (ROOT=$(git rev-parse --show-toplevel 2>/dev/null) && if [ -n \"$ROOT\" ]; then if [ -x \"$ROOT/node_modules/.bin/husky\" ]; then (cd \"$ROOT\" && \"$ROOT/node_modules/.bin/husky\" install); elif command -v husky >/dev/null 2>&1; then (cd \"$ROOT\" && husky install); fi; fi) || true",
    "build": "tsc && vite build",
    "preview": "vite preview",
    "tauri": "tauri",
    "test": "vitest --run --reporter dot",
    "test:watch": "vitest",
    "test:e2e": "playwright test --config=playwright-e2e/playwright.config.ts --project=chromium",
    "test:coverage": "vitest --coverage --run"
  },
  "dependencies": {
    "@tauri-apps/api": "2.9.0",
    "@tauri-apps/plugin-global-shortcut": "2.3.0",
    "@tauri-apps/plugin-clipboard-manager": "2.3.0",
    "@tauri-apps/plugin-notification": "2.3.1",
<<<<<<< HEAD
    "katex": "^0.16.11",
    "lucide-react": "^0.263.1",
=======
    "highlight.js": "^11.11.1",
    "katex": "^0.16.11",
    "lucide-react": "^0.548.0",
>>>>>>> a3588392
    "react": "^18.3.1",
    "react-dom": "^18.3.1",
    "react-markdown": "^10.1.0",
    "rehype-highlight": "^7.0.0",
    "rehype-katex": "^7.0.0",
    "remark-gfm": "^4.0.0",
    "remark-math": "^6.0.0",
    "zustand": "^5.0.8"
  },
  "private": true,
  "devDependencies": {
    "@playwright/test": "^1.56.1",
    "@tailwindcss/postcss": "^4.1.16",
    "@tauri-apps/cli": "^2.0.0",
    "@testing-library/jest-dom": "^6.0.0",
    "@testing-library/react": "^14.0.0",
    "@types/node": "^22.10.0",
    "@types/react": "^18.3.3",
    "@types/react-dom": "^18.3.0",
    "@vitejs/plugin-react": "^4.3.1",
    "@vitest/coverage-v8": "^4.0.4",
    "autoprefixer": "^10.4.19",
    "husky": "^9.1.7",
    "jsdom": "^27.0.1",
    "postcss": "^8.4.39",
    "prettier": "^3.6.2",
    "tailwindcss": "^4.1.16",
    "typescript": "^5.7.2",
    "vite": "^7.1.12",
<<<<<<< HEAD
    "vitest": "^4.0.3"
=======
    "vitest": "^4.0.4"
>>>>>>> a3588392
  },
  "vitest": {
    "exclude": [
      "e2e/**"
    ]
  }
}<|MERGE_RESOLUTION|>--- conflicted
+++ resolved
@@ -20,14 +20,9 @@
     "@tauri-apps/plugin-global-shortcut": "2.3.0",
     "@tauri-apps/plugin-clipboard-manager": "2.3.0",
     "@tauri-apps/plugin-notification": "2.3.1",
-<<<<<<< HEAD
-    "katex": "^0.16.11",
-    "lucide-react": "^0.263.1",
-=======
     "highlight.js": "^11.11.1",
     "katex": "^0.16.11",
     "lucide-react": "^0.548.0",
->>>>>>> a3588392
     "react": "^18.3.1",
     "react-dom": "^18.3.1",
     "react-markdown": "^10.1.0",
@@ -57,11 +52,7 @@
     "tailwindcss": "^4.1.16",
     "typescript": "^5.7.2",
     "vite": "^7.1.12",
-<<<<<<< HEAD
-    "vitest": "^4.0.3"
-=======
     "vitest": "^4.0.4"
->>>>>>> a3588392
   },
   "vitest": {
     "exclude": [
