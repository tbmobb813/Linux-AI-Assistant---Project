{
  "name": "linux-ai-assistant",
  "version": "0.1.0",
  "description": "A native Linux desktop AI assistant",
  "type": "module",
  "scripts": {
    "dev": "vite",
    "run-dev": "../dev/run-dev.sh",
    "prepare": "git rev-parse --is-inside-work-tree > /dev/null 2>&1 && (ROOT=$(git rev-parse --show-toplevel 2>/dev/null) && if [ -n \"$ROOT\" ]; then if [ -x \"$ROOT/node_modules/.bin/husky\" ]; then (cd \"$ROOT\" && \"$ROOT/node_modules/.bin/husky\" install); elif command -v husky >/dev/null 2>&1; then (cd \"$ROOT\" && husky install); fi; fi) || true",
    "build": "tsc && vite build",
    "preview": "vite preview",
    "tauri": "tauri",
    "test": "vitest --run --reporter dot",
    "test:watch": "vitest",
    "test:e2e": "playwright test --config=playwright-e2e/playwright.config.ts --project=chromium",
    "test:coverage": "vitest --coverage --run"
  },
  "dependencies": {
    "@tauri-apps/api": "2.9.0",
    "@tauri-apps/plugin-clipboard-manager": "^2.3.1",
    "@tauri-apps/plugin-global-shortcut": "2.3.0",
<<<<<<< HEAD
    "@tauri-apps/plugin-notification": "2.3.1",
    "highlight.js": "^11.11.1",
    "katex": "^0.16.25",
    "lucide-react": "^0.263.1",
=======
    "@tauri-apps/plugin-clipboard-manager": "2.3.0",
    "@tauri-apps/plugin-notification": "2.3.1",
    "highlight.js": "^11.11.1",
    "katex": "^0.16.11",
    "lucide-react": "^0.548.0",
>>>>>>> 869d76b5
    "react": "^18.3.1",
    "react-dom": "^18.3.1",
    "react-markdown": "^10.1.0",
    "rehype-highlight": "^7.0.0",
    "rehype-katex": "^7.0.0",
    "remark-gfm": "^4.0.0",
    "remark-math": "^6.0.0",
    "zustand": "^5.0.8"
  },
  "private": true,
  "devDependencies": {
    "@playwright/test": "^1.56.1",
    "@tailwindcss/postcss": "^4.1.16",
    "@tauri-apps/cli": "^2.0.0",
    "@testing-library/jest-dom": "^6.0.0",
    "@testing-library/react": "^14.0.0",
    "@types/node": "^22.10.0",
    "@types/react": "^18.3.3",
    "@types/react-dom": "^18.3.0",
    "@vitejs/plugin-react": "^4.3.1",
    "@vitest/coverage-v8": "^4.0.4",
    "autoprefixer": "^10.4.19",
    "husky": "^9.1.7",
    "jsdom": "^27.0.1",
    "postcss": "^8.4.39",
    "prettier": "^3.6.2",
    "tailwindcss": "^4.1.16",
    "typescript": "^5.7.2",
    "vite": "^7.1.12",
    "vitest": "^4.0.4"
  },
  "vitest": {
    "exclude": [
      "e2e/**"
    ]
  }
}<|MERGE_RESOLUTION|>--- conflicted
+++ resolved
@@ -19,18 +19,11 @@
     "@tauri-apps/api": "2.9.0",
     "@tauri-apps/plugin-clipboard-manager": "^2.3.1",
     "@tauri-apps/plugin-global-shortcut": "2.3.0",
-<<<<<<< HEAD
-    "@tauri-apps/plugin-notification": "2.3.1",
-    "highlight.js": "^11.11.1",
-    "katex": "^0.16.25",
-    "lucide-react": "^0.263.1",
-=======
     "@tauri-apps/plugin-clipboard-manager": "2.3.0",
     "@tauri-apps/plugin-notification": "2.3.1",
     "highlight.js": "^11.11.1",
     "katex": "^0.16.11",
     "lucide-react": "^0.548.0",
->>>>>>> 869d76b5
     "react": "^18.3.1",
     "react-dom": "^18.3.1",
     "react-markdown": "^10.1.0",
