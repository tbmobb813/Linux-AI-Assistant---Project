--- conflicted
+++ resolved
@@ -40,7 +40,6 @@
     "tailwindcss": "^3.4.4",
     "postcss": "^8.4.39",
     "autoprefixer": "^10.4.19",
-<<<<<<< HEAD
     "vitest": "^1.3.0",
     "@testing-library/react": "^16.3.0",
     "@testing-library/jest-dom": "^6.0.0",
@@ -49,16 +48,6 @@
     "@playwright/test": "^1.56.1",
     "husky": "^8.0.3",
     "prettier": "^2.8.8"
-=======
-    "husky": "^9.1.7",
-    "jsdom": "^27.0.1",
-    "postcss": "^8.4.39",
-    "prettier": "^3.6.2",
-    "tailwindcss": "^3.4.4",
-    "typescript": "^5.7.2",
-    "vite": "^7.1.12",
-    "vitest": "^4.0.3"
->>>>>>> c8891027
   },
   "vitest": {
     "exclude": [
