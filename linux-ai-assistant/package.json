{
  "name": "linux-ai-assistant",
  "version": "0.1.0",
  "description": "A native Linux desktop AI assistant",
  "type": "module",
  "scripts": {
    "dev": "vite",
    "run-dev": "../dev/run-dev.sh",
    "prepare": "git rev-parse --is-inside-work-tree > /dev/null 2>&1 && (ROOT=$(git rev-parse --show-toplevel 2>/dev/null) && if [ -n \"$ROOT\" ]; then if [ -x \"$ROOT/node_modules/.bin/husky\" ]; then (cd \"$ROOT\" && \"$ROOT/node_modules/.bin/husky\" install); elif command -v husky >/dev/null 2>&1; then (cd \"$ROOT\" && husky install); fi; fi) || true",
    "build": "tsc && vite build",
    "preview": "vite preview",
    "tauri": "tauri",
    "test": "vitest --run --reporter dot",
    "test:watch": "vitest",
    "test:e2e": "playwright test --config=playwright-e2e/playwright.config.ts --project=chromium",
    "test:coverage": "vitest --coverage --run"
  },
  "dependencies": {
    "@tauri-apps/api": "2.9.0",
<<<<<<< HEAD
    "@tauri-apps/plugin-clipboard-manager": "^2.3.1",
=======
    "@tauri-apps/plugin-clipboard-manager": "2.3.1",
>>>>>>> 8d732d14
    "@tauri-apps/plugin-global-shortcut": "2.3.0",
    "@tauri-apps/plugin-notification": "2.3.1",
    "highlight.js": "^11.11.1",
    "katex": "^0.16.11",
    "lucide-react": "^0.548.0",
    "react": "^18.3.1",
    "react-dom": "^18.3.1",
    "react-markdown": "^10.1.0",
    "rehype-highlight": "^7.0.0",
    "rehype-katex": "^7.0.0",
    "remark-gfm": "^4.0.0",
    "remark-math": "^6.0.0",
    "zustand": "^5.0.8"
  },
  "private": true,
  "devDependencies": {
    "@playwright/test": "^1.56.1",
    "@tailwindcss/postcss": "^4.1.16",
    "@tauri-apps/cli": "^2.0.0",
    "@testing-library/jest-dom": "^6.0.0",
    "@testing-library/react": "^14.0.0",
    "@types/node": "^22.10.0",
    "@types/react": "^18.3.3",
    "@types/react-dom": "^18.3.0",
    "@vitejs/plugin-react": "^4.3.1",
    "@vitest/coverage-v8": "^4.0.4",
    "autoprefixer": "^10.4.19",
    "husky": "^9.1.7",
    "jsdom": "^27.0.1",
    "postcss": "^8.4.39",
    "prettier": "^3.6.2",
    "tailwindcss": "^4.1.16",
    "typescript": "^5.7.2",
    "vite": "^7.1.12",
    "vitest": "^4.0.4"
  },
  "vitest": {
    "exclude": [
      "e2e/**"
    ]
  }
}<|MERGE_RESOLUTION|>--- conflicted
+++ resolved
@@ -17,11 +17,7 @@
   },
   "dependencies": {
     "@tauri-apps/api": "2.9.0",
-<<<<<<< HEAD
     "@tauri-apps/plugin-clipboard-manager": "^2.3.1",
-=======
-    "@tauri-apps/plugin-clipboard-manager": "2.3.1",
->>>>>>> 8d732d14
     "@tauri-apps/plugin-global-shortcut": "2.3.0",
     "@tauri-apps/plugin-notification": "2.3.1",
     "highlight.js": "^11.11.1",
