{
  "name": "linux-ai-assistant",
  "version": "0.1.0",
  "description": "A native Linux desktop AI assistant with multi-provider support and privacy-focused local processing",
  "type": "module",
  "homepage": "https://github.com/tbmobb813/Linux-AI-Assistant---Project",
  "repository": {
    "type": "git",
    "url": "https://github.com/tbmobb813/Linux-AI-Assistant---Project.git"
  },
  "bugs": {
    "url": "https://github.com/tbmobb813/Linux-AI-Assistant---Project/issues"
  },
  "license": "MIT",
  "author": {
    "name": "tbmobb813",
    "url": "https://github.com/tbmobb813"
  },
  "keywords": [
    "ai",
    "assistant",
    "linux",
    "desktop",
    "tauri",
    "rust",
    "react",
    "chatgpt",
    "claude",
    "gemini",
    "ollama",
    "privacy",
    "local-ai",
    "multi-provider",
    "cli",
    "ipc",
    "development-tools"
  ],
  "scripts": {
    "dev": "vite",
    "typecheck": "tsc --noEmit",
    "run-dev": "../dev/run-dev.sh",
    "prepare": "git rev-parse --is-inside-work-tree > /dev/null 2>&1 && (ROOT=$(git rev-parse --show-toplevel 2>/dev/null) && if [ -n \"$ROOT\" ]; then if [ -x \"$ROOT/node_modules/.bin/husky\" ]; then (cd \"$ROOT\" && \"$ROOT/node_modules/.bin/husky\" install); elif command -v husky >/dev/null 2>&1; then (cd \"$ROOT\" && husky install); fi; fi) || true",
    "build": "tsc && vite build",
    "build:full": "pnpm build && pnpm cli:build",
    "preview": "vite preview",
    "tauri": "tauri",
<<<<<<< HEAD
    "cli:build": "cd cli && cargo build --release",
    "cli:dev": "cd cli && cargo build",
    "cli:test": "cd cli && cargo test",
    "cli:install": "cd cli && ./install.sh",
=======
>>>>>>> 1e1b8896
    "dev:insert-message": "python3 ../dev/insert_test_message.py",
    "test": "vitest --run --reporter dot",
    "test:watch": "vitest",
    "test:e2e": "playwright test --config=playwright-e2e/playwright.config.ts --project=chromium",
    "test:coverage": "vitest --coverage --run"
  },
  "dependencies": {
    "@tauri-apps/api": "2.9.0",
    "@tauri-apps/plugin-clipboard-manager": "^2.3.1",
    "@tauri-apps/plugin-global-shortcut": "2.3.0",
    "@tauri-apps/plugin-notification": "2.3.1",
    "highlight.js": "^11.11.1",
    "katex": "^0.16.11",
    "lucide-react": "^0.548.0",
    "react": "^18.3.1",
    "react-dom": "^18.3.1",
    "react-markdown": "^10.1.0",
    "rehype-highlight": "^7.0.0",
    "rehype-katex": "^7.0.0",
    "remark-gfm": "^4.0.0",
    "remark-math": "^6.0.0",
    "zustand": "^5.0.8"
  },
  "private": true,
  "devDependencies": {
    "@playwright/test": "^1.56.1",
    "@tailwindcss/postcss": "^4.1.16",
    "@tauri-apps/cli": "^2.0.0",
    "@testing-library/jest-dom": "^6.0.0",
    "@testing-library/react": "^14.0.0",
    "@types/node": "^22.10.0",
    "@types/react": "^18.3.3",
    "@types/react-dom": "^18.3.0",
    "@vitejs/plugin-react": "^4.3.1",
    "@vitest/coverage-v8": "^4.0.5",
    "autoprefixer": "^10.4.19",
    "husky": "^9.1.7",
    "jsdom": "^27.0.1",
    "postcss": "^8.4.39",
    "prettier": "^3.6.2",
    "tailwindcss": "^4.1.16",
    "typescript": "^5.7.2",
    "vite": "^7.1.12",
    "vitest": "^4.0.5"
  },
  "vitest": {
    "exclude": [
      "e2e/**"
    ]
  }
}<|MERGE_RESOLUTION|>--- conflicted
+++ resolved
@@ -44,13 +44,6 @@
     "build:full": "pnpm build && pnpm cli:build",
     "preview": "vite preview",
     "tauri": "tauri",
-<<<<<<< HEAD
-    "cli:build": "cd cli && cargo build --release",
-    "cli:dev": "cd cli && cargo build",
-    "cli:test": "cd cli && cargo test",
-    "cli:install": "cd cli && ./install.sh",
-=======
->>>>>>> 1e1b8896
     "dev:insert-message": "python3 ../dev/insert_test_message.py",
     "test": "vitest --run --reporter dot",
     "test:watch": "vitest",
