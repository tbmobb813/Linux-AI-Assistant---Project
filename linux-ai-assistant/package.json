--- conflicted
+++ resolved
@@ -19,19 +19,12 @@
     "@tauri-apps/api": "2.9.0",
     "@tauri-apps/plugin-clipboard-manager": "^2.3.2",
     "@tauri-apps/plugin-global-shortcut": "2.3.0",
-<<<<<<< HEAD
     "@tauri-apps/plugin-notification": "2.3.1",
     "highlight.js": "^11.11.1",
     "katex": "^0.16.25",
     "lucide-react": "^0.548.0",
     "react": "19",
     "react-dom": "19",
-=======
-    "@tauri-apps/plugin-notification": "2.3.2",
-    "lucide-react": "^0.263.1",
-    "react": "^18.3.1",
-    "react-dom": "^18.3.1",
->>>>>>> 92f28f0a
     "react-markdown": "^10.1.0",
     "rehype-highlight": "^7.0.0",
     "rehype-katex": "^7.0.0",
@@ -57,13 +50,8 @@
     "prettier": "^3.6.2",
     "tailwindcss": "^3.4.4",
     "typescript": "^5.7.2",
-<<<<<<< HEAD
-    "vite": "^5.3.4",
-    "vitest": "^4.0.4"
-=======
     "vite": "^7.1.12",
     "vitest": "^4.0.3"
->>>>>>> 92f28f0a
   },
   "vitest": {
     "exclude": [
