use serde_json::Value as JsonValue;
use std::io::{BufRead, BufReader, Write};
use std::net::{TcpListener, TcpStream};
<<<<<<< HEAD
// std sync imports were unused here previously
=======
// std::sync imports removed (Arc/Mutex were unused); add back if needed in future
>>>>>>> d4e9cf3d
use std::thread;
use tauri::{AppHandle, Emitter, Manager};

#[derive(serde::Deserialize, Debug)]
struct IpcMessage {
    #[serde(rename = "type")]
    kind: String,
    #[serde(default)]
    message: Option<String>,
    #[serde(default)]
    payload: Option<JsonValue>,
}

#[derive(serde::Serialize)]
struct IpcResponse {
    status: String,
    #[serde(skip_serializing_if = "Option::is_none")]
    data: Option<JsonValue>,
}

<<<<<<< HEAD
fn handle_client(mut stream: TcpStream, app: AppHandle, dev_mode_enabled: bool) {
=======
fn handle_client(mut stream: TcpStream, app: AppHandle) {
>>>>>>> d4e9cf3d
    let peer = stream.peer_addr().ok();
    let mut reader = BufReader::new(stream.try_clone().unwrap());
    let mut line = String::new();
    loop {
        line.clear();
        match reader.read_line(&mut line) {
            Ok(0) => break, // EOF
            Ok(_) => {
                let trimmed = line.trim_end();
                if trimmed.is_empty() {
                    continue;
                }
                if let Ok(msg) = serde_json::from_str::<IpcMessage>(trimmed) {
                    match msg.kind.as_str() {
                        "notify" => {
                            let _ = app.emit("cli://notify", msg.message.unwrap_or_default());
                            let response = IpcResponse {
                                status: "ok".to_string(),
                                data: None,
                            };
                            let _ = stream.write_all(
                                format!("{}\n", serde_json::to_string(&response).unwrap())
                                    .as_bytes(),
                            );
                        }
                        "ask" => {
                            // Forward either the provided payload object, or the message string
                            if let Some(p) = msg.payload {
                                let _ = app.emit("cli://ask", p);
                            } else {
                                let _ = app.emit("cli://ask", msg.message.unwrap_or_default());
                            }
                            let response = IpcResponse {
                                status: "ok".to_string(),
                                data: None,
                            };
                            let _ = stream.write_all(
                                format!("{}\n", serde_json::to_string(&response).unwrap())
                                    .as_bytes(),
                            );
                        }
                        "last" => {
<<<<<<< HEAD
                            // Call the Tauri command directly. The IPC server runs in its own
                            // thread and may not have a Tokio runtime associated with the
                            // current thread. Try using the current handle and fall back to
                            // creating a new Runtime if necessary.
                            let db = app.state::<crate::database::Database>();

                            // Create a short-lived runtime for this synchronous call. Using
                            // a fresh runtime avoids depending on a Tokio reactor in the
                            // current thread (the IPC server runs on plain threads).
                            let result = match tokio::runtime::Runtime::new() {
                                Ok(rt) => rt.block_on(async {
                                    crate::commands::messages::get_last_assistant_message(db).await
                                }),
                                Err(e) => Err(format!("failed to create runtime: {}", e)),
                            };
=======
                            // Call the Tauri command directly
                            let db = app.state::<crate::database::Database>();
                            let result = tokio::runtime::Handle::current().block_on(async {
                                crate::commands::messages::get_last_assistant_message(db).await
                            });
>>>>>>> d4e9cf3d

                            match result {
                                Ok(Some(message)) => {
                                    let response = IpcResponse {
                                        status: "ok".to_string(),
                                        data: Some(serde_json::to_value(&message).unwrap()),
                                    };
                                    let _ = stream.write_all(
                                        format!("{}\n", serde_json::to_string(&response).unwrap())
                                            .as_bytes(),
                                    );
                                }
                                Ok(None) => {
                                    let response = IpcResponse {
                                        status: "error".to_string(),
                                        data: Some(
                                            serde_json::json!({"error": "No messages found"}),
                                        ),
                                    };
                                    let _ = stream.write_all(
                                        format!("{}\n", serde_json::to_string(&response).unwrap())
                                            .as_bytes(),
                                    );
                                }
                                Err(e) => {
                                    let response = IpcResponse {
                                        status: "error".to_string(),
                                        data: Some(serde_json::json!({"error": e})),
                                    };
                                    let _ = stream.write_all(
                                        format!("{}\n", serde_json::to_string(&response).unwrap())
                                            .as_bytes(),
                                    );
                                }
                            }
<<<<<<< HEAD
                        }
                        "create" if dev_mode_enabled => {
                            // Insert a conversation (if needed) and an assistant message.
                            // Payload can be an object with optional conversation_id and/or content.
                            {
                                // Use a short inner scope so the MutexGuard drops before the
                                // temporary State is dropped and we don't run into borrow issues.
                                let db_state = app.state::<crate::database::Database>();
                                let conn = match db_state.conn().lock() {
                                    Ok(g) => g,
                                    Err(e) => {
                                        let response = IpcResponse {
                                            status: "error".to_string(),
                                            data: Some(
                                                serde_json::json!({"error": format!("failed to lock db conn: {}", e)}),
                                            ),
                                        };
                                        let _ = stream.write_all(
                                            format!(
                                                "{}\n",
                                                serde_json::to_string(&response).unwrap()
                                            )
                                            .as_bytes(),
                                        );
                                        continue;
                                    }
                                };

                                // Determine content and optional conversation id
                                let mut content_opt: Option<String> = None;
                                let mut conv_id_opt: Option<String> = None;
                                if let Some(p) = msg.payload {
                                    if let Some(obj) = p.as_object() {
                                        if let Some(c) = obj.get("content") {
                                            if c.is_string() {
                                                content_opt = c.as_str().map(|s| s.to_string());
                                            }
                                        }
                                        if let Some(cid) = obj.get("conversation_id") {
                                            if cid.is_string() {
                                                conv_id_opt = cid.as_str().map(|s| s.to_string());
                                            }
                                        }
                                    }
                                }
                                if content_opt.is_none() {
                                    content_opt = msg.message.clone();
                                }

                                let content = match content_opt {
                                    Some(c) => c,
                                    None => {
                                        let response = IpcResponse {
                                            status: "error".to_string(),
                                            data: Some(
                                                serde_json::json!({"error": "no content provided"}),
                                            ),
                                        };
                                        let _ = stream.write_all(
                                            format!(
                                                "{}\n",
                                                serde_json::to_string(&response).unwrap()
                                            )
                                            .as_bytes(),
                                        );
                                        continue;
                                    }
                                };

                                // Ensure we have a conversation id; if not, create one
                                let final_conv_id = match conv_id_opt {
                                    Some(cid) => cid,
                                    None => {
                                        let new_conv =
                                            crate::database::conversations::NewConversation {
                                                title: "CLI Test Conversation".to_string(),
                                                model: "gpt-test".to_string(),
                                                provider: "local".to_string(),
                                                system_prompt: None,
                                            };
                                        match crate::database::conversations::Conversation::create(
                                            &conn, new_conv,
                                        ) {
                                            Ok(conv) => conv.id,
                                            Err(e) => {
                                                let response = IpcResponse {
                                                    status: "error".to_string(),
                                                    data: Some(
                                                        serde_json::json!({"error": format!("failed to create conversation: {}", e)}),
                                                    ),
                                                };
                                                let _ = stream.write_all(
                                                    format!(
                                                        "{}\n",
                                                        serde_json::to_string(&response).unwrap()
                                                    )
                                                    .as_bytes(),
                                                );
                                                continue;
                                            }
                                        }
                                    }
                                };

                                // Create assistant message
                                let new_msg = crate::database::messages::NewMessage {
                                    conversation_id: final_conv_id.clone(),
                                    role: "assistant".to_string(),
                                    content: content.clone(),
                                    tokens_used: None,
                                };
                                match crate::database::messages::Message::create(&conn, new_msg) {
                                    Ok(msg) => {
                                        let response = IpcResponse {
                                            status: "ok".to_string(),
                                            data: Some(serde_json::to_value(&msg).unwrap()),
                                        };
                                        let _ = stream.write_all(
                                            format!(
                                                "{}\n",
                                                serde_json::to_string(&response).unwrap()
                                            )
                                            .as_bytes(),
                                        );
                                    }
                                    Err(e) => {
                                        let response = IpcResponse {
                                            status: "error".to_string(),
                                            data: Some(
                                                serde_json::json!({"error": format!("failed to create message: {}", e)}),
                                            ),
                                        };
                                        let _ = stream.write_all(
                                            format!(
                                                "{}\n",
                                                serde_json::to_string(&response).unwrap()
                                            )
                                            .as_bytes(),
                                        );
                                    }
                                }
                            }
=======
>>>>>>> d4e9cf3d
                        }
                        _ => {
                            // ignore unknown
                            let response = IpcResponse {
                                status: "ok".to_string(),
                                data: None,
                            };
                            let _ = stream.write_all(
                                format!("{}\n", serde_json::to_string(&response).unwrap())
                                    .as_bytes(),
                            );
                        }
                    }
                } else {
                    let response = IpcResponse {
                        status: "error".to_string(),
                        data: Some(serde_json::json!({"error": "Invalid JSON"})),
                    };
                    let _ = stream.write_all(
                        format!("{}\n", serde_json::to_string(&response).unwrap()).as_bytes(),
                    );
                }
            }
            Err(_) => break,
        }
    }
    let _ = peer; // reserved for future logging
}

pub fn start_ipc_server(app: AppHandle) {
    // Check if dev mode is enabled at startup
    let dev_mode_enabled = std::env::var("DEV_MODE").is_ok();

    // Fixed localhost port; can be made configurable later
    let addr = "127.0.0.1:39871";
    let listener = match TcpListener::bind(addr) {
        Ok(l) => l,
        Err(e) => {
            eprintln!("IPC: failed to bind {}: {}", addr, e);
            return;
        }
    };
    thread::spawn(move || {
        for stream in listener.incoming() {
            match stream {
                Ok(s) => {
                    let app_clone = app.clone();
                    thread::spawn(move || handle_client(s, app_clone, dev_mode_enabled));
                }
                Err(e) => {
                    eprintln!("IPC: connection failed: {}", e);
                }
            }
        }
    });
}<|MERGE_RESOLUTION|>--- conflicted
+++ resolved
@@ -1,11 +1,7 @@
 use serde_json::Value as JsonValue;
 use std::io::{BufRead, BufReader, Write};
 use std::net::{TcpListener, TcpStream};
-<<<<<<< HEAD
-// std sync imports were unused here previously
-=======
 // std::sync imports removed (Arc/Mutex were unused); add back if needed in future
->>>>>>> d4e9cf3d
 use std::thread;
 use tauri::{AppHandle, Emitter, Manager};
 
@@ -26,11 +22,7 @@
     data: Option<JsonValue>,
 }
 
-<<<<<<< HEAD
-fn handle_client(mut stream: TcpStream, app: AppHandle, dev_mode_enabled: bool) {
-=======
 fn handle_client(mut stream: TcpStream, app: AppHandle) {
->>>>>>> d4e9cf3d
     let peer = stream.peer_addr().ok();
     let mut reader = BufReader::new(stream.try_clone().unwrap());
     let mut line = String::new();
@@ -73,29 +65,11 @@
                             );
                         }
                         "last" => {
-<<<<<<< HEAD
-                            // Call the Tauri command directly. The IPC server runs in its own
-                            // thread and may not have a Tokio runtime associated with the
-                            // current thread. Try using the current handle and fall back to
-                            // creating a new Runtime if necessary.
-                            let db = app.state::<crate::database::Database>();
-
-                            // Create a short-lived runtime for this synchronous call. Using
-                            // a fresh runtime avoids depending on a Tokio reactor in the
-                            // current thread (the IPC server runs on plain threads).
-                            let result = match tokio::runtime::Runtime::new() {
-                                Ok(rt) => rt.block_on(async {
-                                    crate::commands::messages::get_last_assistant_message(db).await
-                                }),
-                                Err(e) => Err(format!("failed to create runtime: {}", e)),
-                            };
-=======
                             // Call the Tauri command directly
                             let db = app.state::<crate::database::Database>();
                             let result = tokio::runtime::Handle::current().block_on(async {
                                 crate::commands::messages::get_last_assistant_message(db).await
                             });
->>>>>>> d4e9cf3d
 
                             match result {
                                 Ok(Some(message)) => {
@@ -131,151 +105,6 @@
                                     );
                                 }
                             }
-<<<<<<< HEAD
-                        }
-                        "create" if dev_mode_enabled => {
-                            // Insert a conversation (if needed) and an assistant message.
-                            // Payload can be an object with optional conversation_id and/or content.
-                            {
-                                // Use a short inner scope so the MutexGuard drops before the
-                                // temporary State is dropped and we don't run into borrow issues.
-                                let db_state = app.state::<crate::database::Database>();
-                                let conn = match db_state.conn().lock() {
-                                    Ok(g) => g,
-                                    Err(e) => {
-                                        let response = IpcResponse {
-                                            status: "error".to_string(),
-                                            data: Some(
-                                                serde_json::json!({"error": format!("failed to lock db conn: {}", e)}),
-                                            ),
-                                        };
-                                        let _ = stream.write_all(
-                                            format!(
-                                                "{}\n",
-                                                serde_json::to_string(&response).unwrap()
-                                            )
-                                            .as_bytes(),
-                                        );
-                                        continue;
-                                    }
-                                };
-
-                                // Determine content and optional conversation id
-                                let mut content_opt: Option<String> = None;
-                                let mut conv_id_opt: Option<String> = None;
-                                if let Some(p) = msg.payload {
-                                    if let Some(obj) = p.as_object() {
-                                        if let Some(c) = obj.get("content") {
-                                            if c.is_string() {
-                                                content_opt = c.as_str().map(|s| s.to_string());
-                                            }
-                                        }
-                                        if let Some(cid) = obj.get("conversation_id") {
-                                            if cid.is_string() {
-                                                conv_id_opt = cid.as_str().map(|s| s.to_string());
-                                            }
-                                        }
-                                    }
-                                }
-                                if content_opt.is_none() {
-                                    content_opt = msg.message.clone();
-                                }
-
-                                let content = match content_opt {
-                                    Some(c) => c,
-                                    None => {
-                                        let response = IpcResponse {
-                                            status: "error".to_string(),
-                                            data: Some(
-                                                serde_json::json!({"error": "no content provided"}),
-                                            ),
-                                        };
-                                        let _ = stream.write_all(
-                                            format!(
-                                                "{}\n",
-                                                serde_json::to_string(&response).unwrap()
-                                            )
-                                            .as_bytes(),
-                                        );
-                                        continue;
-                                    }
-                                };
-
-                                // Ensure we have a conversation id; if not, create one
-                                let final_conv_id = match conv_id_opt {
-                                    Some(cid) => cid,
-                                    None => {
-                                        let new_conv =
-                                            crate::database::conversations::NewConversation {
-                                                title: "CLI Test Conversation".to_string(),
-                                                model: "gpt-test".to_string(),
-                                                provider: "local".to_string(),
-                                                system_prompt: None,
-                                            };
-                                        match crate::database::conversations::Conversation::create(
-                                            &conn, new_conv,
-                                        ) {
-                                            Ok(conv) => conv.id,
-                                            Err(e) => {
-                                                let response = IpcResponse {
-                                                    status: "error".to_string(),
-                                                    data: Some(
-                                                        serde_json::json!({"error": format!("failed to create conversation: {}", e)}),
-                                                    ),
-                                                };
-                                                let _ = stream.write_all(
-                                                    format!(
-                                                        "{}\n",
-                                                        serde_json::to_string(&response).unwrap()
-                                                    )
-                                                    .as_bytes(),
-                                                );
-                                                continue;
-                                            }
-                                        }
-                                    }
-                                };
-
-                                // Create assistant message
-                                let new_msg = crate::database::messages::NewMessage {
-                                    conversation_id: final_conv_id.clone(),
-                                    role: "assistant".to_string(),
-                                    content: content.clone(),
-                                    tokens_used: None,
-                                };
-                                match crate::database::messages::Message::create(&conn, new_msg) {
-                                    Ok(msg) => {
-                                        let response = IpcResponse {
-                                            status: "ok".to_string(),
-                                            data: Some(serde_json::to_value(&msg).unwrap()),
-                                        };
-                                        let _ = stream.write_all(
-                                            format!(
-                                                "{}\n",
-                                                serde_json::to_string(&response).unwrap()
-                                            )
-                                            .as_bytes(),
-                                        );
-                                    }
-                                    Err(e) => {
-                                        let response = IpcResponse {
-                                            status: "error".to_string(),
-                                            data: Some(
-                                                serde_json::json!({"error": format!("failed to create message: {}", e)}),
-                                            ),
-                                        };
-                                        let _ = stream.write_all(
-                                            format!(
-                                                "{}\n",
-                                                serde_json::to_string(&response).unwrap()
-                                            )
-                                            .as_bytes(),
-                                        );
-                                    }
-                                }
-                            }
-=======
->>>>>>> d4e9cf3d
                         }
                         _ => {
                             // ignore unknown
