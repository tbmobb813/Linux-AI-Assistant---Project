--- conflicted
+++ resolved
@@ -288,11 +288,7 @@
                         .name("ipc-client".to_string())
                         .stack_size(2 * 1024 * 1024); // 2MB stack, default size
 
-<<<<<<< HEAD
-                    if let Ok(_handle) = builder
-=======
                     if let Ok(handle) = builder
->>>>>>> 1e1b8896
                         .spawn(move || handle_client(s, (*app_clone).clone(), dev_mode_enabled))
                     {
                         // Thread is detached when JoinHandle is dropped
