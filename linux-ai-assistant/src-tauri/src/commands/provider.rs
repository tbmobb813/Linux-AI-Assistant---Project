--- conflicted
+++ resolved
@@ -95,10 +95,7 @@
             .map_err(|e| format!("keyring set failed: {}", e))?;
         return Ok(());
     }
-<<<<<<< HEAD
-=======
     #[allow(unreachable_code)]
->>>>>>> 869d76b5
     Err("keyring unsupported on this platform".into())
 }
 
@@ -113,10 +110,7 @@
             .map_err(|e| format!("keyring get failed: {}", e))?;
         return Ok(val);
     }
-<<<<<<< HEAD
-=======
     #[allow(unreachable_code)]
->>>>>>> 869d76b5
     Err("keyring unsupported on this platform".into())
 }
 
@@ -172,13 +166,8 @@
     let api_key = prefer_keyring_or_env("gemini", "GEMINI_API_KEY")?;
     let model_name = model.unwrap_or_else(|| "gemini-1.5-flash".to_string());
     let url = format!(
-<<<<<<< HEAD
-        "https://generativelanguage.googleapis.com/v1beta/models/{}:generateContent?key={}",
-        model_name, api_key
-=======
         "https://generativelanguage.googleapis.com/v1beta/models/{}:generateContent",
         model_name
->>>>>>> 869d76b5
     );
     let client = reqwest::blocking::Client::new();
     let text = messages
@@ -191,10 +180,7 @@
     });
     let resp = client
         .post(&url)
-<<<<<<< HEAD
-=======
         .header("Authorization", format!("Bearer {}", api_key))
->>>>>>> 869d76b5
         .json(&body)
         .send()
         .map_err(|e| format!("request error: {}", e))?;
