use ignore::gitignore::{Gitignore, GitignoreBuilder};
use notify::{Config, Event, RecommendedWatcher, RecursiveMode, Watcher};
use serde::{Deserialize, Serialize};
use std::fs;
use std::path::PathBuf;
use std::sync::{mpsc, Mutex, OnceLock};
use tauri::Emitter;

static WATCHER: OnceLock<Mutex<Option<RecommendedWatcher>>> = OnceLock::new();
static IGNORE_PATTERNS: OnceLock<Mutex<Option<Gitignore>>> = OnceLock::new();

#[derive(Serialize, Deserialize, Debug, Clone)]
pub struct FileMatch {
    pub path: String,
    pub line_number: Option<usize>,
    pub line_content: Option<String>,
    pub context_before: Vec<String>,
    pub context_after: Vec<String>,
    pub file_type: String,
    pub score: f32,
}

#[derive(Serialize, Deserialize, Debug)]
pub struct SearchResult {
    pub query: String,
    pub matches: Vec<FileMatch>,
    pub total_files_searched: usize,
    pub search_time_ms: u64,
}

fn build_gitignore(patterns: &[String], root: &PathBuf) -> Result<Gitignore, String> {
    let mut builder = GitignoreBuilder::new(root);

    // Add provided patterns
    for pattern in patterns {
        builder
            .add_line(None, pattern)
            .map_err(|e| format!("Invalid pattern '{}': {}", pattern, e))?;
    }

    // Try to add existing .gitignore files
    let gitignore_path = root.join(".gitignore");
    if gitignore_path.exists() {
        builder.add(&gitignore_path);
    }

    builder
        .build()
        .map_err(|e| format!("Failed to build gitignore: {}", e))
}

fn should_ignore_path(path: &PathBuf, root: &PathBuf) -> bool {
    let ignore_cell = IGNORE_PATTERNS.get_or_init(|| Mutex::new(None));
    if let Ok(guard) = ignore_cell.lock() {
        if let Some(ref gitignore) = *guard {
            // Get relative path from project root
            if let Ok(relative_path) = path.strip_prefix(root) {
                return gitignore.matched(relative_path, path.is_dir()).is_ignore();
            }
        }
    }
    false
}

fn get_file_type(path: &PathBuf) -> String {
    path.extension()
        .and_then(|ext| ext.to_str())
        .unwrap_or("unknown")
        .to_lowercase()
}

fn is_text_file(file_type: &str) -> bool {
    matches!(
        file_type,
        "txt"
            | "md"
            | "rs"
            | "js"
            | "ts"
            | "tsx"
            | "jsx"
            | "py"
            | "java"
            | "c"
            | "cpp"
            | "h"
            | "hpp"
            | "css"
            | "scss"
            | "sass"
            | "html"
            | "htm"
            | "xml"
            | "json"
            | "yaml"
            | "yml"
            | "toml"
            | "ini"
            | "cfg"
            | "conf"
            | "sh"
            | "bash"
            | "zsh"
            | "fish"
            | "ps1"
            | "bat"
            | "cmd"
            | "sql"
            | "go"
            | "php"
            | "rb"
            | "swift"
            | "kt"
            | "scala"
            | "clj"
            | "hs"
            | "ml"
            | "r"
            | "dockerfile"
            | "makefile"
            | "gradle"
            | "cmake"
            | "lock"
            | "sum"
            | "mod"
            | "gitignore"
            | "gitattributes"
            | "editorconfig"
            | "env"
            | "example"
            | "sample"
            | "template"
            | "log"
            | "csv"
            | "tsv"
            | "properties"
            | "lua"
            | "vim"
            | "vimrc"
            | "zshrc"
            | "bashrc"
    )
}

fn search_file_content(path: &PathBuf, query: &str, case_sensitive: bool) -> Vec<FileMatch> {
    let mut matches = Vec::new();

    if let Ok(content) = fs::read_to_string(path) {
        let lines: Vec<&str> = content.lines().collect();
        let search_query = if case_sensitive {
            query.to_string()
        } else {
            query.to_lowercase()
        };

        for (line_num, line) in lines.iter().enumerate() {
            let search_line = if case_sensitive {
                line.to_string()
            } else {
                line.to_lowercase()
            };

            if search_line.contains(&search_query) {
                let context_before: Vec<String> = lines
                    .iter()
                    .skip(line_num.saturating_sub(2))
                    .take(2)
                    .map(|s| s.to_string())
                    .collect();

                let context_after: Vec<String> = lines
                    .iter()
                    .skip(line_num + 1)
                    .take(2)
                    .map(|s| s.to_string())
                    .collect();

                // Simple scoring: exact matches get higher scores
                let score = if line.eq_ignore_ascii_case(query) {
                    1.0
                } else if line.to_lowercase().contains(&query.to_lowercase()) {
                    0.8
                } else {
                    0.5
                };

                matches.push(FileMatch {
                    path: path.to_string_lossy().to_string(),
                    line_number: Some(line_num + 1),
                    line_content: Some(line.to_string()),
                    context_before,
                    context_after,
                    file_type: get_file_type(path),
                    score,
                });
            }
        }
    }

    matches
}

fn walk_directory(
    root: &PathBuf,
    query: &str,
    case_sensitive: bool,
    max_results: usize,
) -> Result<SearchResult, String> {
    let start_time = std::time::Instant::now();
    let mut all_matches = Vec::new();
    let mut files_searched = 0;

    fn visit_dir(
        dir: &PathBuf,
        root: &PathBuf,
        query: &str,
        case_sensitive: bool,
        matches: &mut Vec<FileMatch>,
        files_searched: &mut usize,
        max_results: usize,
    ) -> Result<(), String> {
        if matches.len() >= max_results {
            return Ok(());
        }

        let entries = fs::read_dir(dir).map_err(|e| format!("Failed to read directory: {}", e))?;

        for entry in entries {
            if matches.len() >= max_results {
                break;
            }

            let entry = entry.map_err(|e| format!("Failed to read entry: {}", e))?;
            let path = entry.path();

            // Skip ignored paths
            if should_ignore_path(&path, root) {
                continue;
            }

            if path.is_dir() {
                visit_dir(
                    &path,
                    root,
                    query,
                    case_sensitive,
                    matches,
                    files_searched,
                    max_results,
                )?;
            } else if path.is_file() {
                let file_type = get_file_type(&path);

                // Search filename
                let filename = path
                    .file_name()
                    .and_then(|name| name.to_str())
                    .unwrap_or("");

                let search_filename = if case_sensitive {
                    filename.to_string()
                } else {
                    filename.to_lowercase()
                };
                let search_query = if case_sensitive {
                    query.to_string()
                } else {
                    query.to_lowercase()
                };

                if search_filename.contains(&search_query) {
                    matches.push(FileMatch {
                        path: path.to_string_lossy().to_string(),
                        line_number: None,
                        line_content: None,
                        context_before: vec![],
                        context_after: vec![],
                        file_type: file_type.clone(),
                        score: if search_filename == search_query {
                            1.0
                        } else {
                            0.9
                        },
                    });
                }

                // Search file content if it's a text file
                if is_text_file(&file_type) {
                    let content_matches = search_file_content(&path, query, case_sensitive);
                    matches.extend(content_matches);
                    *files_searched += 1;
                }
            }
        }

        Ok(())
    }

    visit_dir(
        root,
        root,
        query,
        case_sensitive,
        &mut all_matches,
        &mut files_searched,
        max_results,
    )?;

    // Sort by score (highest first) and take top results
    all_matches.sort_by(|a, b| {
        b.score
            .partial_cmp(&a.score)
            .unwrap_or(std::cmp::Ordering::Equal)
    });
    all_matches.truncate(max_results);

    let search_time = start_time.elapsed().as_millis() as u64;

    Ok(SearchResult {
        query: query.to_string(),
        matches: all_matches,
        total_files_searched: files_searched,
        search_time_ms: search_time,
    })
}

#[tauri::command]
pub fn set_project_root(
    path: String,
    patterns: Option<Vec<String>>,
    app: tauri::AppHandle,
) -> Result<(), String> {
    let root = PathBuf::from(path);
    if !root.exists() || !root.is_dir() {
        return Err("path does not exist or is not a directory".into());
    }

    // Default ignore patterns if none provided
    let ignore_patterns = patterns.unwrap_or_else(|| {
        vec![
            "node_modules/**".to_string(),
            ".git/**".to_string(),
            "target/**".to_string(),
            "dist/**".to_string(),
            "build/**".to_string(),
            "*.log".to_string(),
            ".DS_Store".to_string(),
            "Thumbs.db".to_string(),
        ]
    });

    // Build gitignore patterns
    let gitignore = build_gitignore(&ignore_patterns, &root)?;

    // Store ignore patterns
    let ignore_cell = IGNORE_PATTERNS.get_or_init(|| Mutex::new(None));
    if let Ok(mut guard) = ignore_cell.lock() {
        *guard = Some(gitignore);
    }

    // Stop existing watcher
    if let Some(cell) = WATCHER.get() {
        if let Ok(mut guard) = cell.lock() {
            if let Some(_w) = guard.take() {
                // Dropping here stops the previous watcher completely
            }
        }
    }

    let (tx, rx) = mpsc::channel::<Result<Event, notify::Error>>();
    let mut watcher = RecommendedWatcher::new(tx, Config::default())
        .map_err(|e| format!("watcher init failed: {}", e))?;
    watcher
        .watch(&root, RecursiveMode::Recursive)
        .map_err(|e| format!("watch path failed: {}", e))?;

    // store watcher
    let _ = WATCHER.get_or_init(|| Mutex::new(None));
    if let Some(cell) = WATCHER.get() {
        if let Ok(mut guard) = cell.lock() {
            *guard = Some(watcher);
        }
    }

    // spawn receiver thread emitting events
    let app_handle = app.clone();
    let project_root = root.clone();
    std::thread::spawn(move || {
        while let Ok(ev) = rx.recv() {
            if let Ok(event) = ev {
                let paths: Vec<String> = event
                    .paths
                    .into_iter()
                    .filter(|path| !should_ignore_path(path, &project_root))
                    .map(|p| p.to_string_lossy().to_string())
                    .collect();

                // Only emit if we have non-ignored paths
                if !paths.is_empty() {
                    let _ = app_handle.emit("project://file-event", paths);
                }
            }
        }
    });

    Ok(())
}

#[tauri::command]
pub fn update_ignore_patterns(_patterns: Vec<String>) -> Result<(), String> {
    // For now, we'll just clear the current patterns
    // They'll be rebuilt when set_project_root is called again
    let ignore_cell = IGNORE_PATTERNS.get_or_init(|| Mutex::new(None));
    if let Ok(mut guard) = ignore_cell.lock() {
        *guard = None;
    }
    Ok(())
}

#[tauri::command]
pub fn stop_project_watch() -> Result<(), String> {
    if let Some(cell) = WATCHER.get() {
        if let Ok(mut guard) = cell.lock() {
            if let Some(_w) = guard.take() {
                // dropping stops the watcher
            }
        }
    }
    Ok(())
}

#[tauri::command]
pub fn search_project_files(
    query: String,
    case_sensitive: Option<bool>,
    max_results: Option<usize>,
) -> Result<SearchResult, String> {
    if query.trim().is_empty() {
        return Err("Search query cannot be empty".to_string());
    }

    // Get the current project root from the file watcher
    // For now, we'll use the current working directory if no project is set
    let project_root =
        std::env::current_dir().map_err(|e| format!("Failed to get current directory: {}", e))?;

    let case_sensitive = case_sensitive.unwrap_or(false);
    let max_results = max_results.unwrap_or(100);

    walk_directory(&project_root, &query, case_sensitive, max_results)
}

#[tauri::command]
pub fn search_project_files_in_path(
    path: String,
    query: String,
    case_sensitive: Option<bool>,
    max_results: Option<usize>,
) -> Result<SearchResult, String> {
    if query.trim().is_empty() {
        return Err("Search query cannot be empty".to_string());
    }

    let search_path = PathBuf::from(path);
    if !search_path.exists() || !search_path.is_dir() {
        return Err("Search path does not exist or is not a directory".to_string());
    }

    let case_sensitive = case_sensitive.unwrap_or(false);
    let max_results = max_results.unwrap_or(100);

    walk_directory(&search_path, &query, case_sensitive, max_results)
<<<<<<< HEAD
}

// Project type detection
use crate::project::ProjectInfo;

#[tauri::command]
pub async fn detect_project_type(path: Option<String>) -> Result<ProjectInfo, String> {
    let project_path = match path {
        Some(p) => PathBuf::from(p),
        None => std::env::current_dir()
            .map_err(|e| format!("Failed to get current directory: {}", e))?,
    };

    Ok(ProjectInfo::detect(&project_path))
=======
>>>>>>> b07806ca
}<|MERGE_RESOLUTION|>--- conflicted
+++ resolved
@@ -470,9 +470,7 @@
     let max_results = max_results.unwrap_or(100);
 
     walk_directory(&search_path, &query, case_sensitive, max_results)
-<<<<<<< HEAD
-}
-
+}
 // Project type detection
 use crate::project::ProjectInfo;
 
@@ -485,6 +483,4 @@
     };
 
     Ok(ProjectInfo::detect(&project_path))
-=======
->>>>>>> b07806ca
 }