--- conflicted
+++ resolved
@@ -25,13 +25,6 @@
 tauri-plugin-log = "2"
 rusqlite = { version = "0.31", features = ["bundled"] }
 uuid = { version = "1.3", features = ["v4", "serde"] }
-<<<<<<< HEAD
-tauri-plugin-notification = "2.3.2"
-tauri-plugin-global-shortcut = "2.3.0"
-image = "0.25"
-reqwest = { version = "0.11", features = ["blocking", "json", "rustls-tls"] }
-tauri-plugin-clipboard-manager = "2.3.1"
-=======
 tauri-plugin-notification = "2"
 tauri-plugin-global-shortcut = "2"
 image = { version = "0.24", default-features = false, features = ["png", "jpeg"] }
@@ -42,5 +35,4 @@
 keyring = "2"
 
 [dev-dependencies]
-tokio = { version = "1", features = ["macros", "rt-multi-thread"] }
->>>>>>> 11a52b59
+tokio = { version = "1", features = ["macros", "rt-multi-thread"] }