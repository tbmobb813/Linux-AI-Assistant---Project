[package]
name = "app"
version = "0.1.0"
description = "A Tauri App"
authors = ["you"]
license = ""
repository = ""
edition = "2021"
rust-version = "1.77.2"

# See more keys and their definitions at https://doc.rust-lang.org/cargo/reference/manifest.html

[lib]
name = "app_lib"
crate-type = ["staticlib", "cdylib", "rlib"]

[build-dependencies]
tauri-build = { version = "2.5.1", features = [] }

[dependencies]
serde_json = "1.0"
serde = { version = "1.0", features = ["derive"] }
log = "0.4"
tauri = { version = "2", features = ["tray-icon", "image-png"] }
tauri-plugin-log = "2"
rusqlite = { version = "0.31", features = ["bundled"] }
uuid = { version = "1.3", features = ["v4", "serde"] }
tauri-plugin-notification = "2"
tauri-plugin-global-shortcut = "2"
tauri-plugin-dialog = "2"
image = { version = "0.24", default-features = false, features = ["png", "jpeg"] }
reqwest = { version = "0.11", features = ["blocking", "json", "rustls-tls"] }
tauri-plugin-clipboard-manager = "2.3.1"
tauri-plugin-updater = "2"
notify = "6"
tempfile = "3"
keyring = "2"
chrono = { version = "0.4", features = ["serde"] }
dirs = "5"
tokio = { version = "1", features = ["rt-multi-thread", "macros"] }

[dev-dependencies]
<<<<<<< HEAD
=======
# dev-dependencies kept minimal
>>>>>>> d4e9cf3d

# Performance and size optimizations
[profile.release]
opt-level = "s"        # Optimize for size
lto = true            # Enable link-time optimization
codegen-units = 1     # Better optimization, slower compile
panic = "abort"       # Smaller binary size
strip = true          # Remove debug symbols
# Note: Stripping debug symbols makes debugging production issues harder.
# If you need to troubleshoot production issues, use the `[profile.release-debug]` profile below.

# Alternative release profile for debugging production issues
[profile.release-debug]
inherits = "release"
opt-level = "s"        # Optimize for size
lto = true             # Enable link-time optimization
codegen-units = 1      # Better optimization, slower compile
panic = "abort"        # Smaller binary size
strip = false          # Retain debug symbols for troubleshooting
debug = true           # Enable debug info
# Use this profile for builds where debugging in production is required.<|MERGE_RESOLUTION|>--- conflicted
+++ resolved
@@ -40,10 +40,7 @@
 tokio = { version = "1", features = ["rt-multi-thread", "macros"] }
 
 [dev-dependencies]
-<<<<<<< HEAD
-=======
 # dev-dependencies kept minimal
->>>>>>> d4e9cf3d
 
 # Performance and size optimizations
 [profile.release]
