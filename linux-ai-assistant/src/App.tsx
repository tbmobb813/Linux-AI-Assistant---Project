--- conflicted
+++ resolved
@@ -13,12 +13,8 @@
 import { useUiStore } from "./lib/stores/uiStore";
 
 export default function App(): JSX.Element {
-<<<<<<< HEAD
-  const { loadSettings, registerGlobalShortcut } = useSettingsStore();
-=======
   const { loadSettings, registerGlobalShortcut, globalShortcut, theme } =
     useSettingsStore();
->>>>>>> e2120cb0
 
   useEffect(() => {
     (async () => {
