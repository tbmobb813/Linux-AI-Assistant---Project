import { useEffect, useState } from "react";
import ConversationList from "./components/ConversationList";
import ChatInterface from "./components/ChatInterface";
import { database } from "./lib/api/database";
import Toaster from "./components/Toaster";
<<<<<<< HEAD
=======
import RunOutputModal from "./components/RunOutputModal";
import ExecutionAuditModal from "./components/ExecutionAuditModal";
import CommandSuggestionsModal from "./components/CommandSuggestionsModal";
>>>>>>> 11a52b59
import { useSettingsStore } from "./lib/stores/settingsStore";
import Settings from "./components/Settings";
import { useChatStore } from "./lib/stores/chatStore";
import { applyTheme, watchSystemTheme } from "./lib/utils/theme";
import { useUiStore } from "./lib/stores/uiStore";
<<<<<<< HEAD

export default function App(): JSX.Element {
  const { loadSettings, registerGlobalShortcut, globalShortcut, theme } =
    useSettingsStore();

  useEffect(() => {
    // Load settings on startup and register the global shortcut
    (async () => {
      try {
        await loadSettings();
        await registerGlobalShortcut();
      } catch (e) {
        console.error("init settings/shortcut failed", e);
      }
    })();
    // eslint-disable-next-line react-hooks/exhaustive-deps
  }, []);

  useEffect(() => {
    // Re-register when shortcut changes
    (async () => {
      try {
        await registerGlobalShortcut(globalShortcut);
      } catch (e) {
        console.error("rebind shortcut failed", e);
      }
    })();
  }, [globalShortcut, registerGlobalShortcut]);
  const [showSettings, setShowSettings] = useState(false);
  // Wire tray menu events: open settings and new conversation
  useEffect(() => {
    let unlistenSettings: (() => void) | undefined;
    let unlistenNew: (() => void) | undefined;
    (async () => {
      try {
        const mod = await import("@tauri-apps/api/event");
        // open settings
        unlistenSettings = await mod.listen("tray://open-settings", () => {
          setShowSettings(true);
        });
        // new conversation
        const createConversation = useChatStore.getState().createConversation;
        unlistenNew = await mod.listen("tray://new-conversation", async () => {
          try {
            await createConversation("New conversation", "gpt-4", "local");
          } catch (e) {
            console.error("failed to create conversation from tray", e);
          }
        });
      } catch (e) {
        // running in web preview or tests where tauri event API isn't available
      }
    })();
    return () => {
      try {
        unlistenSettings && unlistenSettings();
        unlistenNew && unlistenNew();
      } catch {}
    };
  }, []);
  // Watch system theme if preference is 'system'
  useEffect(() => {
    if (theme !== "system") return;
    const addToast = useUiStore.getState().addToast;
    let mounted = false;
    // Ensure we apply immediately in case system changed while app was closed
    try {
      applyTheme("system");
    } catch {}
    const unwatch = watchSystemTheme(() => {
      applyTheme("system");
      // Avoid toasting on initial mount
      if (mounted) {
        addToast({
          message: "Theme updated from system",
          type: "info",
          ttl: 1500,
        });
      }
      // mounted is set after initial microtask, not here
    });
    // Mark mounted after initial microtask
    Promise.resolve().then(() => {
      mounted = true;
    });
    return () => {
      try {
        unwatch && unwatch();
      } catch {}
    };
  }, [theme]);

  // Keyboard shortcut: Ctrl+, toggles Settings panel
  useEffect(() => {
    const onKey = (e: KeyboardEvent) => {
      if ((e.ctrlKey || e.metaKey) && e.key === ",") {
        e.preventDefault();
        setShowSettings((s) => !s);
      }
    };
    window.addEventListener("keydown", onKey);
    return () => window.removeEventListener("keydown", onKey);
  }, []);

=======

export default function App() {
  const {
    loadSettings,
    registerGlobalShortcut,
    globalShortcut,
    theme,
    projectRoot,
    stopProjectWatch,
  } = useSettingsStore();

  useEffect(() => {
    // Load settings on startup and register the global shortcut
    (async () => {
      try {
        await loadSettings();
        await registerGlobalShortcut();
      } catch (e) {
        console.error("init settings/shortcut failed", e);
      }
    })();
    // eslint-disable-next-line react-hooks/exhaustive-deps
  }, []);

  useEffect(() => {
    // Re-register when shortcut changes
    (async () => {
      try {
        await registerGlobalShortcut(globalShortcut);
      } catch (e) {
        console.error("rebind shortcut failed", e);
      }
    })();
  }, [globalShortcut, registerGlobalShortcut]);
  const [showSettings, setShowSettings] = useState(false);
  // Wire tray menu events: open settings and new conversation
  useEffect(() => {
    let unlistenSettings: (() => void) | undefined;
    let unlistenNew: (() => void) | undefined;
    let unlistenCliNotify: (() => void) | undefined;
    let unlistenCliAsk: (() => void) | undefined;
    let unlistenProject: (() => void) | undefined;
    (async () => {
      try {
        const mod = await import("@tauri-apps/api/event");
        // open settings
        unlistenSettings = await mod.listen("tray://open-settings", () => {
          setShowSettings(true);
        });
        // CLI notify
        unlistenCliNotify = await mod.listen<string>("cli://notify", (e) => {
          try {
            useUiStore.getState().addToast({
              message: e.payload || "",
              type: "info",
              ttl: 2000,
            });
          } catch {}
        });
        // CLI ask -> create/select conversation and send message
        unlistenCliAsk = await mod.listen<any>("cli://ask", async (e) => {
          try {
            let prompt = "";
            let targetModel: string | undefined;
            let targetProvider: string | undefined;
            let forceNew = false;

            if (typeof e.payload === "string") {
              prompt = (e.payload || "").trim();
            } else if (e.payload && typeof e.payload === "object") {
              const obj = e.payload as any;
              prompt = String(obj.prompt || obj.message || "").trim();
              targetModel = obj.model || undefined;
              // Bring window to front so the user sees the conversation
              try {
                const winMod = await import("@tauri-apps/api/webviewWindow");
                const w = winMod.getCurrentWebviewWindow();
                await w.show();
                await w.setFocus();
              } catch {}
              targetProvider = obj.provider || undefined;
              forceNew = !!obj.new;
            }
            if (!prompt) return;
            const chat = useChatStore.getState();
            let convo = chat.currentConversation;
            const settings = (
              await import("./lib/stores/settingsStore")
            ).useSettingsStore.getState();
            const model = targetModel || settings.defaultModel || "gpt-4";
            const provider =
              targetProvider || settings.defaultProvider || "local";
            if (!convo || forceNew) {
              const title = prompt.slice(0, 40) || "CLI Ask";
              try {
                convo = await chat.createConversation(title, model, provider);
              } catch (err) {
                console.error(
                  "failed to create conversation from CLI ask",
                  err,
                );
                useUiStore.getState().addToast({
                  message: "Failed to start a conversation",
                  type: "error",
                  ttl: 1500,
                });
                return;
              }
            }
            try {
              await chat.sendMessage(prompt);
              useUiStore.getState().addToast({
                message: "Sent CLI prompt to chat",
                type: "success",
                ttl: 1200,
              });
            } catch (err) {
              console.error("failed to send CLI ask message", err);
              useUiStore.getState().addToast({
                message: "Failed to send CLI prompt",
                type: "error",
                ttl: 1500,
              });
            }
          } catch {}
        });
        // new conversation
        const createConversation = useChatStore.getState().createConversation;
        unlistenNew = await mod.listen("tray://new-conversation", async () => {
          try {
            await createConversation("New conversation", "gpt-4", "local");
          } catch (e) {
            console.error("failed to create conversation from tray", e);
          }
        });
        // project file events
        unlistenProject = await mod.listen<string[]>(
          "project://file-event",
          (e) => {
            const paths = e.payload || [];
            if (paths.length > 0) {
              // record paths to project store for context
              import("./lib/stores/projectStore").then((m) => {
                try {
                  m.useProjectStore.getState().addEvents(paths);
                } catch {}
              });
              useUiStore.getState().addToast({
                message: `Changed: ${paths[0]}`,
                type: "info",
                ttl: 1500,
              });
            }
          },
        );
      } catch (e) {
        // running in web preview or tests where tauri event API isn't available
      }
    })();
    return () => {
      try {
        unlistenSettings && unlistenSettings();
        unlistenNew && unlistenNew();
        unlistenCliNotify && unlistenCliNotify();
        unlistenCliAsk && unlistenCliAsk();
        unlistenProject && unlistenProject();
      } catch {}
    };
  }, []);
  // Watch system theme if preference is 'system'
  useEffect(() => {
    if (theme !== "system") return;
    const addToast = useUiStore.getState().addToast;
    let mounted = false;
    // Ensure we apply immediately in case system changed while app was closed
    try {
      applyTheme("system");
    } catch {}
    const unwatch = watchSystemTheme(() => {
      applyTheme("system");
      // Avoid toasting on initial mount
      if (mounted) {
        addToast({
          message: "Theme updated from system",
          type: "info",
          ttl: 1500,
        });
      }
      mounted = true;
    });
    // Mark mounted after initial microtask
    Promise.resolve().then(() => {
      mounted = true;
    });
    return () => {
      try {
        unwatch && unwatch();
      } catch {}
    };
  }, [theme]);

  // Keyboard shortcut: Ctrl+, toggles Settings panel
  useEffect(() => {
    const onKey = (e: KeyboardEvent) => {
      if ((e.ctrlKey || e.metaKey) && e.key === ",") {
        e.preventDefault();
        setShowSettings((s) => !s);
      }
    };
    window.addEventListener("keydown", onKey);
    return () => window.removeEventListener("keydown", onKey);
  }, []);

>>>>>>> 11a52b59
  return (
    <div className="flex h-screen bg-white text-gray-900 dark:bg-gray-900 dark:text-white">
      <ConversationList />
      <main className="flex-1 flex flex-col relative">
        {/* Small toggle button to demonstrate invoking the window toggle command */}
        <button
          onClick={async () => {
            try {
              await database.window.toggle();
            } catch (e) {
              console.error("failed to toggle window", e);
            }
          }}
          className="absolute right-4 top-4 bg-gray-800 hover:bg-gray-700 text-sm px-3 py-1 rounded"
          title="Toggle window"
        >
          Toggle
        </button>

        {/* Settings button and panel */}
        <button
          onClick={() => setShowSettings((s) => !s)}
          className="absolute right-24 top-4 bg-gray-800 hover:bg-gray-700 text-sm px-3 py-1 rounded"
          title="Settings"
        >
          Settings
        </button>
<<<<<<< HEAD
=======
        {/* Project watcher badge */}
        {projectRoot && (
          <div className="absolute left-4 top-4 flex items-center gap-2 bg-gray-800/80 text-xs px-2 py-1 rounded border border-gray-700">
            <span className="truncate max-w-[36ch]" title={projectRoot}>
              Watching: {projectRoot}
            </span>
            <button
              onClick={async () => {
                try {
                  await stopProjectWatch();
                } catch {}
              }}
              className="ml-1 px-2 py-0.5 rounded bg-gray-700 hover:bg-gray-600"
              title="Stop watching"
            >
              Stop
            </button>
          </div>
        )}
>>>>>>> 11a52b59
        {showSettings && (
          <div className="absolute right-4 top-12 z-50">
            <Settings onClose={() => setShowSettings(false)} />
          </div>
        )}

        <ChatInterface />
      </main>
      <Toaster />
      <RunOutputModal />
      <ExecutionAuditModal />
      <CommandSuggestionsModal />
    </div>
  );
}<|MERGE_RESOLUTION|>--- conflicted
+++ resolved
@@ -3,123 +3,14 @@
 import ChatInterface from "./components/ChatInterface";
 import { database } from "./lib/api/database";
 import Toaster from "./components/Toaster";
-<<<<<<< HEAD
-=======
 import RunOutputModal from "./components/RunOutputModal";
 import ExecutionAuditModal from "./components/ExecutionAuditModal";
 import CommandSuggestionsModal from "./components/CommandSuggestionsModal";
->>>>>>> 11a52b59
 import { useSettingsStore } from "./lib/stores/settingsStore";
 import Settings from "./components/Settings";
 import { useChatStore } from "./lib/stores/chatStore";
 import { applyTheme, watchSystemTheme } from "./lib/utils/theme";
 import { useUiStore } from "./lib/stores/uiStore";
-<<<<<<< HEAD
-
-export default function App(): JSX.Element {
-  const { loadSettings, registerGlobalShortcut, globalShortcut, theme } =
-    useSettingsStore();
-
-  useEffect(() => {
-    // Load settings on startup and register the global shortcut
-    (async () => {
-      try {
-        await loadSettings();
-        await registerGlobalShortcut();
-      } catch (e) {
-        console.error("init settings/shortcut failed", e);
-      }
-    })();
-    // eslint-disable-next-line react-hooks/exhaustive-deps
-  }, []);
-
-  useEffect(() => {
-    // Re-register when shortcut changes
-    (async () => {
-      try {
-        await registerGlobalShortcut(globalShortcut);
-      } catch (e) {
-        console.error("rebind shortcut failed", e);
-      }
-    })();
-  }, [globalShortcut, registerGlobalShortcut]);
-  const [showSettings, setShowSettings] = useState(false);
-  // Wire tray menu events: open settings and new conversation
-  useEffect(() => {
-    let unlistenSettings: (() => void) | undefined;
-    let unlistenNew: (() => void) | undefined;
-    (async () => {
-      try {
-        const mod = await import("@tauri-apps/api/event");
-        // open settings
-        unlistenSettings = await mod.listen("tray://open-settings", () => {
-          setShowSettings(true);
-        });
-        // new conversation
-        const createConversation = useChatStore.getState().createConversation;
-        unlistenNew = await mod.listen("tray://new-conversation", async () => {
-          try {
-            await createConversation("New conversation", "gpt-4", "local");
-          } catch (e) {
-            console.error("failed to create conversation from tray", e);
-          }
-        });
-      } catch (e) {
-        // running in web preview or tests where tauri event API isn't available
-      }
-    })();
-    return () => {
-      try {
-        unlistenSettings && unlistenSettings();
-        unlistenNew && unlistenNew();
-      } catch {}
-    };
-  }, []);
-  // Watch system theme if preference is 'system'
-  useEffect(() => {
-    if (theme !== "system") return;
-    const addToast = useUiStore.getState().addToast;
-    let mounted = false;
-    // Ensure we apply immediately in case system changed while app was closed
-    try {
-      applyTheme("system");
-    } catch {}
-    const unwatch = watchSystemTheme(() => {
-      applyTheme("system");
-      // Avoid toasting on initial mount
-      if (mounted) {
-        addToast({
-          message: "Theme updated from system",
-          type: "info",
-          ttl: 1500,
-        });
-      }
-      // mounted is set after initial microtask, not here
-    });
-    // Mark mounted after initial microtask
-    Promise.resolve().then(() => {
-      mounted = true;
-    });
-    return () => {
-      try {
-        unwatch && unwatch();
-      } catch {}
-    };
-  }, [theme]);
-
-  // Keyboard shortcut: Ctrl+, toggles Settings panel
-  useEffect(() => {
-    const onKey = (e: KeyboardEvent) => {
-      if ((e.ctrlKey || e.metaKey) && e.key === ",") {
-        e.preventDefault();
-        setShowSettings((s) => !s);
-      }
-    };
-    window.addEventListener("keydown", onKey);
-    return () => window.removeEventListener("keydown", onKey);
-  }, []);
-
-=======
 
 export default function App() {
   const {
@@ -333,7 +224,6 @@
     return () => window.removeEventListener("keydown", onKey);
   }, []);
 
->>>>>>> 11a52b59
   return (
     <div className="flex h-screen bg-white text-gray-900 dark:bg-gray-900 dark:text-white">
       <ConversationList />
@@ -361,8 +251,6 @@
         >
           Settings
         </button>
-<<<<<<< HEAD
-=======
         {/* Project watcher badge */}
         {projectRoot && (
           <div className="absolute left-4 top-4 flex items-center gap-2 bg-gray-800/80 text-xs px-2 py-1 rounded border border-gray-700">
@@ -382,7 +270,6 @@
             </button>
           </div>
         )}
->>>>>>> 11a52b59
         {showSettings && (
           <div className="absolute right-4 top-12 z-50">
             <Settings onClose={() => setShowSettings(false)} />
