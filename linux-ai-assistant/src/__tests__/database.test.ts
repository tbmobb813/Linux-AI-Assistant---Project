--- conflicted
+++ resolved
@@ -1,13 +1,6 @@
 import { describe, test, expect, vi, beforeEach } from "vitest";
 import { database } from "../lib/api/database";
-<<<<<<< HEAD
-import { invoke } from "@tauri-apps/api/core";
-
-// Get the mocked invoke function
-const mockInvoke = vi.mocked(invoke);
-=======
 import { setMockInvoke } from "../lib/tauri-shim";
->>>>>>> 2950f18e
 
 describe("database settings JSON roundtrip", () => {
   beforeEach(() => {
@@ -24,17 +17,6 @@
 
     // Mock the underlying invoke to return the JSON string we "set"
     let stored: string | null = null;
-<<<<<<< HEAD
-    mockInvoke.mockImplementation(async (cmd: string, args?: any) => {
-      if (cmd === "set_setting") {
-        stored = args.value;
-        return null;
-      }
-      if (cmd === "get_setting") {
-        return stored;
-      }
-      return null;
-=======
     setMockInvoke(async (cmd: string, args?: any) => {
       if (cmd === "set_setting") {
         stored = args.value;
@@ -44,7 +26,6 @@
         return stored as any;
       }
       return null as any;
->>>>>>> 2950f18e
     });
 
     // Set the JSON
@@ -61,11 +42,7 @@
   });
 
   test("getJSON returns null for non-existent key", async () => {
-<<<<<<< HEAD
-    mockInvoke.mockResolvedValue(null);
-=======
     setMockInvoke(async () => null as any);
->>>>>>> 2950f18e
 
     const result = await database.settings.getJSON("nonExistentKey");
     expect(result).toBeNull();
