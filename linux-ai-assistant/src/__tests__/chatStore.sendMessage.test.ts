--- conflicted
+++ resolved
@@ -66,12 +66,8 @@
   expect(msgs[0].role).toBe("user");
   expect(msgs[0].content).toBe("hello test");
   expect(msgs[1].role).toBe("assistant");
-<<<<<<< HEAD
-  // Content may be empty due to event listener mocking limitations, just verify structure
-=======
   // mockProvider returns "AI response will go here"
   // The assistant content should either be populated or empty if still processing
   expect(msgs[1]).toBeDefined();
->>>>>>> 2950f18e
   expect(msgs[1].content).toBeDefined();
 });