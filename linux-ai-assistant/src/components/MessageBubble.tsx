--- conflicted
+++ resolved
@@ -1,12 +1,8 @@
 import { useChatStore } from "../lib/stores/chatStore";
 import { useUiStore } from "../lib/stores/uiStore";
 import type { ApiMessage } from "../lib/api/types";
-<<<<<<< HEAD
-import { writeClipboardText } from "../lib/clipboard";
-=======
 import { writeText } from "@tauri-apps/plugin-clipboard-manager";
 import { isTauriEnvironment } from "../lib/utils/tauri";
->>>>>>> fbf27ac4
 import MarkdownContent from "./MarkdownContent";
 
 function formatTime(ts?: number) {
@@ -30,16 +26,12 @@
 
   const handleCopy = async () => {
     try {
-<<<<<<< HEAD
-      await writeClipboardText(message.content);
-=======
       if (isTauriEnvironment()) {
         await writeText(message.content);
       } else {
         // Fallback for web preview
         await navigator.clipboard.writeText(message.content);
       }
->>>>>>> fbf27ac4
       addToast({ message: "Copied to clipboard", type: "success", ttl: 1500 });
     } catch (e) {
       console.error("Failed to copy:", e);
