--- conflicted
+++ resolved
@@ -4,14 +4,10 @@
 import MessageBubble from "./MessageBubble";
 import { database } from "../lib/api/database";
 import { readText } from "@tauri-apps/plugin-clipboard-manager";
-<<<<<<< HEAD
-import { isTauriEnvironment } from "../lib/utils/tauri";
-=======
 import { isTauriEnvironment, invokeSafe } from "../lib/utils/tauri";
 import { getProvider } from "../lib/providers/provider";
 import { useProjectStore } from "../lib/stores/projectStore";
 import CommandSuggestionsModal from "./CommandSuggestionsModal";
->>>>>>> 11a52b59
 
 export default function ChatInterface() {
   const { currentConversation, messages, sendMessage, isLoading } =
@@ -66,11 +62,7 @@
     };
     window.addEventListener("keydown", onKey);
     return () => window.removeEventListener("keydown", onKey);
-<<<<<<< HEAD
-  }, [value]);
-=======
   }, []);
->>>>>>> 11a52b59
   const handlePasteFromClipboard = async () => {
     try {
       let clipText = "";
@@ -116,10 +108,6 @@
           <h3 className="text-lg font-semibold">
             {currentConversation.title || "Untitled"}
           </h3>
-<<<<<<< HEAD
-          <div className="text-xs text-gray-600 dark:text-gray-400">
-            {currentConversation.model} • {currentConversation.provider}
-=======
           <div className="flex items-center gap-3">
             <div className="text-xs text-gray-600 dark:text-gray-400">
               {currentConversation.model} • {currentConversation.provider}
@@ -134,7 +122,6 @@
                 )}
               </div>
             )}
->>>>>>> 11a52b59
           </div>
         </div>
         <div>
@@ -214,8 +201,6 @@
                 <rect x="8" y="2" width="8" height="4" rx="1" ry="1" />
               </svg>
             </button>
-<<<<<<< HEAD
-=======
             <button
               type="button"
               onClick={async () => {
@@ -254,7 +239,6 @@
             >
               Suggest
             </button>
->>>>>>> 11a52b59
             <input
               ref={inputRef}
               className="flex-1 px-4 py-2 rounded-md focus:outline-none focus:ring-2 focus:ring-blue-500 bg-white text-gray-900 dark:bg-gray-800 dark:text-white"
