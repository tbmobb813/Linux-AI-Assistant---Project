import { vi } from "vitest";
import "@testing-library/jest-dom";

<<<<<<< HEAD
// Provide a lightweight mock for '@tauri-apps/api/core' that tests can spy on
vi.mock("@tauri-apps/api/core", () => ({
  invoke: vi.fn(async (cmd: string, args?: any) => {
    // Database-related commands
    if (cmd === "get_all_conversations") return [];
    if (cmd === "get_conversation") return null;
    if (cmd === "create_conversation")
      return {
        id: "mock-c",
        title: args?.title || "mock",
        model: args?.model || "gpt",
        provider: args?.provider || "local",
        created_at: Date.now(),
        updated_at: Date.now(),
      };
    if (cmd === "get_conversation_messages") return [];
    // Settings
    if (cmd === "get_setting") return null;
    if (cmd === "set_setting") return null;
    if (cmd === "get_all_settings") return [];
    // Messages
    if (cmd === "create_message")
      return {
        id: `m-${Date.now()}`,
        conversation_id: args?.conversation_id || "mock-c",
        role: args?.role || "user",
        content: args?.content || "",
        timestamp: Date.now(),
      };
    if (cmd === "get_last_messages") return [];
    if (cmd === "search_messages") return [];
    if (cmd === "delete_message") return null;
    if (cmd === "get_conversation_token_count") return 0;
    // Window
    if (cmd === "toggle_main_window") return null;
    return null;
  }),
}));

// Mock the Tauri core invoke API used in the frontend so tests run in Node/jsdom
vi.mock("@tauri-apps/api/tauri", () => ({
=======
// Mock the Tauri core invoke API used in the frontend database wrapper so tests run in Node/jsdom
vi.mock("@tauri-apps/api/core", () => ({
>>>>>>> 869d76b5
  invoke: vi.fn(async (cmd: string, args?: any) => {
    // Database-related commands
    if (cmd === "get_all_conversations") return [];
    if (cmd === "get_conversation") return null;
    if (cmd === "create_conversation")
      return {
        id: "mock-c",
        title: args?.title || "mock",
        model: args?.model || "gpt",
        provider: args?.provider || "local",
        created_at: Date.now(),
        updated_at: Date.now(),
      };
    if (cmd === "get_conversation_messages") return [];
    // Settings
    if (cmd === "get_setting") return null;
    if (cmd === "set_setting") return null;
    if (cmd === "get_all_settings") return [];
<<<<<<< HEAD
    // Providers (non-streaming path used in tests)
    if (
      cmd === "provider_openai_generate" ||
      cmd === "provider_anthropic_generate" ||
      cmd === "provider_gemini_generate"
    ) {
      return "AI response will go here";
    }
    // If a streaming session is accidentally requested in tests, just return a session id
    if (cmd === "provider_openai_stream") return "test-session";
=======
>>>>>>> 869d76b5
    // Window
    if (cmd === "toggle_main_window") return null;
    return null;
  }),
}));

<<<<<<< HEAD
// Ensure that importing '@tauri-apps/api/event' does not try to wire real Tauri internals
// We intentionally do NOT provide a listen function here so code paths treat it as unavailable
// and fall back to non-streaming provider behavior during tests.
vi.mock("@tauri-apps/api/event", () => ({}));

=======
>>>>>>> 869d76b5
// Mock the global shortcut plugin to avoid errors during tests
vi.mock("@tauri-apps/plugin-global-shortcut", () => ({
  register: vi.fn(async (_shortcut: string, _cb: () => void) => {
    // no-op in tests
  }),
  unregisterAll: vi.fn(async () => {
    // no-op in tests
  }),
}));

<<<<<<< HEAD
// Provide a basic matchMedia mock for theme tests and components that rely on it
=======
// Provide a basic matchMedia mock for components that rely on it
>>>>>>> 869d76b5
if (typeof window !== "undefined" && !window.matchMedia) {
  // @ts-ignore
  window.matchMedia = (query: string) => {
    const mql: MediaQueryList = {
      media: query,
      matches: false,
      onchange: null,
      addEventListener: function (
        _type: string,
        _listener: (this: MediaQueryList, ev: MediaQueryListEvent) => any,
      ) {
        // no-op
      },
      removeEventListener: function (
        _type: string,
        _listener: (this: MediaQueryList, ev: MediaQueryListEvent) => any,
      ) {
        // no-op
      },
      dispatchEvent: () => false,
      // legacy
      addListener: function (
        _listener: (this: MediaQueryList, ev: MediaQueryListEvent) => any,
      ) {
        // no-op
      },
      removeListener: function (
        _listener: (this: MediaQueryList, ev: MediaQueryListEvent) => any,
      ) {
        // no-op
      },
    } as unknown as MediaQueryList;
    return mql;
  };
}<|MERGE_RESOLUTION|>--- conflicted
+++ resolved
@@ -1,8 +1,7 @@
 import { vi } from "vitest";
 import "@testing-library/jest-dom";
 
-<<<<<<< HEAD
-// Provide a lightweight mock for '@tauri-apps/api/core' that tests can spy on
+// Mock the Tauri core invoke API used in the frontend database wrapper so tests run in Node/jsdom
 vi.mock("@tauri-apps/api/core", () => ({
   invoke: vi.fn(async (cmd: string, args?: any) => {
     // Database-related commands
@@ -22,76 +21,12 @@
     if (cmd === "get_setting") return null;
     if (cmd === "set_setting") return null;
     if (cmd === "get_all_settings") return [];
-    // Messages
-    if (cmd === "create_message")
-      return {
-        id: `m-${Date.now()}`,
-        conversation_id: args?.conversation_id || "mock-c",
-        role: args?.role || "user",
-        content: args?.content || "",
-        timestamp: Date.now(),
-      };
-    if (cmd === "get_last_messages") return [];
-    if (cmd === "search_messages") return [];
-    if (cmd === "delete_message") return null;
-    if (cmd === "get_conversation_token_count") return 0;
     // Window
     if (cmd === "toggle_main_window") return null;
     return null;
   }),
 }));
 
-// Mock the Tauri core invoke API used in the frontend so tests run in Node/jsdom
-vi.mock("@tauri-apps/api/tauri", () => ({
-=======
-// Mock the Tauri core invoke API used in the frontend database wrapper so tests run in Node/jsdom
-vi.mock("@tauri-apps/api/core", () => ({
->>>>>>> 869d76b5
-  invoke: vi.fn(async (cmd: string, args?: any) => {
-    // Database-related commands
-    if (cmd === "get_all_conversations") return [];
-    if (cmd === "get_conversation") return null;
-    if (cmd === "create_conversation")
-      return {
-        id: "mock-c",
-        title: args?.title || "mock",
-        model: args?.model || "gpt",
-        provider: args?.provider || "local",
-        created_at: Date.now(),
-        updated_at: Date.now(),
-      };
-    if (cmd === "get_conversation_messages") return [];
-    // Settings
-    if (cmd === "get_setting") return null;
-    if (cmd === "set_setting") return null;
-    if (cmd === "get_all_settings") return [];
-<<<<<<< HEAD
-    // Providers (non-streaming path used in tests)
-    if (
-      cmd === "provider_openai_generate" ||
-      cmd === "provider_anthropic_generate" ||
-      cmd === "provider_gemini_generate"
-    ) {
-      return "AI response will go here";
-    }
-    // If a streaming session is accidentally requested in tests, just return a session id
-    if (cmd === "provider_openai_stream") return "test-session";
-=======
->>>>>>> 869d76b5
-    // Window
-    if (cmd === "toggle_main_window") return null;
-    return null;
-  }),
-}));
-
-<<<<<<< HEAD
-// Ensure that importing '@tauri-apps/api/event' does not try to wire real Tauri internals
-// We intentionally do NOT provide a listen function here so code paths treat it as unavailable
-// and fall back to non-streaming provider behavior during tests.
-vi.mock("@tauri-apps/api/event", () => ({}));
-
-=======
->>>>>>> 869d76b5
 // Mock the global shortcut plugin to avoid errors during tests
 vi.mock("@tauri-apps/plugin-global-shortcut", () => ({
   register: vi.fn(async (_shortcut: string, _cb: () => void) => {
@@ -102,11 +37,7 @@
   }),
 }));
 
-<<<<<<< HEAD
-// Provide a basic matchMedia mock for theme tests and components that rely on it
-=======
 // Provide a basic matchMedia mock for components that rely on it
->>>>>>> 869d76b5
 if (typeof window !== "undefined" && !window.matchMedia) {
   // @ts-ignore
   window.matchMedia = (query: string) => {
