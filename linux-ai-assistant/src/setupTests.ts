import { vi } from "vitest";
import "@testing-library/jest-dom";

// Mock the Tauri core invoke API used in the frontend database wrapper so tests run in Node/jsdom
vi.mock("@tauri-apps/api/core", () => ({
  invoke: vi.fn(async (cmd: string, args?: any) => {
    // Basic noop mock that returns reasonable defaults for commands used by tests
    if (cmd === "get_all_conversations") return [];
    if (cmd === "get_conversation") return null;
    if (cmd === "create_conversation")
      return {
        id: "mock-c",
        title: args?.title || "mock",
        model: args?.model || "gpt",
        provider: args?.provider || "local",
        created_at: Date.now(),
        updated_at: Date.now(),
      };
    if (cmd === "get_conversation_messages") return [];
    // Settings
    if (cmd === "get_setting") return null;
    if (cmd === "set_setting") return null;
    if (cmd === "get_all_settings") return [];
    // Window
    if (cmd === "toggle_main_window") return null;
    return null;
  }),
}));

// Mock the global shortcut plugin to avoid errors during tests
vi.mock("@tauri-apps/plugin-global-shortcut", () => ({
  register: vi.fn(async (_shortcut: string, _cb: () => void) => {
    // no-op in tests
  }),
  unregisterAll: vi.fn(async () => {
    // no-op in tests
  }),
}));

<<<<<<< HEAD
// Provide a basic matchMedia mock for components that rely on it
=======
// Provide a basic matchMedia mock for theme tests and components that rely on it
>>>>>>> fbf27ac4
if (typeof window !== "undefined" && !window.matchMedia) {
  // @ts-ignore
  window.matchMedia = (query: string) => {
    const mql: MediaQueryList = {
      media: query,
      matches: false,
      onchange: null,
      addEventListener: function (
        _type: string,
        _listener: (this: MediaQueryList, ev: MediaQueryListEvent) => any,
      ) {
        // no-op
      },
      removeEventListener: function (
        _type: string,
        _listener: (this: MediaQueryList, ev: MediaQueryListEvent) => any,
      ) {
        // no-op
      },
      dispatchEvent: () => false,
      // legacy
      addListener: function (
        _listener: (this: MediaQueryList, ev: MediaQueryListEvent) => any,
      ) {
        // no-op
      },
      removeListener: function (
        _listener: (this: MediaQueryList, ev: MediaQueryListEvent) => any,
      ) {
        // no-op
      },
    } as unknown as MediaQueryList;
    return mql;
  };
}<|MERGE_RESOLUTION|>--- conflicted
+++ resolved
@@ -37,11 +37,7 @@
   }),
 }));
 
-<<<<<<< HEAD
-// Provide a basic matchMedia mock for components that rely on it
-=======
 // Provide a basic matchMedia mock for theme tests and components that rely on it
->>>>>>> fbf27ac4
 if (typeof window !== "undefined" && !window.matchMedia) {
   // @ts-ignore
   window.matchMedia = (query: string) => {
