// provider.ts - provider interface and factory
import type { ApiMessage as Message } from "../api/types";
import { mockProvider } from "./mockProvider";
import {
  getInvoke as getTauriInvoke,
  getListen as getTauriListen,
  hasTauri,
} from "../tauri-shim";
import { useSettingsStore } from "../stores/settingsStore";

export type ProviderMessage = {
  role: "user" | "assistant" | "system";
  content: string;
} & Partial<Message>;

export interface Provider {
  // onChunk is an optional callback used for streaming partial responses. If provided,
  // the provider should call onChunk for each partial chunk and still resolve to the
  // final combined string.
  generateResponse(
    conversationId: string,
    messages: ProviderMessage[],
    onChunk?: (chunk: string) => void,
  ): Promise<string>;
}

export function getProvider(): Provider {
  return {
    async generateResponse(conversationId, messages, onChunk?) {
      try {
        const invokeFn = await getTauriInvoke();
        const listenFn = await getTauriListen();
<<<<<<< HEAD
=======
        const isRuntimeTauri = hasTauri();
>>>>>>> 869d76b5
        const { defaultProvider, defaultModel } = useSettingsStore.getState();
        const provider = defaultProvider || "openai";
        const model = defaultModel || null;

<<<<<<< HEAD
        if (!invokeFn) {
=======
        if (!isRuntimeTauri || !invokeFn) {
>>>>>>> 869d76b5
          // Non-tauri environment fallback
          return mockProvider.generateResponse(
            conversationId,
            messages,
            onChunk,
          );
        }

        const listenAvailable =
<<<<<<< HEAD
          listenFn !== undefined && typeof listenFn === "function";
=======
          isRuntimeTauri &&
          listenFn !== undefined &&
          typeof listenFn === "function";
>>>>>>> 869d76b5

        if (provider === "openai") {
          if (onChunk && listenAvailable) {
            const sessionId: string = await invokeFn("provider_openai_stream", {
              conversation_id: conversationId,
              messages,
              model,
            });
            let buffer = "";
            const unlistenChunkP = listenFn(
              "provider-stream-chunk",
              (e: any) => {
                const payload: any = e.payload;
                if (payload?.session_id === sessionId) {
                  const chunk = payload.chunk as string;
                  buffer += chunk;
                  try {
                    onChunk(chunk);
                  } catch (_) {}
                }
              },
            );
            const unlistenEndP = listenFn("provider-stream-end", (e: any) => {
              const payload: any = e.payload;
              if (payload?.session_id === sessionId) {
                Promise.all([unlistenChunkP, unlistenEndP]).then((fns: any[]) =>
                  fns.forEach((fn) => fn && fn()),
                );
              }
            });
            await new Promise((r) => setTimeout(r, 200));
            return buffer;
          }
          // fallback to non-streaming if listen unavailable
          return await invokeFn("provider_openai_generate", {
            conversation_id: conversationId,
            messages,
            model,
          });
        } else if (provider === "anthropic") {
          const res: string = await invokeFn("provider_anthropic_generate", {
            conversation_id: conversationId,
            messages,
            model,
          });
          // Simulate streaming if requested
          if (onChunk) {
            for (const tok of res.split(/(\s+)/).filter(Boolean)) {
              onChunk(tok);
              await new Promise((r) => setTimeout(r, 10));
            }
          }
          return res;
        } else if (provider === "gemini") {
          const res: string = await invokeFn("provider_gemini_generate", {
            conversation_id: conversationId,
            messages,
            model,
          });
          if (onChunk) {
            for (const tok of res.split(/(\s+)/).filter(Boolean)) {
              onChunk(tok);
              await new Promise((r) => setTimeout(r, 10));
            }
          }
          return res;
        } else {
          return mockProvider.generateResponse(
            conversationId,
            messages,
            onChunk,
          );
        }
      } catch (e: any) {
        throw new Error(e?.message || String(e));
      }
    },
  };
}<|MERGE_RESOLUTION|>--- conflicted
+++ resolved
@@ -30,19 +30,12 @@
       try {
         const invokeFn = await getTauriInvoke();
         const listenFn = await getTauriListen();
-<<<<<<< HEAD
-=======
         const isRuntimeTauri = hasTauri();
->>>>>>> 869d76b5
         const { defaultProvider, defaultModel } = useSettingsStore.getState();
         const provider = defaultProvider || "openai";
         const model = defaultModel || null;
 
-<<<<<<< HEAD
-        if (!invokeFn) {
-=======
         if (!isRuntimeTauri || !invokeFn) {
->>>>>>> 869d76b5
           // Non-tauri environment fallback
           return mockProvider.generateResponse(
             conversationId,
@@ -52,13 +45,9 @@
         }
 
         const listenAvailable =
-<<<<<<< HEAD
-          listenFn !== undefined && typeof listenFn === "function";
-=======
           isRuntimeTauri &&
           listenFn !== undefined &&
           typeof listenFn === "function";
->>>>>>> 869d76b5
 
         if (provider === "openai") {
           if (onChunk && listenAvailable) {
