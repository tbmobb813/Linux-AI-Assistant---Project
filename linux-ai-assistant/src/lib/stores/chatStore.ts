--- conflicted
+++ resolved
@@ -9,10 +9,6 @@
 } from "../api/types";
 import { getProvider } from "../providers/provider";
 import { notifySafe } from "../utils/tauri";
-<<<<<<< HEAD
-=======
-import { useProjectStore } from "./projectStore";
->>>>>>> 8d732d14
 
 interface ChatState {
   // Current state
