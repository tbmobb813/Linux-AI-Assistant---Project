--- conflicted
+++ resolved
@@ -7,10 +7,6 @@
 import {
   registerGlobalShortcutSafe,
   unregisterAllShortcutsSafe,
-<<<<<<< HEAD
-  invokeSafe,
-=======
->>>>>>> fbf27ac4
 } from "../utils/tauri";
 import { applyTheme } from "../utils/theme";
 
@@ -55,12 +51,7 @@
       const globalShortcut =
         (await db.settings.get("globalShortcut")) || "CommandOrControl+Space";
       const allowRaw = await db.settings.get("allowCodeExecution");
-<<<<<<< HEAD
-      const allowCodeExecution =
-        allowRaw === "true" || (typeof allowRaw === "boolean" && allowRaw);
-=======
       const allowCodeExecution = allowRaw === "true";
->>>>>>> fbf27ac4
       const projectRoot = (await db.settings.get("projectRoot")) || null;
 
       set({
@@ -72,19 +63,6 @@
         allowCodeExecution,
         projectRoot,
       });
-<<<<<<< HEAD
-
-      try {
-        applyTheme(((theme as any) || "system") as any);
-      } catch (e) {
-        // ignore theme application errors
-        console.warn("applyTheme failed", e);
-      }
-
-      // If a project root is set, attempt to inform backend (best-effort)
-      if (projectRoot) {
-        try {
-=======
       try {
         applyTheme(((theme as any) || "system") as any);
       } catch {}
@@ -92,7 +70,6 @@
       if (projectRoot) {
         try {
           const { invokeSafe } = await import("../utils/tauri");
->>>>>>> fbf27ac4
           await invokeSafe("set_project_root", { path: projectRoot });
         } catch (e) {
           // non-fatal
@@ -108,13 +85,7 @@
     set({ theme });
     try {
       applyTheme(theme);
-<<<<<<< HEAD
-    } catch (e) {
-      // ignore
-    }
-=======
     } catch {}
->>>>>>> fbf27ac4
   },
 
   setDefaultProvider: async (provider) => {
