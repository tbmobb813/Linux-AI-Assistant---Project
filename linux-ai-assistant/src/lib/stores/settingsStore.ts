--- conflicted
+++ resolved
@@ -7,10 +7,6 @@
 import {
   registerGlobalShortcutSafe,
   unregisterAllShortcutsSafe,
-<<<<<<< HEAD
-=======
-  invokeSafe,
->>>>>>> 8d732d14
 } from "../utils/tauri";
 import { applyTheme } from "../utils/theme";
 
@@ -20,11 +16,6 @@
   defaultModel: string;
   apiKeys: Record<string, string>;
   globalShortcut: string; // e.g., "CommandOrControl+Space"
-<<<<<<< HEAD
-=======
-  projectRoot?: string | null;
-  allowCodeExecution: boolean;
->>>>>>> 8d732d14
 
   // Actions
   loadSettings: () => Promise<void>;
@@ -34,12 +25,6 @@
   setApiKey: (provider: string, key: string) => Promise<void>;
   setGlobalShortcut: (shortcut: string) => Promise<void>;
   registerGlobalShortcut: (shortcut?: string) => Promise<void>;
-<<<<<<< HEAD
-=======
-  setProjectRoot: (path: string) => Promise<void>;
-  stopProjectWatch: () => Promise<void>;
-  setAllowCodeExecution: (allow: boolean) => Promise<void>;
->>>>>>> 8d732d14
 }
 
 export const useSettingsStore = create<SettingsState>((set) => ({
@@ -48,11 +33,6 @@
   defaultModel: "gpt-4",
   apiKeys: {},
   globalShortcut: "CommandOrControl+Space",
-<<<<<<< HEAD
-=======
-  projectRoot: null,
-  allowCodeExecution: false,
->>>>>>> 8d732d14
 
   loadSettings: async () => {
     try {
@@ -63,12 +43,6 @@
         await db.settings.getJSON<Record<string, string>>("apiKeys");
       const globalShortcut =
         (await db.settings.get("globalShortcut")) || "CommandOrControl+Space";
-<<<<<<< HEAD
-=======
-      const projectRoot = (await db.settings.get("projectRoot")) || null;
-      const allowCodeExecution =
-        (await db.settings.get("allowCodeExecution")) === "true";
->>>>>>> 8d732d14
 
       set({
         theme: (theme as any) || "system",
@@ -76,32 +50,10 @@
         defaultModel: defaultModel || "gpt-4",
         apiKeys: apiKeys || {},
         globalShortcut,
-<<<<<<< HEAD
       });
       try {
         applyTheme(((theme as any) || "system") as any);
       } catch {}
-=======
-        projectRoot,
-        allowCodeExecution,
-      });
-
-      try {
-        applyTheme(((theme as any) || "system") as any);
-      } catch (e) {
-        // ignore theme application errors
-        console.warn("applyTheme failed", e);
-      }
-
-      // If a project root is set, attempt to inform backend (best-effort)
-      if (projectRoot) {
-        try {
-          await invokeSafe("set_project_root", { path: projectRoot });
-        } catch (e) {
-          // non-fatal
-        }
-      }
->>>>>>> 8d732d14
     } catch (error) {
       console.error("Failed to load settings:", error);
     }
@@ -112,13 +64,7 @@
     set({ theme });
     try {
       applyTheme(theme);
-<<<<<<< HEAD
     } catch {}
-=======
-    } catch (e) {
-      // ignore
-    }
->>>>>>> 8d732d14
   },
 
   setDefaultProvider: async (provider) => {
@@ -151,15 +97,11 @@
     const shortcut =
       shortcutOptional || useSettingsStore.getState().globalShortcut;
     // Unregister all first to avoid duplicate binds
-<<<<<<< HEAD
     try {
       await unregisterAllShortcutsSafe();
     } catch (e) {
       // ignore
     }
-=======
-    await unregisterAllShortcutsSafe();
->>>>>>> 8d732d14
     try {
       const success = await registerGlobalShortcutSafe(shortcut, async () => {
         try {
@@ -184,47 +126,4 @@
       });
     }
   },
-<<<<<<< HEAD
-=======
-
-  setProjectRoot: async (path) => {
-    await db.settings.set("projectRoot", path);
-    set({ projectRoot: path });
-    try {
-      await invokeSafe("set_project_root", { path });
-      useUiStore.getState().addToast({
-        message: `Watching project: ${path}`,
-        type: "success",
-        ttl: 2000,
-      });
-    } catch (e) {
-      console.error("Failed to set project root:", e);
-      useUiStore.getState().addToast({
-        message: `Failed to watch project: ${path}`,
-        type: "error",
-        ttl: 3000,
-      });
-    }
-  },
-
-  stopProjectWatch: async () => {
-    try {
-      await invokeSafe("clear_project_root", {});
-    } catch (e) {
-      // ignore
-    }
-    await db.settings.delete("projectRoot");
-    set({ projectRoot: null });
-    useUiStore.getState().addToast({
-      message: `Stopped watching project`,
-      type: "info",
-      ttl: 1400,
-    });
-  },
-
-  setAllowCodeExecution: async (allow) => {
-    await db.settings.set("allowCodeExecution", allow ? "true" : "false");
-    set({ allowCodeExecution: allow });
-  },
->>>>>>> 8d732d14
 }));