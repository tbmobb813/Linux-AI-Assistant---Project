// src/lib/stores/settingsStore.ts
// Zustand store for app settings

import { create } from "zustand";
import { database as db } from "../api/database";
import { useUiStore } from "./uiStore";
import {
  registerGlobalShortcutSafe,
  unregisterAllShortcutsSafe,
  invokeSafe,
} from "../utils/tauri";
import { applyTheme, type ThemePref } from "../utils/theme";

// Type guard to validate theme preference from database
function isValidTheme(value: string | null): value is ThemePref {
  return value === "light" || value === "dark" || value === "system";
}

interface SettingsState {
  theme: ThemePref;
  defaultProvider: string;
  defaultModel: string;
  apiKeys: Record<string, string>;
  globalShortcut: string; // e.g., "CommandOrControl+Space"
  projectRoot?: string | null;
  allowCodeExecution: boolean;

  // Actions
  loadSettings: () => Promise<void>;
  setTheme: (theme: ThemePref) => Promise<void>;
  setDefaultProvider: (provider: string) => Promise<void>;
  setDefaultModel: (model: string) => Promise<void>;
  setApiKey: (provider: string, key: string) => Promise<void>;
  setGlobalShortcut: (shortcut: string) => Promise<void>;
  registerGlobalShortcut: (shortcut?: string) => Promise<void>;
  setProjectRoot: (path: string) => Promise<void>;
  stopProjectWatch: () => Promise<void>;
  setAllowCodeExecution: (allow: boolean) => Promise<void>;
}

export const useSettingsStore = create<SettingsState>((set) => ({
  theme: "system",
  defaultProvider: "openai",
  defaultModel: "gpt-4",
  apiKeys: {},
  globalShortcut: "CommandOrControl+Space",
  projectRoot: null,
  allowCodeExecution: false,

  loadSettings: async () => {
    try {
      const theme = await db.settings.get("theme");
      const defaultProvider = await db.settings.get("defaultProvider");
      const defaultModel = await db.settings.get("defaultModel");
      const apiKeys =
        await db.settings.getJSON<Record<string, string>>("apiKeys");
      const globalShortcut =
        (await db.settings.get("globalShortcut")) || "CommandOrControl+Space";
      const projectRoot = (await db.settings.get("projectRoot")) || null;
      const allowCodeExecution =
        (await db.settings.get("allowCodeExecution")) === "true";

      const validTheme = isValidTheme(theme) ? theme : "system";

      set({
        theme: validTheme,
        defaultProvider: defaultProvider || "openai",
        defaultModel: defaultModel || "gpt-4",
        apiKeys: apiKeys || {},
        globalShortcut,
        projectRoot,
        allowCodeExecution,
      });

      try {
<<<<<<< HEAD
        applyTheme(validTheme);
      } catch {}
      // If a project root is set, attempt to start the watcher on launch (best-effort)
=======
        applyTheme(((theme as any) || "system") as any);
      } catch (e) {
        // ignore theme application errors
        console.warn("applyTheme failed", e);
      }

      // If a project root is set, attempt to inform backend (best-effort)
>>>>>>> b42f3f58
      if (projectRoot) {
        try {
          await invokeSafe("set_project_root", { path: projectRoot });
        } catch (e) {
          // non-fatal
        }
      }
    } catch (error) {
      console.error("Failed to load settings:", error);
    }
  },

  setTheme: async (theme) => {
    await db.settings.set("theme", theme);
    set({ theme });
    try {
      applyTheme(theme);
    } catch (e) {
      // ignore
    }
  },

  setDefaultProvider: async (provider) => {
    await db.settings.set("defaultProvider", provider);
    set({ defaultProvider: provider });
  },

  setDefaultModel: async (model) => {
    await db.settings.set("defaultModel", model);
    set({ defaultModel: model });
  },

  setApiKey: async (provider, key) => {
    set((state) => {
      const newApiKeys = { ...state.apiKeys, [provider]: key };
      db.settings.setJSON("apiKeys", newApiKeys);
      return { apiKeys: newApiKeys } as any;
    });
  },

  setGlobalShortcut: async (shortcut) => {
    // Persist
    await db.settings.set("globalShortcut", shortcut);
    set({ globalShortcut: shortcut });
    // Attempt to re-register immediately
    await useSettingsStore.getState().registerGlobalShortcut(shortcut);
  },

  registerGlobalShortcut: async (shortcutOptional) => {
    const shortcut =
      shortcutOptional || useSettingsStore.getState().globalShortcut;
    // Unregister all first to avoid duplicate binds
    await unregisterAllShortcutsSafe();
    try {
      const success = await registerGlobalShortcutSafe(shortcut, async () => {
        try {
          await db.window.toggle();
        } catch (err) {
          console.error("Failed to toggle window from shortcut:", err);
        }
      });
      if (success) {
        useUiStore.getState().addToast({
          message: `Global shortcut set to ${shortcut}`,
          type: "success",
          ttl: 2500,
        });
      }
    } catch (e) {
      console.error("Failed to register global shortcut:", e);
      useUiStore.getState().addToast({
        message: `Failed to register shortcut: ${shortcut}`,
        type: "error",
        ttl: 3500,
      });
    }
  },

  setProjectRoot: async (path) => {
    await db.settings.set("projectRoot", path);
    set({ projectRoot: path });
    try {
      await invokeSafe("set_project_root", { path });
      useUiStore.getState().addToast({
        message: `Watching project: ${path}`,
        type: "success",
        ttl: 2000,
      });
    } catch (e) {
      console.error("Failed to set project root:", e);
      useUiStore.getState().addToast({
        message: `Failed to watch project: ${path}`,
        type: "error",
        ttl: 3000,
      });
    }
  },

  stopProjectWatch: async () => {
    try {
      await invokeSafe("clear_project_root", {});
    } catch (e) {
      // ignore
    }
    await db.settings.delete("projectRoot");
    set({ projectRoot: null });
    useUiStore.getState().addToast({
      message: `Stopped watching project`,
      type: "info",
      ttl: 1400,
    });
  },

  setAllowCodeExecution: async (allow) => {
    await db.settings.set("allowCodeExecution", allow ? "true" : "false");
    set({ allowCodeExecution: allow });
  },
}));<|MERGE_RESOLUTION|>--- conflicted
+++ resolved
@@ -73,19 +73,9 @@
       });
 
       try {
-<<<<<<< HEAD
         applyTheme(validTheme);
       } catch {}
       // If a project root is set, attempt to start the watcher on launch (best-effort)
-=======
-        applyTheme(((theme as any) || "system") as any);
-      } catch (e) {
-        // ignore theme application errors
-        console.warn("applyTheme failed", e);
-      }
-
-      // If a project root is set, attempt to inform backend (best-effort)
->>>>>>> b42f3f58
       if (projectRoot) {
         try {
           await invokeSafe("set_project_root", { path: projectRoot });
