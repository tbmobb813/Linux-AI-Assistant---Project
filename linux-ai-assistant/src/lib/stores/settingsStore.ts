// src/lib/stores/settingsStore.ts
// Zustand store for app settings

import { create } from "zustand";
import { database as db } from "../api/database";
import { useUiStore } from "./uiStore";
import {
  registerGlobalShortcutSafe,
  unregisterAllShortcutsSafe,
<<<<<<< HEAD
=======
  invokeSafe,
>>>>>>> 869d76b5
} from "../utils/tauri";
import { applyTheme } from "../utils/theme";

interface SettingsState {
  theme: "light" | "dark" | "system";
  defaultProvider: string;
  defaultModel: string;
  apiKeys: Record<string, string>;
  globalShortcut: string; // e.g., "CommandOrControl+Space"
<<<<<<< HEAD
  allowCodeExecution: boolean;
  projectRoot?: string | null;
=======
  projectRoot?: string | null;
  allowCodeExecution: boolean;
>>>>>>> 869d76b5

  // Actions
  loadSettings: () => Promise<void>;
  setTheme: (theme: "light" | "dark" | "system") => Promise<void>;
  setDefaultProvider: (provider: string) => Promise<void>;
  setDefaultModel: (model: string) => Promise<void>;
  setApiKey: (provider: string, key: string) => Promise<void>;
  setGlobalShortcut: (shortcut: string) => Promise<void>;
<<<<<<< HEAD
  setAllowCodeExecution: (allow: boolean) => Promise<void>;
  registerGlobalShortcut: (shortcut?: string) => Promise<void>;
  setProjectRoot: (path: string) => Promise<void>;
  stopProjectWatch: () => Promise<void>;
=======
  registerGlobalShortcut: (shortcut?: string) => Promise<void>;
  setProjectRoot: (path: string) => Promise<void>;
  stopProjectWatch: () => Promise<void>;
  setAllowCodeExecution: (allow: boolean) => Promise<void>;
>>>>>>> 869d76b5
}

export const useSettingsStore = create<SettingsState>((set) => ({
  theme: "system",
  defaultProvider: "openai",
  defaultModel: "gpt-4",
  apiKeys: {},
  globalShortcut: "CommandOrControl+Space",
<<<<<<< HEAD
  allowCodeExecution: false,
  projectRoot: null,
=======
  projectRoot: null,
  allowCodeExecution: false,
>>>>>>> 869d76b5

  loadSettings: async () => {
    try {
      const theme = await db.settings.get("theme");
      const defaultProvider = await db.settings.get("defaultProvider");
      const defaultModel = await db.settings.get("defaultModel");
      const apiKeys =
        await db.settings.getJSON<Record<string, string>>("apiKeys");
      const globalShortcut =
        (await db.settings.get("globalShortcut")) || "CommandOrControl+Space";
<<<<<<< HEAD
      const allowCodeExecution =
        (await db.settings.getJSON<boolean>("allowCodeExecution")) ?? false;
      const projectRoot = (await db.settings.get("projectRoot")) || null;
=======
      const projectRoot = (await db.settings.get("projectRoot")) || null;
      const allowCodeExecution =
        (await db.settings.get("allowCodeExecution")) === "true";
>>>>>>> 869d76b5

      set({
        theme: (theme as any) || "system",
        defaultProvider: defaultProvider || "openai",
        defaultModel: defaultModel || "gpt-4",
        apiKeys: apiKeys || {},
        globalShortcut,
<<<<<<< HEAD
        allowCodeExecution,
        projectRoot,
      });
      try {
        applyTheme(((theme as any) || "system") as any);
      } catch {}
      // If a project root is set, attempt to start the watcher on launch (best-effort)
      if (projectRoot) {
        try {
          const { invokeSafe } = await import("../utils/tauri");
=======
        projectRoot,
        allowCodeExecution,
      });

      try {
        applyTheme(((theme as any) || "system") as any);
      } catch (e) {
        // ignore theme application errors
        console.warn("applyTheme failed", e);
      }

      // If a project root is set, attempt to inform backend (best-effort)
      if (projectRoot) {
        try {
>>>>>>> 869d76b5
          await invokeSafe("set_project_root", { path: projectRoot });
        } catch (e) {
          // non-fatal
        }
      }
    } catch (error) {
      console.error("Failed to load settings:", error);
    }
  },

  setTheme: async (theme) => {
    await db.settings.set("theme", theme);
    set({ theme });
    try {
      applyTheme(theme);
<<<<<<< HEAD
    } catch {}
=======
    } catch (e) {
      // ignore
    }
>>>>>>> 869d76b5
  },

  setDefaultProvider: async (provider) => {
    await db.settings.set("defaultProvider", provider);
    set({ defaultProvider: provider });
  },

  setDefaultModel: async (model) => {
    await db.settings.set("defaultModel", model);
    set({ defaultModel: model });
  },

  setApiKey: async (provider, key) => {
    set((state) => {
      const newApiKeys = { ...state.apiKeys, [provider]: key };
      db.settings.setJSON("apiKeys", newApiKeys);
      return { apiKeys: newApiKeys } as any;
    });
  },

  setGlobalShortcut: async (shortcut) => {
    // Persist
    await db.settings.set("globalShortcut", shortcut);
    set({ globalShortcut: shortcut });
    // Attempt to re-register immediately
    await useSettingsStore.getState().registerGlobalShortcut(shortcut);
  },

<<<<<<< HEAD
  setAllowCodeExecution: async (allow) => {
    try {
      await db.settings.set("allowCodeExecution", String(allow));
    } catch (e) {
      console.error("Failed to persist allowCodeExecution", e);
    }
    set({ allowCodeExecution: allow });
  },

=======
>>>>>>> 869d76b5
  registerGlobalShortcut: async (shortcutOptional) => {
    const shortcut =
      shortcutOptional || useSettingsStore.getState().globalShortcut;
    // Unregister all first to avoid duplicate binds
<<<<<<< HEAD
    try {
      await unregisterAllShortcutsSafe();
    } catch (e) {
      // ignore
    }
=======
    await unregisterAllShortcutsSafe();
>>>>>>> 869d76b5
    try {
      const success = await registerGlobalShortcutSafe(shortcut, async () => {
        try {
          await db.window.toggle();
        } catch (err) {
          console.error("Failed to toggle window from shortcut:", err);
        }
      });
      if (success) {
        useUiStore.getState().addToast({
          message: `Global shortcut set to ${shortcut}`,
          type: "success",
          ttl: 2500,
        });
      }
    } catch (e) {
      console.error("Failed to register global shortcut:", e);
      useUiStore.getState().addToast({
        message: `Failed to register shortcut: ${shortcut}`,
        type: "error",
        ttl: 3500,
      });
    }
  },

<<<<<<< HEAD
  setProjectRoot: async (path: string) => {
    try {
      await db.settings.set("projectRoot", path);
      set({ projectRoot: path });
      const { invokeSafe } = await import("../utils/tauri");
      await invokeSafe("set_project_root", { path });
      useUiStore.getState().addToast({
        message: "Watching project root",
        type: "success",
        ttl: 1400,
      });
    } catch (e) {
      useUiStore.getState().addToast({
        message: "Failed to watch project root",
        type: "error",
        ttl: 1600,
=======
  setProjectRoot: async (path) => {
    await db.settings.set("projectRoot", path);
    set({ projectRoot: path });
    try {
      await invokeSafe("set_project_root", { path });
      useUiStore.getState().addToast({
        message: `Watching project: ${path}`,
        type: "success",
        ttl: 2000,
      });
    } catch (e) {
      console.error("Failed to set project root:", e);
      useUiStore.getState().addToast({
        message: `Failed to watch project: ${path}`,
        type: "error",
        ttl: 3000,
>>>>>>> 869d76b5
      });
    }
  },

  stopProjectWatch: async () => {
    try {
<<<<<<< HEAD
      const { invokeSafe } = await import("../utils/tauri");
      await invokeSafe("stop_project_watch");
      set({ projectRoot: null });
      await db.settings.delete("projectRoot");
      useUiStore.getState().addToast({
        message: "Stopped watching project",
        type: "info",
        ttl: 1200,
      });
    } catch (e) {
      useUiStore.getState().addToast({
        message: "Failed to stop watcher",
        type: "error",
        ttl: 1600,
      });
    }
=======
      await invokeSafe("clear_project_root", {});
    } catch (e) {
      // ignore
    }
    await db.settings.delete("projectRoot");
    set({ projectRoot: null });
    useUiStore.getState().addToast({
      message: `Stopped watching project`,
      type: "info",
      ttl: 1400,
    });
  },

  setAllowCodeExecution: async (allow) => {
    await db.settings.set("allowCodeExecution", allow ? "true" : "false");
    set({ allowCodeExecution: allow });
>>>>>>> 869d76b5
  },
}));<|MERGE_RESOLUTION|>--- conflicted
+++ resolved
@@ -7,10 +7,7 @@
 import {
   registerGlobalShortcutSafe,
   unregisterAllShortcutsSafe,
-<<<<<<< HEAD
-=======
   invokeSafe,
->>>>>>> 869d76b5
 } from "../utils/tauri";
 import { applyTheme } from "../utils/theme";
 
@@ -20,13 +17,8 @@
   defaultModel: string;
   apiKeys: Record<string, string>;
   globalShortcut: string; // e.g., "CommandOrControl+Space"
-<<<<<<< HEAD
-  allowCodeExecution: boolean;
-  projectRoot?: string | null;
-=======
   projectRoot?: string | null;
   allowCodeExecution: boolean;
->>>>>>> 869d76b5
 
   // Actions
   loadSettings: () => Promise<void>;
@@ -35,17 +27,10 @@
   setDefaultModel: (model: string) => Promise<void>;
   setApiKey: (provider: string, key: string) => Promise<void>;
   setGlobalShortcut: (shortcut: string) => Promise<void>;
-<<<<<<< HEAD
-  setAllowCodeExecution: (allow: boolean) => Promise<void>;
-  registerGlobalShortcut: (shortcut?: string) => Promise<void>;
-  setProjectRoot: (path: string) => Promise<void>;
-  stopProjectWatch: () => Promise<void>;
-=======
   registerGlobalShortcut: (shortcut?: string) => Promise<void>;
   setProjectRoot: (path: string) => Promise<void>;
   stopProjectWatch: () => Promise<void>;
   setAllowCodeExecution: (allow: boolean) => Promise<void>;
->>>>>>> 869d76b5
 }
 
 export const useSettingsStore = create<SettingsState>((set) => ({
@@ -54,13 +39,8 @@
   defaultModel: "gpt-4",
   apiKeys: {},
   globalShortcut: "CommandOrControl+Space",
-<<<<<<< HEAD
-  allowCodeExecution: false,
-  projectRoot: null,
-=======
   projectRoot: null,
   allowCodeExecution: false,
->>>>>>> 869d76b5
 
   loadSettings: async () => {
     try {
@@ -71,15 +51,9 @@
         await db.settings.getJSON<Record<string, string>>("apiKeys");
       const globalShortcut =
         (await db.settings.get("globalShortcut")) || "CommandOrControl+Space";
-<<<<<<< HEAD
-      const allowCodeExecution =
-        (await db.settings.getJSON<boolean>("allowCodeExecution")) ?? false;
-      const projectRoot = (await db.settings.get("projectRoot")) || null;
-=======
       const projectRoot = (await db.settings.get("projectRoot")) || null;
       const allowCodeExecution =
         (await db.settings.get("allowCodeExecution")) === "true";
->>>>>>> 869d76b5
 
       set({
         theme: (theme as any) || "system",
@@ -87,18 +61,6 @@
         defaultModel: defaultModel || "gpt-4",
         apiKeys: apiKeys || {},
         globalShortcut,
-<<<<<<< HEAD
-        allowCodeExecution,
-        projectRoot,
-      });
-      try {
-        applyTheme(((theme as any) || "system") as any);
-      } catch {}
-      // If a project root is set, attempt to start the watcher on launch (best-effort)
-      if (projectRoot) {
-        try {
-          const { invokeSafe } = await import("../utils/tauri");
-=======
         projectRoot,
         allowCodeExecution,
       });
@@ -113,7 +75,6 @@
       // If a project root is set, attempt to inform backend (best-effort)
       if (projectRoot) {
         try {
->>>>>>> 869d76b5
           await invokeSafe("set_project_root", { path: projectRoot });
         } catch (e) {
           // non-fatal
@@ -129,13 +90,9 @@
     set({ theme });
     try {
       applyTheme(theme);
-<<<<<<< HEAD
-    } catch {}
-=======
     } catch (e) {
       // ignore
     }
->>>>>>> 869d76b5
   },
 
   setDefaultProvider: async (provider) => {
@@ -164,31 +121,11 @@
     await useSettingsStore.getState().registerGlobalShortcut(shortcut);
   },
 
-<<<<<<< HEAD
-  setAllowCodeExecution: async (allow) => {
-    try {
-      await db.settings.set("allowCodeExecution", String(allow));
-    } catch (e) {
-      console.error("Failed to persist allowCodeExecution", e);
-    }
-    set({ allowCodeExecution: allow });
-  },
-
-=======
->>>>>>> 869d76b5
   registerGlobalShortcut: async (shortcutOptional) => {
     const shortcut =
       shortcutOptional || useSettingsStore.getState().globalShortcut;
     // Unregister all first to avoid duplicate binds
-<<<<<<< HEAD
-    try {
-      await unregisterAllShortcutsSafe();
-    } catch (e) {
-      // ignore
-    }
-=======
     await unregisterAllShortcutsSafe();
->>>>>>> 869d76b5
     try {
       const success = await registerGlobalShortcutSafe(shortcut, async () => {
         try {
@@ -214,24 +151,6 @@
     }
   },
 
-<<<<<<< HEAD
-  setProjectRoot: async (path: string) => {
-    try {
-      await db.settings.set("projectRoot", path);
-      set({ projectRoot: path });
-      const { invokeSafe } = await import("../utils/tauri");
-      await invokeSafe("set_project_root", { path });
-      useUiStore.getState().addToast({
-        message: "Watching project root",
-        type: "success",
-        ttl: 1400,
-      });
-    } catch (e) {
-      useUiStore.getState().addToast({
-        message: "Failed to watch project root",
-        type: "error",
-        ttl: 1600,
-=======
   setProjectRoot: async (path) => {
     await db.settings.set("projectRoot", path);
     set({ projectRoot: path });
@@ -248,31 +167,12 @@
         message: `Failed to watch project: ${path}`,
         type: "error",
         ttl: 3000,
->>>>>>> 869d76b5
       });
     }
   },
 
   stopProjectWatch: async () => {
     try {
-<<<<<<< HEAD
-      const { invokeSafe } = await import("../utils/tauri");
-      await invokeSafe("stop_project_watch");
-      set({ projectRoot: null });
-      await db.settings.delete("projectRoot");
-      useUiStore.getState().addToast({
-        message: "Stopped watching project",
-        type: "info",
-        ttl: 1200,
-      });
-    } catch (e) {
-      useUiStore.getState().addToast({
-        message: "Failed to stop watcher",
-        type: "error",
-        ttl: 1600,
-      });
-    }
-=======
       await invokeSafe("clear_project_root", {});
     } catch (e) {
       // ignore
@@ -289,6 +189,5 @@
   setAllowCodeExecution: async (allow) => {
     await db.settings.set("allowCodeExecution", allow ? "true" : "false");
     set({ allowCodeExecution: allow });
->>>>>>> 869d76b5
   },
 }));