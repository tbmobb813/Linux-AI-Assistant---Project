--- conflicted
+++ resolved
@@ -16,11 +16,8 @@
   defaultModel: string;
   apiKeys: Record<string, string>;
   globalShortcut: string; // e.g., "CommandOrControl+Space"
-<<<<<<< HEAD
-=======
   allowCodeExecution: boolean;
   projectRoot?: string | null;
->>>>>>> 11a52b59
 
   // Actions
   loadSettings: () => Promise<void>;
@@ -29,14 +26,10 @@
   setDefaultModel: (model: string) => Promise<void>;
   setApiKey: (provider: string, key: string) => Promise<void>;
   setGlobalShortcut: (shortcut: string) => Promise<void>;
-<<<<<<< HEAD
-  registerGlobalShortcut: (shortcut?: string) => Promise<void>;
-=======
   setAllowCodeExecution: (allow: boolean) => Promise<void>;
   registerGlobalShortcut: (shortcut?: string) => Promise<void>;
   setProjectRoot: (path: string) => Promise<void>;
   stopProjectWatch: () => Promise<void>;
->>>>>>> 11a52b59
 }
 
 export const useSettingsStore = create<SettingsState>((set) => ({
@@ -45,11 +38,8 @@
   defaultModel: "gpt-4",
   apiKeys: {},
   globalShortcut: "CommandOrControl+Space",
-<<<<<<< HEAD
-=======
   allowCodeExecution: false,
   projectRoot: null,
->>>>>>> 11a52b59
 
   loadSettings: async () => {
     try {
@@ -60,12 +50,9 @@
         await db.settings.getJSON<Record<string, string>>("apiKeys");
       const globalShortcut =
         (await db.settings.get("globalShortcut")) || "CommandOrControl+Space";
-<<<<<<< HEAD
-=======
       const allowRaw = await db.settings.get("allowCodeExecution");
       const allowCodeExecution = allowRaw === "true";
       const projectRoot = (await db.settings.get("projectRoot")) || null;
->>>>>>> 11a52b59
 
       set({
         theme: (theme as any) || "system",
@@ -73,17 +60,12 @@
         defaultModel: defaultModel || "gpt-4",
         apiKeys: apiKeys || {},
         globalShortcut,
-<<<<<<< HEAD
-=======
         allowCodeExecution,
         projectRoot,
->>>>>>> 11a52b59
       });
       try {
         applyTheme(((theme as any) || "system") as any);
       } catch {}
-<<<<<<< HEAD
-=======
       // If a project root is set, attempt to start the watcher on launch (best-effort)
       if (projectRoot) {
         try {
@@ -93,7 +75,6 @@
           // non-fatal
         }
       }
->>>>>>> 11a52b59
     } catch (error) {
       console.error("Failed to load settings:", error);
     }
@@ -133,8 +114,6 @@
     await useSettingsStore.getState().registerGlobalShortcut(shortcut);
   },
 
-<<<<<<< HEAD
-=======
   setAllowCodeExecution: async (allow) => {
     try {
       await db.settings.set("allowCodeExecution", String(allow));
@@ -226,7 +205,6 @@
     set({ allowCodeExecution: allow });
   },
 
->>>>>>> 11a52b59
   registerGlobalShortcut: async (shortcutOptional) => {
     const shortcut =
       shortcutOptional || useSettingsStore.getState().globalShortcut;
@@ -260,8 +238,6 @@
       });
     }
   },
-<<<<<<< HEAD
-=======
 
   setProjectRoot: async (path: string) => {
     try {
@@ -302,5 +278,4 @@
       });
     }
   },
->>>>>>> 11a52b59
 }));