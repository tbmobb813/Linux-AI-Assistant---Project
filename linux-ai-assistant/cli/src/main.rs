use clap::{Parser, Subcommand};
use serde::{Deserialize, Serialize};
use std::io::{BufRead, BufReader, Write};
use std::net::TcpStream;

#[derive(Parser)]
#[command(name = "lai")]
#[command(about = "Linux AI Assistant CLI", long_about = None)]
struct Cli {
    #[command(subcommand)]
    command: Commands,
}

#[derive(Subcommand)]
enum Commands {
    /// Send a message to the AI
    Ask {
        /// The question to ask
        message: String,
        /// Override model (optional)
        #[arg(long)]
        model: Option<String>,
        /// Override provider (optional)
        #[arg(long)]
        provider: Option<String>,
        /// Force a new conversation
        #[arg(long, default_value_t = false)]
        new: bool,
    },
    /// Show a desktop notification via app
    Notify {
        /// Message to display
        message: String,
    },
    /// Get the last assistant response
    Last,
    /// Create an assistant message (dev/test)
    Create {
        /// Message content to insert
        message: String,
        /// Optional conversation id to insert into (if omitted a conversation will be created)
        #[arg(long)]
        conversation_id: Option<String>,
    },
}

#[derive(Deserialize)]
struct IpcResponse {
    status: String,
    data: Option<serde_json::Value>,
}

#[derive(Deserialize)]
#[allow(dead_code)]
struct Message {
    id: String,
    conversation_id: String,
    role: String,
    content: String,
    timestamp: i64,
    tokens_used: Option<i64>,
}

#[derive(Deserialize)]
struct IpcResponse {
    status: String,
    data: Option<serde_json::Value>,
}

#[derive(Deserialize)]
#[allow(dead_code)]
struct Message {
    id: String,
    conversation_id: String,
    role: String,
    content: String,
    timestamp: i64,
    tokens_used: Option<i64>,
}

fn main() {
    let cli = Cli::parse();

    match &cli.command {
        Commands::Ask {
            message,
            model,
            provider,
            new,
        } => {
            let payload = serde_json::json!({
                "prompt": message,
                "model": model,
                "provider": provider,
                "new": new,
            });
            if let Err(e) = send_ipc("ask", None, Some(payload)) {
                eprintln!("Failed to send ask: {}", e);
                std::process::exit(1);
            }
        }
        Commands::Notify { message } => {
            if let Err(e) = send_ipc("notify", Some(message.as_str()), None) {
                eprintln!("Failed to send notify: {}", e);
                std::process::exit(1);
            }
        }
        Commands::Last => match send_ipc_with_response("last", None, None) {
            Ok(response) => {
                if response.status == "ok" {
                    if let Some(data) = response.data {
                        match serde_json::from_value::<Message>(data) {
                            Ok(message) => {
                                println!("{}", message.content);
                            }
                            Err(e) => {
                                eprintln!("Failed to parse message: {}", e);
                                std::process::exit(1);
                            }
                        }
                    } else {
                        eprintln!("No data returned");
                        std::process::exit(1);
                    }
                } else {
                    if let Some(data) = response.data {
                        if let Some(error) = data.get("error") {
                            eprintln!("Error: {}", error);
                        } else {
                            eprintln!("Error: {}", data);
                        }
                    } else {
                        eprintln!("Unknown error");
                    }
                    std::process::exit(1);
                }
            }
            Err(e) => {
                eprintln!("Failed to get last response: {}", e);
                std::process::exit(1);
            }
        },
<<<<<<< HEAD
        Commands::Create {
            message,
            conversation_id,
        } => {
            let mut payload = serde_json::Map::new();
            payload.insert(
                "content".to_string(),
                serde_json::Value::String(message.clone()),
            );
            if let Some(cid) = conversation_id {
                payload.insert(
                    "conversation_id".to_string(),
                    serde_json::Value::String(cid.clone()),
                );
            }
            if let Err(e) = send_ipc("create", None, Some(serde_json::Value::Object(payload))) {
                eprintln!("Failed to send create: {}", e);
                std::process::exit(1);
            } else {
                // Ask for the created message back and print it
                match send_ipc_with_response("last", None, None) {
                    Ok(resp) => {
                        if resp.status == "ok" {
                            if let Some(data) = resp.data {
                                if let Ok(msg) = serde_json::from_value::<Message>(data) {
                                    println!("{}", msg.content);
                                }
                            }
                        }
                    }
                    Err(_) => {}
                }
            }
        }
=======
>>>>>>> d4e9cf3d
    }
}

#[derive(Serialize)]
struct IpcMessage<'a> {
    #[serde(rename = "type")]
    kind: &'a str,
    #[serde(skip_serializing_if = "Option::is_none")]
    message: Option<&'a str>,
    #[serde(skip_serializing_if = "Option::is_none")]
    payload: Option<serde_json::Value>,
}

fn send_ipc(
    kind: &str,
    message: Option<&str>,
    payload: Option<serde_json::Value>,
) -> Result<(), String> {
    let addr = "127.0.0.1:39871";
    let mut stream =
        TcpStream::connect(addr).map_err(|e| format!("connect {} failed: {}", addr, e))?;
    let body = IpcMessage {
        kind,
        message,
        payload,
    };
    let json = serde_json::to_string(&body).map_err(|e| e.to_string())?;
    stream
        .write_all(format!("{}\n", json).as_bytes())
        .map_err(|e| e.to_string())?;
    // Read ack
    let mut reader = BufReader::new(stream);
    let mut line = String::new();
    let _ = reader.read_line(&mut line);
    Ok(())
}

fn send_ipc_with_response(
    kind: &str,
    message: Option<&str>,
    payload: Option<serde_json::Value>,
) -> Result<IpcResponse, String> {
    let addr = "127.0.0.1:39871";
    let mut stream =
        TcpStream::connect(addr).map_err(|e| format!("connect {} failed: {}", addr, e))?;
    let body = IpcMessage {
        kind,
        message,
        payload,
    };
    let json = serde_json::to_string(&body).map_err(|e| e.to_string())?;
    stream
        .write_all(format!("{}\n", json).as_bytes())
        .map_err(|e| e.to_string())?;
    // Read response
    let mut reader = BufReader::new(stream);
    let mut line = String::new();
    reader.read_line(&mut line).map_err(|e| e.to_string())?;
    serde_json::from_str(&line).map_err(|e| format!("Failed to parse response: {}", e))
}<|MERGE_RESOLUTION|>--- conflicted
+++ resolved
@@ -140,43 +140,6 @@
                 std::process::exit(1);
             }
         },
-<<<<<<< HEAD
-        Commands::Create {
-            message,
-            conversation_id,
-        } => {
-            let mut payload = serde_json::Map::new();
-            payload.insert(
-                "content".to_string(),
-                serde_json::Value::String(message.clone()),
-            );
-            if let Some(cid) = conversation_id {
-                payload.insert(
-                    "conversation_id".to_string(),
-                    serde_json::Value::String(cid.clone()),
-                );
-            }
-            if let Err(e) = send_ipc("create", None, Some(serde_json::Value::Object(payload))) {
-                eprintln!("Failed to send create: {}", e);
-                std::process::exit(1);
-            } else {
-                // Ask for the created message back and print it
-                match send_ipc_with_response("last", None, None) {
-                    Ok(resp) => {
-                        if resp.status == "ok" {
-                            if let Some(data) = resp.data {
-                                if let Ok(msg) = serde_json::from_value::<Message>(data) {
-                                    println!("{}", msg.content);
-                                }
-                            }
-                        }
-                    }
-                    Err(_) => {}
-                }
-            }
-        }
-=======
->>>>>>> d4e9cf3d
     }
 }
 
