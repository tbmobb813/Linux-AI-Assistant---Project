use clap::{Parser, Subcommand};
use serde::{Deserialize, Serialize};
use std::io::{BufRead, BufReader, Write};
use std::net::TcpStream;

#[derive(Parser)]
#[command(name = "lai")]
#[command(about = "Linux AI Assistant CLI", long_about = None)]
struct Cli {
    #[command(subcommand)]
    command: Commands,
}

#[derive(Subcommand)]
enum Commands {
    /// Send a message to the AI
    Ask {
        /// The question to ask
        message: String,
        /// Override model (optional)
        #[arg(long)]
        model: Option<String>,
        /// Override provider (optional)
        #[arg(long)]
        provider: Option<String>,
        /// Force a new conversation
        #[arg(long, default_value_t = false)]
        new: bool,
    },
    /// Show a desktop notification via app
    Notify {
        /// Message to display
        message: String,
    },
    /// Get the last assistant response
    Last,
}

#[derive(Deserialize)]
struct IpcResponse {
    status: String,
    data: Option<serde_json::Value>,
}

#[derive(Deserialize)]
<<<<<<< HEAD
=======
#[allow(dead_code)]
>>>>>>> 8c78b83b
struct Message {
    id: String,
    conversation_id: String,
    role: String,
    content: String,
    timestamp: i64,
    tokens_used: Option<i64>,
}

fn main() {
    let cli = Cli::parse();

    match &cli.command {
        Commands::Ask {
            message,
            model,
            provider,
            new,
        } => {
            let payload = serde_json::json!({
                "prompt": message,
                "model": model,
                "provider": provider,
                "new": new,
            });
            if let Err(e) = send_ipc("ask", None, Some(payload)) {
                eprintln!("Failed to send ask: {}", e);
                std::process::exit(1);
            }
        }
        Commands::Notify { message } => {
            if let Err(e) = send_ipc("notify", Some(message.as_str()), None) {
                eprintln!("Failed to send notify: {}", e);
                std::process::exit(1);
            }
        }
        Commands::Last => match send_ipc_with_response("last", None, None) {
            Ok(response) => {
                if response.status == "ok" {
                    if let Some(data) = response.data {
                        match serde_json::from_value::<Message>(data) {
                            Ok(message) => {
                                println!("{}", message.content);
                            }
                            Err(e) => {
                                eprintln!("Failed to parse message: {}", e);
                                std::process::exit(1);
                            }
                        }
                    } else {
                        eprintln!("No data returned");
                        std::process::exit(1);
                    }
                } else {
                    if let Some(data) = response.data {
                        if let Some(error) = data.get("error") {
                            eprintln!("Error: {}", error);
                        } else {
                            eprintln!("Error: {}", data);
                        }
                    } else {
                        eprintln!("Unknown error");
                    }
                    std::process::exit(1);
                }
            }
            Err(e) => {
                eprintln!("Failed to get last response: {}", e);
                std::process::exit(1);
            }
        },
    }
}

#[derive(Serialize)]
struct IpcMessage<'a> {
    #[serde(rename = "type")]
    kind: &'a str,
    #[serde(skip_serializing_if = "Option::is_none")]
    message: Option<&'a str>,
    #[serde(skip_serializing_if = "Option::is_none")]
    payload: Option<serde_json::Value>,
}

fn send_ipc(
    kind: &str,
    message: Option<&str>,
    payload: Option<serde_json::Value>,
) -> Result<(), String> {
    let addr = "127.0.0.1:39871";
    let mut stream =
        TcpStream::connect(addr).map_err(|e| format!("connect {} failed: {}", addr, e))?;
    let body = IpcMessage {
        kind,
        message,
        payload,
    };
    let json = serde_json::to_string(&body).map_err(|e| e.to_string())?;
    stream
        .write_all(format!("{}\n", json).as_bytes())
        .map_err(|e| e.to_string())?;
    // Read ack
    let mut reader = BufReader::new(stream);
    let mut line = String::new();
    let _ = reader.read_line(&mut line);
    Ok(())
}

fn send_ipc_with_response(
    kind: &str,
    message: Option<&str>,
    payload: Option<serde_json::Value>,
) -> Result<IpcResponse, String> {
    let addr = "127.0.0.1:39871";
    let mut stream =
        TcpStream::connect(addr).map_err(|e| format!("connect {} failed: {}", addr, e))?;
    let body = IpcMessage {
        kind,
        message,
        payload,
    };
    let json = serde_json::to_string(&body).map_err(|e| e.to_string())?;
    stream
        .write_all(format!("{}\n", json).as_bytes())
        .map_err(|e| e.to_string())?;
    // Read response
    let mut reader = BufReader::new(stream);
    let mut line = String::new();
    reader.read_line(&mut line).map_err(|e| e.to_string())?;
    serde_json::from_str(&line).map_err(|e| format!("Failed to parse response: {}", e))
}<|MERGE_RESOLUTION|>--- conflicted
+++ resolved
@@ -43,10 +43,7 @@
 }
 
 #[derive(Deserialize)]
-<<<<<<< HEAD
-=======
 #[allow(dead_code)]
->>>>>>> 8c78b83b
 struct Message {
     id: String,
     conversation_id: String,
