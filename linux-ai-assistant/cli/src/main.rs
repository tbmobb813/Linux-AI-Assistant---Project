--- conflicted
+++ resolved
@@ -3,12 +3,7 @@
 use std::env;
 use std::io::{BufRead, BufReader, Write};
 use std::net::TcpStream;
-<<<<<<< HEAD
-use std::process::{Command, Stdio};
-use std::time::{Duration, Instant};
-=======
 use std::time::Duration;
->>>>>>> 1e1b8896
 
 // Performance optimizations
 const IPC_TIMEOUT: Duration = Duration::from_secs(10);
@@ -59,34 +54,6 @@
     },
     /// Retrieve the most recent assistant response
     Last,
-<<<<<<< HEAD
-    /// Create a test assistant message (development/testing only)
-    #[command(hide = !cfg!(debug_assertions))]
-    Create {
-        /// Message content to insert as assistant response
-        message: String,
-        /// Specific conversation ID to insert into (creates new if omitted)
-        #[arg(long)]
-        conversation_id: Option<String>,
-    },
-    /// Capture and analyze terminal command output
-    Capture {
-        /// Command to execute and capture
-        command: String,
-        /// Working directory for command execution
-        #[arg(long)]
-        cwd: Option<String>,
-        /// Timeout in seconds (default: 30)
-        #[arg(long, default_value_t = 30)]
-        timeout: u64,
-        /// Analyze output for errors and suggestions
-        #[arg(long, default_value_t = false)]
-        analyze: bool,
-        /// Send results to AI for analysis
-        #[arg(long, default_value_t = false)]
-        ai_analyze: bool,
-    },
-=======
     /// Create an assistant message (dev/test)
     Create {
         /// Message content to insert
@@ -95,7 +62,6 @@
         #[arg(long)]
         conversation_id: Option<String>,
     },
->>>>>>> 1e1b8896
 }
 
 #[derive(Deserialize)]
@@ -230,28 +196,6 @@
                 }
             }
         }
-<<<<<<< HEAD
-        Commands::Capture {
-            command,
-            cwd,
-            timeout,
-            analyze,
-            ai_analyze,
-        } => match execute_command(command, cwd.as_deref(), *timeout) {
-            Ok(result) => {
-                if *analyze || *ai_analyze {
-                    display_capture_analysis(&result, *ai_analyze);
-                } else {
-                    display_capture_result(&result);
-                }
-            }
-            Err(e) => {
-                eprintln!("Failed to execute command: {}", e);
-                std::process::exit(1);
-            }
-        },
-=======
->>>>>>> 1e1b8896
     }
 }
 
@@ -355,210 +299,6 @@
     serde_json::from_str(&line).map_err(|e| format!("Failed to parse response: {}", e))
 }
 
-<<<<<<< HEAD
-fn execute_command(
-    command: &str,
-    working_dir: Option<&str>,
-    timeout_secs: u64,
-) -> Result<CaptureResult, String> {
-    let start_time = Instant::now();
-    let working_dir = working_dir.map(|s| s.to_string()).unwrap_or_else(|| {
-        env::current_dir()
-            .unwrap_or_default()
-            .to_string_lossy()
-            .to_string()
-    });
-
-    // Parse command into parts (simple shell-like parsing)
-    let parts: Vec<&str> = command.split_whitespace().collect();
-    if parts.is_empty() {
-        return Err("Empty command".to_string());
-    }
-
-    let mut cmd = Command::new(parts[0]);
-    if parts.len() > 1 {
-        cmd.args(&parts[1..]);
-    }
-
-    cmd.current_dir(&working_dir)
-        .stdout(Stdio::piped())
-        .stderr(Stdio::piped());
-
-    let mut child = cmd
-        .spawn()
-        .map_err(|e| format!("Failed to spawn command: {}", e))?;
-
-    // Handle timeout
-    let timeout_duration = Duration::from_secs(timeout_secs);
-    let mut timed_out = false;
-    let mut exit_code = None;
-
-    // Check if process completed within timeout
-    let start = Instant::now();
-    loop {
-        match child.try_wait() {
-            Ok(Some(status)) => {
-                exit_code = status.code();
-                break;
-            }
-            Ok(None) => {
-                if start.elapsed() >= timeout_duration {
-                    let _ = child.kill(); // Kill the process
-                    let _ = child.wait(); // Clean up
-                    timed_out = true;
-                    break;
-                }
-                std::thread::sleep(Duration::from_millis(50));
-            }
-            Err(e) => {
-                return Err(format!("Error waiting for process: {}", e));
-            }
-        }
-    }
-
-    // Get output
-    let output = child
-        .wait_with_output()
-        .map_err(|e| format!("Failed to read output: {}", e))?;
-
-    let stdout = String::from_utf8_lossy(&output.stdout).to_string();
-    let stderr = String::from_utf8_lossy(&output.stderr).to_string();
-    let execution_time = start_time.elapsed().as_millis() as u64;
-
-    // Simple error detection
-    let error_summary = if exit_code.unwrap_or(-1) != 0 || !stderr.is_empty() {
-        Some(analyze_error_output(&stderr, &stdout, exit_code))
-    } else {
-        None
-    };
-
-    Ok(CaptureResult {
-        command: command.to_string(),
-        working_dir,
-        exit_code,
-        stdout,
-        stderr,
-        execution_time_ms: execution_time,
-        timed_out,
-        error_summary,
-    })
-}
-
-fn analyze_error_output(stderr: &str, _stdout: &str, exit_code: Option<i32>) -> String {
-    let mut analysis = Vec::new();
-
-    if let Some(code) = exit_code {
-        if code != 0 {
-            analysis.push(format!("Process exited with code {}", code));
-        }
-    }
-
-    if !stderr.is_empty() {
-        analysis.push("Error output detected".to_string());
-
-        // Common error patterns
-        let stderr_lower = stderr.to_lowercase();
-        if stderr_lower.contains("permission denied") {
-            analysis.push("Permission issue - try with sudo or check file permissions".to_string());
-        }
-        if stderr_lower.contains("command not found") || stderr_lower.contains("no such file") {
-            analysis.push("Command or file not found - check spelling and PATH".to_string());
-        }
-        if stderr_lower.contains("connection") && stderr_lower.contains("refused") {
-            analysis.push("Connection refused - check if service is running".to_string());
-        }
-        if stderr_lower.contains("out of memory") || stderr_lower.contains("oom") {
-            analysis.push(
-                "Memory issue - consider freeing up memory or using less memory-intensive options"
-                    .to_string(),
-            );
-        }
-    }
-
-    if analysis.is_empty() {
-        "Command completed but may have issues".to_string()
-    } else {
-        analysis.join("; ")
-    }
-}
-
-fn display_capture_result(result: &CaptureResult) {
-    println!("Command: {}", result.command);
-    println!("Working Directory: {}", result.working_dir);
-    println!("Execution Time: {}ms", result.execution_time_ms);
-
-    if result.timed_out {
-        println!("Status: TIMED OUT");
-    } else if let Some(code) = result.exit_code {
-        println!("Exit Code: {}", code);
-    }
-
-    if !result.stdout.is_empty() {
-        println!("\n--- STDOUT ---");
-        println!("{}", result.stdout);
-    }
-
-    if !result.stderr.is_empty() {
-        println!("\n--- STDERR ---");
-        println!("{}", result.stderr);
-    }
-
-    if let Some(summary) = &result.error_summary {
-        println!("\n--- ANALYSIS ---");
-        println!("{}", summary);
-    }
-}
-
-fn display_capture_analysis(result: &CaptureResult, use_ai: bool) {
-    display_capture_result(result);
-
-    if use_ai {
-        println!("\n--- AI ANALYSIS ---");
-
-        // Create a formatted analysis request
-        let analysis_prompt = format!(
-            "Analyze this terminal command execution:\n\nCommand: {}\nExit Code: {:?}\nExecution Time: {}ms\n\nSTDOUT:\n{}\n\nSTDERR:\n{}\n\nProvide:\n1. What the command was trying to do\n2. Whether it succeeded or failed\n3. If failed, what went wrong\n4. Suggestions for fixes or improvements\n5. Any security or performance considerations",
-            result.command,
-            result.exit_code,
-            result.execution_time_ms,
-            result.stdout,
-            result.stderr
-        );
-
-        // Send to AI via existing ask mechanism
-        let payload = serde_json::json!({
-            "prompt": analysis_prompt,
-            "new": false,
-        });
-
-        match send_ipc_with_response("ask", None, Some(payload)) {
-            Ok(response) => {
-                if response.status == "ok" {
-                    // Get the AI response
-                    std::thread::sleep(Duration::from_millis(1000)); // Wait for processing
-                    match send_ipc_with_response("last", None, None) {
-                        Ok(last_response) => {
-                            if let Some(data) = last_response.data {
-                                if let Ok(message) = serde_json::from_value::<Message>(data) {
-                                    println!("{}", message.content);
-                                } else {
-                                    println!("Failed to parse AI response");
-                                }
-                            }
-                        }
-                        Err(e) => println!("Failed to get AI analysis: {}", e),
-                    }
-                } else {
-                    println!("AI analysis failed: {}", response.status);
-                }
-            }
-            Err(e) => println!("Failed to request AI analysis: {}", e),
-        }
-    }
-}
-
-=======
->>>>>>> 1e1b8896
 #[cfg(test)]
 mod tests {
     use super::*;
@@ -623,52 +363,6 @@
         }
     }
 
-<<<<<<< HEAD
-    #[test]
-    fn test_capture_result_serialization() {
-        let result = CaptureResult {
-            command: "echo test".to_string(),
-            working_dir: "/tmp".to_string(),
-            exit_code: Some(0),
-            stdout: "test\n".to_string(),
-            stderr: "".to_string(),
-            execution_time_ms: 100,
-            timed_out: false,
-            error_summary: None,
-        };
-
-        let json = serde_json::to_string(&result).expect("Serialization should work");
-        assert!(json.contains("echo test"));
-        assert!(json.contains("\"exit_code\":0"));
-        assert!(json.contains("\"timed_out\":false"));
-    }
-
-    #[test]
-    fn test_analyze_error_output() {
-        let stderr = "bash: nonexistent-command: command not found";
-        let stdout = "";
-        let exit_code = Some(127);
-
-        let analysis = analyze_error_output(stderr, stdout, exit_code);
-        assert!(analysis.contains("Process exited with code 127"));
-        assert!(analysis.contains("Command or file not found"));
-    }
-
-    #[test]
-    fn test_execute_simple_command() {
-        // Test a simple command that should work on most systems
-        let result = execute_command("echo hello", None, 5);
-        assert!(result.is_ok());
-
-        let capture = result.unwrap();
-        assert_eq!(capture.command, "echo hello");
-        assert_eq!(capture.exit_code, Some(0));
-        assert!(capture.stdout.contains("hello"));
-        assert!(!capture.timed_out);
-    }
-
-=======
->>>>>>> 1e1b8896
     // Integration test that requires a running backend
     #[test]
     #[ignore] // Ignored by default since it requires backend to be running
