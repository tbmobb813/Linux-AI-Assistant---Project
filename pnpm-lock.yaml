lockfileVersion: '9.0'

settings:
  autoInstallPeers: true
  excludeLinksFromLockfile: false

importers:

  .:
    dependencies:
      '@tauri-apps/api':
        specifier: 2.9.0
        version: 2.9.0
      lucide-react:
        specifier: ^0.548.0
        version: 0.548.0(react@18.3.1)
      react-markdown:
        specifier: ^10.1.0
        version: 10.1.0(@types/react@18.3.26)(react@18.3.1)
      rehype-highlight:
        specifier: ^7.0.2
        version: 7.0.2
      rehype-katex:
        specifier: ^7.0.1
        version: 7.0.1
      remark-gfm:
        specifier: ^4.0.1
        version: 4.0.1
      remark-math:
        specifier: ^6.0.0
        version: 6.0.0
      zustand:
        specifier: ^5.0.8
        version: 5.0.8(@types/react@18.3.26)(react@18.3.1)(use-sync-external-store@1.6.0(react@18.3.1))
    devDependencies:
      '@playwright/test':
        specifier: ^1.56.1
        version: 1.56.1
      '@tauri-apps/cli':
        specifier: 2.9.1
        version: 2.9.1
      '@types/node':
        specifier: ^24.9.1
        version: 24.9.2
      '@types/react':
        specifier: ^18.3.3
        version: 18.3.26
      '@types/react-dom':
        specifier: ^18.3.0
        version: 18.3.7(@types/react@18.3.26)
      '@vitejs/plugin-react':
        specifier: ^5.1.0
        version: 5.1.0(vite@7.1.12(@types/node@24.9.2)(jiti@1.21.7)(lightningcss@1.30.2)(yaml@2.8.1))
      '@vitest/coverage-v8':
        specifier: ^4.0.5
        version: 4.0.5(vitest@4.0.5(@types/debug@4.1.12)(@types/node@24.9.2)(jiti@1.21.7)(jsdom@27.1.0)(lightningcss@1.30.2)(yaml@2.8.1))
      autoprefixer:
        specifier: ^10.4.19
        version: 10.4.21(postcss@8.5.6)
      husky:
        specifier: ^9.1.7
        version: 9.1.7
      lint-staged:
        specifier: ^16.2.6
        version: 16.2.6
      markdownlint-cli:
        specifier: ^0.45.0
        version: 0.45.0
      postcss:
        specifier: ^8.4.39
        version: 8.5.6
      prettier:
        specifier: ^3.6.2
        version: 3.6.2
      tailwindcss:
        specifier: ^3.4.4
        version: 3.4.18(yaml@2.8.1)
      typescript:
        specifier: ^5.9.3
        version: 5.9.3
      vite:
        specifier: ^7.1.12
        version: 7.1.12(@types/node@24.9.2)(jiti@1.21.7)(lightningcss@1.30.2)(yaml@2.8.1)
      vitest:
        specifier: ^4.0.5
        version: 4.0.5(@types/debug@4.1.12)(@types/node@24.9.2)(jiti@1.21.7)(jsdom@27.1.0)(lightningcss@1.30.2)(yaml@2.8.1)

  linux-ai-assistant:
    dependencies:
      '@tauri-apps/api':
        specifier: 2.9.0
        version: 2.9.0
      '@tauri-apps/plugin-clipboard-manager':
        specifier: ^2.3.1
        version: 2.3.2
      '@tauri-apps/plugin-global-shortcut':
        specifier: 2.3.1
        version: 2.3.1
      '@tauri-apps/plugin-notification':
        specifier: 2.3.1
        version: 2.3.1
      highlight.js:
        specifier: ^11.11.1
        version: 11.11.1
      katex:
        specifier: ^0.16.11
        version: 0.16.25
      lucide-react:
        specifier: ^0.552.0
        version: 0.552.0(react@18.3.1)
      react:
        specifier: ^18.3.1
        version: 18.3.1
      react-dom:
        specifier: ^18.3.1
        version: 18.3.1(react@18.3.1)
      react-markdown:
        specifier: ^10.1.0
        version: 10.1.0(@types/react@18.3.26)(react@18.3.1)
      rehype-highlight:
        specifier: ^7.0.0
        version: 7.0.2
      rehype-katex:
        specifier: ^7.0.0
        version: 7.0.1
      remark-gfm:
        specifier: ^4.0.0
        version: 4.0.1
      remark-math:
        specifier: ^6.0.0
        version: 6.0.0
      zustand:
        specifier: ^5.0.8
        version: 5.0.8(@types/react@18.3.26)(react@18.3.1)(use-sync-external-store@1.6.0(react@18.3.1))
    devDependencies:
      '@playwright/test':
        specifier: ^1.56.1
        version: 1.56.1
      '@tailwindcss/postcss':
        specifier: ^4.1.16
        version: 4.1.16
      '@tauri-apps/cli':
        specifier: ^2.0.0
        version: 2.9.1
      '@testing-library/jest-dom':
        specifier: ^6.0.0
        version: 6.9.1
      '@testing-library/react':
        specifier: ^14.0.0
        version: 14.3.1(@types/react@18.3.26)(react-dom@18.3.1(react@18.3.1))(react@18.3.1)
      '@types/node':
        specifier: ^22.10.0
        version: 22.18.12
      '@types/react':
        specifier: ^18.3.3
        version: 18.3.26
      '@types/react-dom':
        specifier: ^18.3.0
        version: 18.3.7(@types/react@18.3.26)
      '@vitejs/plugin-react':
        specifier: ^5.1.0
        version: 5.1.0(vite@7.1.12(@types/node@22.18.12)(jiti@2.6.1)(lightningcss@1.30.2)(yaml@2.8.1))
      '@vitest/coverage-v8':
<<<<<<< HEAD
        specifier: ^4.0.5
        version: 4.0.5(vitest@4.0.7(@types/debug@4.1.12)(@types/node@22.18.12)(jiti@2.6.1)(jsdom@27.1.0)(lightningcss@1.30.2)(yaml@2.8.1))
=======
        specifier: ^4.0.7
        version: 4.0.7(vitest@4.0.7(@types/debug@4.1.12)(@types/node@22.18.12)(jiti@2.6.1)(jsdom@27.0.1(postcss@8.5.6))(lightningcss@1.30.2)(yaml@2.8.1))
>>>>>>> 89795204
      autoprefixer:
        specifier: ^10.4.19
        version: 10.4.21(postcss@8.5.6)
      husky:
        specifier: ^9.1.7
        version: 9.1.7
      jsdom:
        specifier: ^27.1.0
        version: 27.1.0
      postcss:
        specifier: ^8.4.39
        version: 8.5.6
      prettier:
        specifier: ^3.6.2
        version: 3.6.2
      tailwindcss:
        specifier: ^4.1.16
        version: 4.1.16
      typescript:
        specifier: ^5.7.2
        version: 5.9.3
      vite:
        specifier: ^7.1.12
        version: 7.1.12(@types/node@22.18.12)(jiti@2.6.1)(lightningcss@1.30.2)(yaml@2.8.1)
      vitest:
        specifier: ^4.0.6
        version: 4.0.7(@types/debug@4.1.12)(@types/node@22.18.12)(jiti@2.6.1)(jsdom@27.1.0)(lightningcss@1.30.2)(yaml@2.8.1)

packages:

  '@acemir/cssom@0.9.19':
    resolution: {integrity: sha512-Pp2gAQXPZ2o7lt4j0IMwNRXqQ3pagxtDj5wctL5U2Lz4oV0ocDNlkgx4DpxfyKav4S/bePuI+SMqcBSUHLy9kg==}

  '@adobe/css-tools@4.4.4':
    resolution: {integrity: sha512-Elp+iwUx5rN5+Y8xLt5/GRoG20WGoDCQ/1Fb+1LiGtvwbDavuSk0jhD/eZdckHAuzcDzccnkv+rEjyWfRx18gg==}

  '@alloc/quick-lru@5.2.0':
    resolution: {integrity: sha512-UrcABB+4bUrFABwbluTIBErXwvbsU/V7TZWfmbgJfbkwiBuziS9gxdODUyuiecfdGQ85jglMW6juS3+z5TsKLw==}
    engines: {node: '>=10'}

  '@asamuzakjp/css-color@4.0.5':
    resolution: {integrity: sha512-lMrXidNhPGsDjytDy11Vwlb6OIGrT3CmLg3VWNFyWkLWtijKl7xjvForlh8vuj0SHGjgl4qZEQzUmYTeQA2JFQ==}

  '@asamuzakjp/dom-selector@6.7.4':
    resolution: {integrity: sha512-buQDjkm+wDPXd6c13534URWZqbz0RP5PAhXZ+LIoa5LgwInT9HVJvGIJivg75vi8I13CxDGdTnz+aY5YUJlIAA==}

  '@asamuzakjp/nwsapi@2.3.9':
    resolution: {integrity: sha512-n8GuYSrI9bF7FFZ/SjhwevlHc8xaVlb/7HmHelnc/PZXBD2ZR49NnN9sMMuDdEGPeeRQ5d0hqlSlEpgCX3Wl0Q==}

  '@babel/code-frame@7.27.1':
    resolution: {integrity: sha512-cjQ7ZlQ0Mv3b47hABuTevyTuYN4i+loJKGeV9flcCgIK37cCXRh+L1bd3iBHlynerhQ7BhCkn2BPbQUL+rGqFg==}
    engines: {node: '>=6.9.0'}

  '@babel/compat-data@7.28.5':
    resolution: {integrity: sha512-6uFXyCayocRbqhZOB+6XcuZbkMNimwfVGFji8CTZnCzOHVGvDqzvitu1re2AU5LROliz7eQPhB8CpAMvnx9EjA==}
    engines: {node: '>=6.9.0'}

  '@babel/core@7.28.5':
    resolution: {integrity: sha512-e7jT4DxYvIDLk1ZHmU/m/mB19rex9sv0c2ftBtjSBv+kVM/902eh0fINUzD7UwLLNR+jU585GxUJ8/EBfAM5fw==}
    engines: {node: '>=6.9.0'}

  '@babel/generator@7.28.5':
    resolution: {integrity: sha512-3EwLFhZ38J4VyIP6WNtt2kUdW9dokXA9Cr4IVIFHuCpZ3H8/YFOl5JjZHisrn1fATPBmKKqXzDFvh9fUwHz6CQ==}
    engines: {node: '>=6.9.0'}

  '@babel/helper-compilation-targets@7.27.2':
    resolution: {integrity: sha512-2+1thGUUWWjLTYTHZWK1n8Yga0ijBz1XAhUXcKy81rd5g6yh7hGqMp45v7cadSbEHc9G3OTv45SyneRN3ps4DQ==}
    engines: {node: '>=6.9.0'}

  '@babel/helper-globals@7.28.0':
    resolution: {integrity: sha512-+W6cISkXFa1jXsDEdYA8HeevQT/FULhxzR99pxphltZcVaugps53THCeiWA8SguxxpSp3gKPiuYfSWopkLQ4hw==}
    engines: {node: '>=6.9.0'}

  '@babel/helper-module-imports@7.27.1':
    resolution: {integrity: sha512-0gSFWUPNXNopqtIPQvlD5WgXYI5GY2kP2cCvoT8kczjbfcfuIljTbcWrulD1CIPIX2gt1wghbDy08yE1p+/r3w==}
    engines: {node: '>=6.9.0'}

  '@babel/helper-module-transforms@7.28.3':
    resolution: {integrity: sha512-gytXUbs8k2sXS9PnQptz5o0QnpLL51SwASIORY6XaBKF88nsOT0Zw9szLqlSGQDP/4TljBAD5y98p2U1fqkdsw==}
    engines: {node: '>=6.9.0'}
    peerDependencies:
      '@babel/core': ^7.0.0

  '@babel/helper-plugin-utils@7.27.1':
    resolution: {integrity: sha512-1gn1Up5YXka3YYAHGKpbideQ5Yjf1tDa9qYcgysz+cNCXukyLl6DjPXhD3VRwSb8c0J9tA4b2+rHEZtc6R0tlw==}
    engines: {node: '>=6.9.0'}

  '@babel/helper-string-parser@7.27.1':
    resolution: {integrity: sha512-qMlSxKbpRlAridDExk92nSobyDdpPijUq2DW6oDnUqd0iOGxmQjyqhMIihI9+zv4LPyZdRje2cavWPbCbWm3eA==}
    engines: {node: '>=6.9.0'}

  '@babel/helper-validator-identifier@7.27.1':
    resolution: {integrity: sha512-D2hP9eA+Sqx1kBZgzxZh0y1trbuU+JoDkiEwqhQ36nodYqJwyEIhPSdMNd7lOm/4io72luTPWH20Yda0xOuUow==}
    engines: {node: '>=6.9.0'}

  '@babel/helper-validator-identifier@7.28.5':
    resolution: {integrity: sha512-qSs4ifwzKJSV39ucNjsvc6WVHs6b7S03sOh2OcHF9UHfVPqWWALUsNUVzhSBiItjRZoLHx7nIarVjqKVusUZ1Q==}
    engines: {node: '>=6.9.0'}

  '@babel/helper-validator-option@7.27.1':
    resolution: {integrity: sha512-YvjJow9FxbhFFKDSuFnVCe2WxXk1zWc22fFePVNEaWJEu8IrZVlda6N0uHwzZrUM1il7NC9Mlp4MaJYbYd9JSg==}
    engines: {node: '>=6.9.0'}

  '@babel/helpers@7.28.4':
    resolution: {integrity: sha512-HFN59MmQXGHVyYadKLVumYsA9dBFun/ldYxipEjzA4196jpLZd8UjEEBLkbEkvfYreDqJhZxYAWFPtrfhNpj4w==}
    engines: {node: '>=6.9.0'}

  '@babel/parser@7.28.4':
    resolution: {integrity: sha512-yZbBqeM6TkpP9du/I2pUZnJsRMGGvOuIrhjzC1AwHwW+6he4mni6Bp/m8ijn0iOuZuPI2BfkCoSRunpyjnrQKg==}
    engines: {node: '>=6.0.0'}
    hasBin: true

  '@babel/parser@7.28.5':
    resolution: {integrity: sha512-KKBU1VGYR7ORr3At5HAtUQ+TV3SzRCXmA/8OdDZiLDBIZxVyzXuztPjfLd3BV1PRAQGCMWWSHYhL0F8d5uHBDQ==}
    engines: {node: '>=6.0.0'}
    hasBin: true

  '@babel/plugin-transform-react-jsx-self@7.27.1':
    resolution: {integrity: sha512-6UzkCs+ejGdZ5mFFC/OCUrv028ab2fp1znZmCZjAOBKiBK2jXD1O+BPSfX8X2qjJ75fZBMSnQn3Rq2mrBJK2mw==}
    engines: {node: '>=6.9.0'}
    peerDependencies:
      '@babel/core': ^7.0.0-0

  '@babel/plugin-transform-react-jsx-source@7.27.1':
    resolution: {integrity: sha512-zbwoTsBruTeKB9hSq73ha66iFeJHuaFkUbwvqElnygoNbj/jHRsSeokowZFN3CZ64IvEqcmmkVe89OPXc7ldAw==}
    engines: {node: '>=6.9.0'}
    peerDependencies:
      '@babel/core': ^7.0.0-0

  '@babel/runtime@7.28.4':
    resolution: {integrity: sha512-Q/N6JNWvIvPnLDvjlE1OUBLPQHH6l3CltCEsHIujp45zQUSSh8K+gHnaEX45yAT1nyngnINhvWtzN+Nb9D8RAQ==}
    engines: {node: '>=6.9.0'}

  '@babel/template@7.27.2':
    resolution: {integrity: sha512-LPDZ85aEJyYSd18/DkjNh4/y1ntkE5KwUHWTiqgRxruuZL2F1yuHligVHLvcHY2vMHXttKFpJn6LwfI7cw7ODw==}
    engines: {node: '>=6.9.0'}

  '@babel/traverse@7.28.5':
    resolution: {integrity: sha512-TCCj4t55U90khlYkVV/0TfkJkAkUg3jZFA3Neb7unZT8CPok7iiRfaX0F+WnqWqt7OxhOn0uBKXCw4lbL8W0aQ==}
    engines: {node: '>=6.9.0'}

  '@babel/types@7.28.4':
    resolution: {integrity: sha512-bkFqkLhh3pMBUQQkpVgWDWq/lqzc2678eUyDlTBhRqhCHFguYYGM0Efga7tYk4TogG/3x0EEl66/OQ+WGbWB/Q==}
    engines: {node: '>=6.9.0'}

  '@babel/types@7.28.5':
    resolution: {integrity: sha512-qQ5m48eI/MFLQ5PxQj4PFaprjyCTLI37ElWMmNs0K8Lk3dVeOdNpB3ks8jc7yM5CDmVC73eMVk/trk3fgmrUpA==}
    engines: {node: '>=6.9.0'}

  '@bcoe/v8-coverage@1.0.2':
    resolution: {integrity: sha512-6zABk/ECA/QYSCQ1NGiVwwbQerUCZ+TQbp64Q3AgmfNvurHH0j8TtXa1qbShXA6qqkpAj4V5W8pP6mLe1mcMqA==}
    engines: {node: '>=18'}

  '@csstools/color-helpers@5.1.0':
    resolution: {integrity: sha512-S11EXWJyy0Mz5SYvRmY8nJYTFFd1LCNV+7cXyAgQtOOuzb4EsgfqDufL+9esx72/eLhsRdGZwaldu/h+E4t4BA==}
    engines: {node: '>=18'}

  '@csstools/css-calc@2.1.4':
    resolution: {integrity: sha512-3N8oaj+0juUw/1H3YwmDDJXCgTB1gKU6Hc/bB502u9zR0q2vd786XJH9QfrKIEgFlZmhZiq6epXl4rHqhzsIgQ==}
    engines: {node: '>=18'}
    peerDependencies:
      '@csstools/css-parser-algorithms': ^3.0.5
      '@csstools/css-tokenizer': ^3.0.4

  '@csstools/css-color-parser@3.1.0':
    resolution: {integrity: sha512-nbtKwh3a6xNVIp/VRuXV64yTKnb1IjTAEEh3irzS+HkKjAOYLTGNb9pmVNntZ8iVBHcWDA2Dof0QtPgFI1BaTA==}
    engines: {node: '>=18'}
    peerDependencies:
      '@csstools/css-parser-algorithms': ^3.0.5
      '@csstools/css-tokenizer': ^3.0.4

  '@csstools/css-parser-algorithms@3.0.5':
    resolution: {integrity: sha512-DaDeUkXZKjdGhgYaHNJTV9pV7Y9B3b644jCLs9Upc3VeNGg6LWARAT6O+Q+/COo+2gg/bM5rhpMAtf70WqfBdQ==}
    engines: {node: '>=18'}
    peerDependencies:
      '@csstools/css-tokenizer': ^3.0.4

  '@csstools/css-syntax-patches-for-csstree@1.0.15':
    resolution: {integrity: sha512-q0p6zkVq2lJnmzZVPR33doA51G7YOja+FBvRdp5ISIthL0MtFCgYHHhR563z9WFGxcOn0WfjSkPDJ5Qig3H3Sw==}
    engines: {node: '>=18'}

  '@csstools/css-tokenizer@3.0.4':
    resolution: {integrity: sha512-Vd/9EVDiu6PPJt9yAh6roZP6El1xHrdvIVGjyBsHR0RYwNHgL7FJPyIIW4fANJNG6FtyZfvlRPpFI4ZM/lubvw==}
    engines: {node: '>=18'}

  '@esbuild/aix-ppc64@0.25.11':
    resolution: {integrity: sha512-Xt1dOL13m8u0WE8iplx9Ibbm+hFAO0GsU2P34UNoDGvZYkY8ifSiy6Zuc1lYxfG7svWE2fzqCUmFp5HCn51gJg==}
    engines: {node: '>=18'}
    cpu: [ppc64]
    os: [aix]

  '@esbuild/android-arm64@0.25.11':
    resolution: {integrity: sha512-9slpyFBc4FPPz48+f6jyiXOx/Y4v34TUeDDXJpZqAWQn/08lKGeD8aDp9TMn9jDz2CiEuHwfhRmGBvpnd/PWIQ==}
    engines: {node: '>=18'}
    cpu: [arm64]
    os: [android]

  '@esbuild/android-arm@0.25.11':
    resolution: {integrity: sha512-uoa7dU+Dt3HYsethkJ1k6Z9YdcHjTrSb5NUy66ZfZaSV8hEYGD5ZHbEMXnqLFlbBflLsl89Zke7CAdDJ4JI+Gg==}
    engines: {node: '>=18'}
    cpu: [arm]
    os: [android]

  '@esbuild/android-x64@0.25.11':
    resolution: {integrity: sha512-Sgiab4xBjPU1QoPEIqS3Xx+R2lezu0LKIEcYe6pftr56PqPygbB7+szVnzoShbx64MUupqoE0KyRlN7gezbl8g==}
    engines: {node: '>=18'}
    cpu: [x64]
    os: [android]

  '@esbuild/darwin-arm64@0.25.11':
    resolution: {integrity: sha512-VekY0PBCukppoQrycFxUqkCojnTQhdec0vevUL/EDOCnXd9LKWqD/bHwMPzigIJXPhC59Vd1WFIL57SKs2mg4w==}
    engines: {node: '>=18'}
    cpu: [arm64]
    os: [darwin]

  '@esbuild/darwin-x64@0.25.11':
    resolution: {integrity: sha512-+hfp3yfBalNEpTGp9loYgbknjR695HkqtY3d3/JjSRUyPg/xd6q+mQqIb5qdywnDxRZykIHs3axEqU6l1+oWEQ==}
    engines: {node: '>=18'}
    cpu: [x64]
    os: [darwin]

  '@esbuild/freebsd-arm64@0.25.11':
    resolution: {integrity: sha512-CmKjrnayyTJF2eVuO//uSjl/K3KsMIeYeyN7FyDBjsR3lnSJHaXlVoAK8DZa7lXWChbuOk7NjAc7ygAwrnPBhA==}
    engines: {node: '>=18'}
    cpu: [arm64]
    os: [freebsd]

  '@esbuild/freebsd-x64@0.25.11':
    resolution: {integrity: sha512-Dyq+5oscTJvMaYPvW3x3FLpi2+gSZTCE/1ffdwuM6G1ARang/mb3jvjxs0mw6n3Lsw84ocfo9CrNMqc5lTfGOw==}
    engines: {node: '>=18'}
    cpu: [x64]
    os: [freebsd]

  '@esbuild/linux-arm64@0.25.11':
    resolution: {integrity: sha512-Qr8AzcplUhGvdyUF08A1kHU3Vr2O88xxP0Tm8GcdVOUm25XYcMPp2YqSVHbLuXzYQMf9Bh/iKx7YPqECs6ffLA==}
    engines: {node: '>=18'}
    cpu: [arm64]
    os: [linux]

  '@esbuild/linux-arm@0.25.11':
    resolution: {integrity: sha512-TBMv6B4kCfrGJ8cUPo7vd6NECZH/8hPpBHHlYI3qzoYFvWu2AdTvZNuU/7hsbKWqu/COU7NIK12dHAAqBLLXgw==}
    engines: {node: '>=18'}
    cpu: [arm]
    os: [linux]

  '@esbuild/linux-ia32@0.25.11':
    resolution: {integrity: sha512-TmnJg8BMGPehs5JKrCLqyWTVAvielc615jbkOirATQvWWB1NMXY77oLMzsUjRLa0+ngecEmDGqt5jiDC6bfvOw==}
    engines: {node: '>=18'}
    cpu: [ia32]
    os: [linux]

  '@esbuild/linux-loong64@0.25.11':
    resolution: {integrity: sha512-DIGXL2+gvDaXlaq8xruNXUJdT5tF+SBbJQKbWy/0J7OhU8gOHOzKmGIlfTTl6nHaCOoipxQbuJi7O++ldrxgMw==}
    engines: {node: '>=18'}
    cpu: [loong64]
    os: [linux]

  '@esbuild/linux-mips64el@0.25.11':
    resolution: {integrity: sha512-Osx1nALUJu4pU43o9OyjSCXokFkFbyzjXb6VhGIJZQ5JZi8ylCQ9/LFagolPsHtgw6himDSyb5ETSfmp4rpiKQ==}
    engines: {node: '>=18'}
    cpu: [mips64el]
    os: [linux]

  '@esbuild/linux-ppc64@0.25.11':
    resolution: {integrity: sha512-nbLFgsQQEsBa8XSgSTSlrnBSrpoWh7ioFDUmwo158gIm5NNP+17IYmNWzaIzWmgCxq56vfr34xGkOcZ7jX6CPw==}
    engines: {node: '>=18'}
    cpu: [ppc64]
    os: [linux]

  '@esbuild/linux-riscv64@0.25.11':
    resolution: {integrity: sha512-HfyAmqZi9uBAbgKYP1yGuI7tSREXwIb438q0nqvlpxAOs3XnZ8RsisRfmVsgV486NdjD7Mw2UrFSw51lzUk1ww==}
    engines: {node: '>=18'}
    cpu: [riscv64]
    os: [linux]

  '@esbuild/linux-s390x@0.25.11':
    resolution: {integrity: sha512-HjLqVgSSYnVXRisyfmzsH6mXqyvj0SA7pG5g+9W7ESgwA70AXYNpfKBqh1KbTxmQVaYxpzA/SvlB9oclGPbApw==}
    engines: {node: '>=18'}
    cpu: [s390x]
    os: [linux]

  '@esbuild/linux-x64@0.25.11':
    resolution: {integrity: sha512-HSFAT4+WYjIhrHxKBwGmOOSpphjYkcswF449j6EjsjbinTZbp8PJtjsVK1XFJStdzXdy/jaddAep2FGY+wyFAQ==}
    engines: {node: '>=18'}
    cpu: [x64]
    os: [linux]

  '@esbuild/netbsd-arm64@0.25.11':
    resolution: {integrity: sha512-hr9Oxj1Fa4r04dNpWr3P8QKVVsjQhqrMSUzZzf+LZcYjZNqhA3IAfPQdEh1FLVUJSiu6sgAwp3OmwBfbFgG2Xg==}
    engines: {node: '>=18'}
    cpu: [arm64]
    os: [netbsd]

  '@esbuild/netbsd-x64@0.25.11':
    resolution: {integrity: sha512-u7tKA+qbzBydyj0vgpu+5h5AeudxOAGncb8N6C9Kh1N4n7wU1Xw1JDApsRjpShRpXRQlJLb9wY28ELpwdPcZ7A==}
    engines: {node: '>=18'}
    cpu: [x64]
    os: [netbsd]

  '@esbuild/openbsd-arm64@0.25.11':
    resolution: {integrity: sha512-Qq6YHhayieor3DxFOoYM1q0q1uMFYb7cSpLD2qzDSvK1NAvqFi8Xgivv0cFC6J+hWVw2teCYltyy9/m/14ryHg==}
    engines: {node: '>=18'}
    cpu: [arm64]
    os: [openbsd]

  '@esbuild/openbsd-x64@0.25.11':
    resolution: {integrity: sha512-CN+7c++kkbrckTOz5hrehxWN7uIhFFlmS/hqziSFVWpAzpWrQoAG4chH+nN3Be+Kzv/uuo7zhX716x3Sn2Jduw==}
    engines: {node: '>=18'}
    cpu: [x64]
    os: [openbsd]

  '@esbuild/openharmony-arm64@0.25.11':
    resolution: {integrity: sha512-rOREuNIQgaiR+9QuNkbkxubbp8MSO9rONmwP5nKncnWJ9v5jQ4JxFnLu4zDSRPf3x4u+2VN4pM4RdyIzDty/wQ==}
    engines: {node: '>=18'}
    cpu: [arm64]
    os: [openharmony]

  '@esbuild/sunos-x64@0.25.11':
    resolution: {integrity: sha512-nq2xdYaWxyg9DcIyXkZhcYulC6pQ2FuCgem3LI92IwMgIZ69KHeY8T4Y88pcwoLIjbed8n36CyKoYRDygNSGhA==}
    engines: {node: '>=18'}
    cpu: [x64]
    os: [sunos]

  '@esbuild/win32-arm64@0.25.11':
    resolution: {integrity: sha512-3XxECOWJq1qMZ3MN8srCJ/QfoLpL+VaxD/WfNRm1O3B4+AZ/BnLVgFbUV3eiRYDMXetciH16dwPbbHqwe1uU0Q==}
    engines: {node: '>=18'}
    cpu: [arm64]
    os: [win32]

  '@esbuild/win32-ia32@0.25.11':
    resolution: {integrity: sha512-3ukss6gb9XZ8TlRyJlgLn17ecsK4NSQTmdIXRASVsiS2sQ6zPPZklNJT5GR5tE/MUarymmy8kCEf5xPCNCqVOA==}
    engines: {node: '>=18'}
    cpu: [ia32]
    os: [win32]

  '@esbuild/win32-x64@0.25.11':
    resolution: {integrity: sha512-D7Hpz6A2L4hzsRpPaCYkQnGOotdUpDzSGRIv9I+1ITdHROSFUWW95ZPZWQmGka1Fg7W3zFJowyn9WGwMJ0+KPA==}
    engines: {node: '>=18'}
    cpu: [x64]
    os: [win32]

  '@isaacs/balanced-match@4.0.1':
    resolution: {integrity: sha512-yzMTt9lEb8Gv7zRioUilSglI0c0smZ9k5D65677DLWLtWJaXIS3CqcGyUFByYKlnUj6TkjLVs54fBl6+TiGQDQ==}
    engines: {node: 20 || >=22}

  '@isaacs/brace-expansion@5.0.0':
    resolution: {integrity: sha512-ZT55BDLV0yv0RBm2czMiZ+SqCGO7AvmOM3G/w2xhVPH+te0aKgFjmBvGlL1dH+ql2tgGO3MVrbb3jCKyvpgnxA==}
    engines: {node: 20 || >=22}

  '@isaacs/cliui@8.0.2':
    resolution: {integrity: sha512-O8jcjabXaleOG9DQ0+ARXWZBTfnP4WNAqzuiJK7ll44AmxGKv/J2M4TPjxjY3znBCfvBXFzucm1twdyFybFqEA==}
    engines: {node: '>=12'}

  '@jridgewell/gen-mapping@0.3.13':
    resolution: {integrity: sha512-2kkt/7niJ6MgEPxF0bYdQ6etZaA+fQvDcLKckhy1yIQOzaoKjBBjSj63/aLVjYE3qhRt5dvM+uUyfCg6UKCBbA==}

  '@jridgewell/remapping@2.3.5':
    resolution: {integrity: sha512-LI9u/+laYG4Ds1TDKSJW2YPrIlcVYOwi2fUC6xB43lueCjgxV4lffOCZCtYFiH6TNOX+tQKXx97T4IKHbhyHEQ==}

  '@jridgewell/resolve-uri@3.1.2':
    resolution: {integrity: sha512-bRISgCIjP20/tbWSPWMEi54QVPRZExkuD9lJL+UIxUKtwVJA8wW1Trb1jMs1RFXo1CBTNZ/5hpC9QvmKWdopKw==}
    engines: {node: '>=6.0.0'}

  '@jridgewell/sourcemap-codec@1.5.5':
    resolution: {integrity: sha512-cYQ9310grqxueWbl+WuIUIaiUaDcj7WOq5fVhEljNVgRfOUhY9fy2zTvfoqWsnebh8Sl70VScFbICvJnLKB0Og==}

  '@jridgewell/trace-mapping@0.3.31':
    resolution: {integrity: sha512-zzNR+SdQSDJzc8joaeP8QQoCQr8NuYx2dIIytl1QeBEZHJ9uW6hebsrYgbz8hJwUQao3TWCMtmfV8Nu1twOLAw==}

  '@nodelib/fs.scandir@2.1.5':
    resolution: {integrity: sha512-vq24Bq3ym5HEQm2NKCr3yXDwjc7vTsEThRDnkp2DK9p1uqLR+DHurm/NOTo0KG7HYHU7eppKZj3MyqYuMBf62g==}
    engines: {node: '>= 8'}

  '@nodelib/fs.stat@2.0.5':
    resolution: {integrity: sha512-RkhPPp2zrqDAQA/2jNhnztcPAlv64XdhIp7a7454A5ovI7Bukxgt7MX7udwAu3zg1DcpPU0rz3VV1SeaqvY4+A==}
    engines: {node: '>= 8'}

  '@nodelib/fs.walk@1.2.8':
    resolution: {integrity: sha512-oGB+UxlgWcgQkgwo8GcEGwemoTFt3FIO9ababBmaGwXIoBKZ+GTy0pP185beGg7Llih/NSHSV2XAs1lnznocSg==}
    engines: {node: '>= 8'}

  '@pkgjs/parseargs@0.11.0':
    resolution: {integrity: sha512-+1VkjdD0QBLPodGrJUeqarH8VAIvQODIbwh9XpP5Syisf7YoQgsJKPNFoqqLQlu+VQ/tVSshMR6loPMn8U+dPg==}
    engines: {node: '>=14'}

  '@playwright/test@1.56.1':
    resolution: {integrity: sha512-vSMYtL/zOcFpvJCW71Q/OEGQb7KYBPAdKh35WNSkaZA75JlAO8ED8UN6GUNTm3drWomcbcqRPFqQbLae8yBTdg==}
    engines: {node: '>=18'}
    hasBin: true

  '@rolldown/pluginutils@1.0.0-beta.43':
    resolution: {integrity: sha512-5Uxg7fQUCmfhax7FJke2+8B6cqgeUJUD9o2uXIKXhD+mG0mL6NObmVoi9wXEU1tY89mZKgAYA6fTbftx3q2ZPQ==}

  '@rollup/rollup-android-arm-eabi@4.52.5':
    resolution: {integrity: sha512-8c1vW4ocv3UOMp9K+gToY5zL2XiiVw3k7f1ksf4yO1FlDFQ1C2u72iACFnSOceJFsWskc2WZNqeRhFRPzv+wtQ==}
    cpu: [arm]
    os: [android]

  '@rollup/rollup-android-arm64@4.52.5':
    resolution: {integrity: sha512-mQGfsIEFcu21mvqkEKKu2dYmtuSZOBMmAl5CFlPGLY94Vlcm+zWApK7F/eocsNzp8tKmbeBP8yXyAbx0XHsFNA==}
    cpu: [arm64]
    os: [android]

  '@rollup/rollup-darwin-arm64@4.52.5':
    resolution: {integrity: sha512-takF3CR71mCAGA+v794QUZ0b6ZSrgJkArC+gUiG6LB6TQty9T0Mqh3m2ImRBOxS2IeYBo4lKWIieSvnEk2OQWA==}
    cpu: [arm64]
    os: [darwin]

  '@rollup/rollup-darwin-x64@4.52.5':
    resolution: {integrity: sha512-W901Pla8Ya95WpxDn//VF9K9u2JbocwV/v75TE0YIHNTbhqUTv9w4VuQ9MaWlNOkkEfFwkdNhXgcLqPSmHy0fA==}
    cpu: [x64]
    os: [darwin]

  '@rollup/rollup-freebsd-arm64@4.52.5':
    resolution: {integrity: sha512-QofO7i7JycsYOWxe0GFqhLmF6l1TqBswJMvICnRUjqCx8b47MTo46W8AoeQwiokAx3zVryVnxtBMcGcnX12LvA==}
    cpu: [arm64]
    os: [freebsd]

  '@rollup/rollup-freebsd-x64@4.52.5':
    resolution: {integrity: sha512-jr21b/99ew8ujZubPo9skbrItHEIE50WdV86cdSoRkKtmWa+DDr6fu2c/xyRT0F/WazZpam6kk7IHBerSL7LDQ==}
    cpu: [x64]
    os: [freebsd]

  '@rollup/rollup-linux-arm-gnueabihf@4.52.5':
    resolution: {integrity: sha512-PsNAbcyv9CcecAUagQefwX8fQn9LQ4nZkpDboBOttmyffnInRy8R8dSg6hxxl2Re5QhHBf6FYIDhIj5v982ATQ==}
    cpu: [arm]
    os: [linux]

  '@rollup/rollup-linux-arm-musleabihf@4.52.5':
    resolution: {integrity: sha512-Fw4tysRutyQc/wwkmcyoqFtJhh0u31K+Q6jYjeicsGJJ7bbEq8LwPWV/w0cnzOqR2m694/Af6hpFayLJZkG2VQ==}
    cpu: [arm]
    os: [linux]

  '@rollup/rollup-linux-arm64-gnu@4.52.5':
    resolution: {integrity: sha512-a+3wVnAYdQClOTlyapKmyI6BLPAFYs0JM8HRpgYZQO02rMR09ZcV9LbQB+NL6sljzG38869YqThrRnfPMCDtZg==}
    cpu: [arm64]
    os: [linux]

  '@rollup/rollup-linux-arm64-musl@4.52.5':
    resolution: {integrity: sha512-AvttBOMwO9Pcuuf7m9PkC1PUIKsfaAJ4AYhy944qeTJgQOqJYJ9oVl2nYgY7Rk0mkbsuOpCAYSs6wLYB2Xiw0Q==}
    cpu: [arm64]
    os: [linux]

  '@rollup/rollup-linux-loong64-gnu@4.52.5':
    resolution: {integrity: sha512-DkDk8pmXQV2wVrF6oq5tONK6UHLz/XcEVow4JTTerdeV1uqPeHxwcg7aFsfnSm9L+OO8WJsWotKM2JJPMWrQtA==}
    cpu: [loong64]
    os: [linux]

  '@rollup/rollup-linux-ppc64-gnu@4.52.5':
    resolution: {integrity: sha512-W/b9ZN/U9+hPQVvlGwjzi+Wy4xdoH2I8EjaCkMvzpI7wJUs8sWJ03Rq96jRnHkSrcHTpQe8h5Tg3ZzUPGauvAw==}
    cpu: [ppc64]
    os: [linux]

  '@rollup/rollup-linux-riscv64-gnu@4.52.5':
    resolution: {integrity: sha512-sjQLr9BW7R/ZiXnQiWPkErNfLMkkWIoCz7YMn27HldKsADEKa5WYdobaa1hmN6slu9oWQbB6/jFpJ+P2IkVrmw==}
    cpu: [riscv64]
    os: [linux]

  '@rollup/rollup-linux-riscv64-musl@4.52.5':
    resolution: {integrity: sha512-hq3jU/kGyjXWTvAh2awn8oHroCbrPm8JqM7RUpKjalIRWWXE01CQOf/tUNWNHjmbMHg/hmNCwc/Pz3k1T/j/Lg==}
    cpu: [riscv64]
    os: [linux]

  '@rollup/rollup-linux-s390x-gnu@4.52.5':
    resolution: {integrity: sha512-gn8kHOrku8D4NGHMK1Y7NA7INQTRdVOntt1OCYypZPRt6skGbddska44K8iocdpxHTMMNui5oH4elPH4QOLrFQ==}
    cpu: [s390x]
    os: [linux]

  '@rollup/rollup-linux-x64-gnu@4.52.5':
    resolution: {integrity: sha512-hXGLYpdhiNElzN770+H2nlx+jRog8TyynpTVzdlc6bndktjKWyZyiCsuDAlpd+j+W+WNqfcyAWz9HxxIGfZm1Q==}
    cpu: [x64]
    os: [linux]

  '@rollup/rollup-linux-x64-musl@4.52.5':
    resolution: {integrity: sha512-arCGIcuNKjBoKAXD+y7XomR9gY6Mw7HnFBv5Rw7wQRvwYLR7gBAgV7Mb2QTyjXfTveBNFAtPt46/36vV9STLNg==}
    cpu: [x64]
    os: [linux]

  '@rollup/rollup-openharmony-arm64@4.52.5':
    resolution: {integrity: sha512-QoFqB6+/9Rly/RiPjaomPLmR/13cgkIGfA40LHly9zcH1S0bN2HVFYk3a1eAyHQyjs3ZJYlXvIGtcCs5tko9Cw==}
    cpu: [arm64]
    os: [openharmony]

  '@rollup/rollup-win32-arm64-msvc@4.52.5':
    resolution: {integrity: sha512-w0cDWVR6MlTstla1cIfOGyl8+qb93FlAVutcor14Gf5Md5ap5ySfQ7R9S/NjNaMLSFdUnKGEasmVnu3lCMqB7w==}
    cpu: [arm64]
    os: [win32]

  '@rollup/rollup-win32-ia32-msvc@4.52.5':
    resolution: {integrity: sha512-Aufdpzp7DpOTULJCuvzqcItSGDH73pF3ko/f+ckJhxQyHtp67rHw3HMNxoIdDMUITJESNE6a8uh4Lo4SLouOUg==}
    cpu: [ia32]
    os: [win32]

  '@rollup/rollup-win32-x64-gnu@4.52.5':
    resolution: {integrity: sha512-UGBUGPFp1vkj6p8wCRraqNhqwX/4kNQPS57BCFc8wYh0g94iVIW33wJtQAx3G7vrjjNtRaxiMUylM0ktp/TRSQ==}
    cpu: [x64]
    os: [win32]

  '@rollup/rollup-win32-x64-msvc@4.52.5':
    resolution: {integrity: sha512-TAcgQh2sSkykPRWLrdyy2AiceMckNf5loITqXxFI5VuQjS5tSuw3WlwdN8qv8vzjLAUTvYaH/mVjSFpbkFbpTg==}
    cpu: [x64]
    os: [win32]

  '@standard-schema/spec@1.0.0':
    resolution: {integrity: sha512-m2bOd0f2RT9k8QJx1JN85cZYyH1RqFBdlwtkSlf4tBDYLCiiZnv1fIIwacK6cqwXavOydf0NPToMQgpKq+dVlA==}

  '@tailwindcss/node@4.1.16':
    resolution: {integrity: sha512-BX5iaSsloNuvKNHRN3k2RcCuTEgASTo77mofW0vmeHkfrDWaoFAFvNHpEgtu0eqyypcyiBkDWzSMxJhp3AUVcw==}

  '@tailwindcss/oxide-android-arm64@4.1.16':
    resolution: {integrity: sha512-8+ctzkjHgwDJ5caq9IqRSgsP70xhdhJvm+oueS/yhD5ixLhqTw9fSL1OurzMUhBwE5zK26FXLCz2f/RtkISqHA==}
    engines: {node: '>= 10'}
    cpu: [arm64]
    os: [android]

  '@tailwindcss/oxide-darwin-arm64@4.1.16':
    resolution: {integrity: sha512-C3oZy5042v2FOALBZtY0JTDnGNdS6w7DxL/odvSny17ORUnaRKhyTse8xYi3yKGyfnTUOdavRCdmc8QqJYwFKA==}
    engines: {node: '>= 10'}
    cpu: [arm64]
    os: [darwin]

  '@tailwindcss/oxide-darwin-x64@4.1.16':
    resolution: {integrity: sha512-vjrl/1Ub9+JwU6BP0emgipGjowzYZMjbWCDqwA2Z4vCa+HBSpP4v6U2ddejcHsolsYxwL5r4bPNoamlV0xDdLg==}
    engines: {node: '>= 10'}
    cpu: [x64]
    os: [darwin]

  '@tailwindcss/oxide-freebsd-x64@4.1.16':
    resolution: {integrity: sha512-TSMpPYpQLm+aR1wW5rKuUuEruc/oOX3C7H0BTnPDn7W/eMw8W+MRMpiypKMkXZfwH8wqPIRKppuZoedTtNj2tg==}
    engines: {node: '>= 10'}
    cpu: [x64]
    os: [freebsd]

  '@tailwindcss/oxide-linux-arm-gnueabihf@4.1.16':
    resolution: {integrity: sha512-p0GGfRg/w0sdsFKBjMYvvKIiKy/LNWLWgV/plR4lUgrsxFAoQBFrXkZ4C0w8IOXfslB9vHK/JGASWD2IefIpvw==}
    engines: {node: '>= 10'}
    cpu: [arm]
    os: [linux]

  '@tailwindcss/oxide-linux-arm64-gnu@4.1.16':
    resolution: {integrity: sha512-DoixyMmTNO19rwRPdqviTrG1rYzpxgyYJl8RgQvdAQUzxC1ToLRqtNJpU/ATURSKgIg6uerPw2feW0aS8SNr/w==}
    engines: {node: '>= 10'}
    cpu: [arm64]
    os: [linux]

  '@tailwindcss/oxide-linux-arm64-musl@4.1.16':
    resolution: {integrity: sha512-H81UXMa9hJhWhaAUca6bU2wm5RRFpuHImrwXBUvPbYb+3jo32I9VIwpOX6hms0fPmA6f2pGVlybO6qU8pF4fzQ==}
    engines: {node: '>= 10'}
    cpu: [arm64]
    os: [linux]

  '@tailwindcss/oxide-linux-x64-gnu@4.1.16':
    resolution: {integrity: sha512-ZGHQxDtFC2/ruo7t99Qo2TTIvOERULPl5l0K1g0oK6b5PGqjYMga+FcY1wIUnrUxY56h28FxybtDEla+ICOyew==}
    engines: {node: '>= 10'}
    cpu: [x64]
    os: [linux]

  '@tailwindcss/oxide-linux-x64-musl@4.1.16':
    resolution: {integrity: sha512-Oi1tAaa0rcKf1Og9MzKeINZzMLPbhxvm7rno5/zuP1WYmpiG0bEHq4AcRUiG2165/WUzvxkW4XDYCscZWbTLZw==}
    engines: {node: '>= 10'}
    cpu: [x64]
    os: [linux]

  '@tailwindcss/oxide-wasm32-wasi@4.1.16':
    resolution: {integrity: sha512-B01u/b8LteGRwucIBmCQ07FVXLzImWESAIMcUU6nvFt/tYsQ6IHz8DmZ5KtvmwxD+iTYBtM1xwoGXswnlu9v0Q==}
    engines: {node: '>=14.0.0'}
    cpu: [wasm32]
    bundledDependencies:
      - '@napi-rs/wasm-runtime'
      - '@emnapi/core'
      - '@emnapi/runtime'
      - '@tybys/wasm-util'
      - '@emnapi/wasi-threads'
      - tslib

  '@tailwindcss/oxide-win32-arm64-msvc@4.1.16':
    resolution: {integrity: sha512-zX+Q8sSkGj6HKRTMJXuPvOcP8XfYON24zJBRPlszcH1Np7xuHXhWn8qfFjIujVzvH3BHU+16jBXwgpl20i+v9A==}
    engines: {node: '>= 10'}
    cpu: [arm64]
    os: [win32]

  '@tailwindcss/oxide-win32-x64-msvc@4.1.16':
    resolution: {integrity: sha512-m5dDFJUEejbFqP+UXVstd4W/wnxA4F61q8SoL+mqTypId2T2ZpuxosNSgowiCnLp2+Z+rivdU0AqpfgiD7yCBg==}
    engines: {node: '>= 10'}
    cpu: [x64]
    os: [win32]

  '@tailwindcss/oxide@4.1.16':
    resolution: {integrity: sha512-2OSv52FRuhdlgyOQqgtQHuCgXnS8nFSYRp2tJ+4WZXKgTxqPy7SMSls8c3mPT5pkZ17SBToGM5LHEJBO7miEdg==}
    engines: {node: '>= 10'}

  '@tailwindcss/postcss@4.1.16':
    resolution: {integrity: sha512-Qn3SFGPXYQMKR/UtqS+dqvPrzEeBZHrFA92maT4zijCVggdsXnDBMsPFJo1eArX3J+O+Gi+8pV4PkqjLCNBk3A==}

  '@tauri-apps/api@2.9.0':
    resolution: {integrity: sha512-qD5tMjh7utwBk9/5PrTA/aGr3i5QaJ/Mlt7p8NilQ45WgbifUNPyKWsA63iQ8YfQq6R8ajMapU+/Q8nMcPRLNw==}

  '@tauri-apps/cli-darwin-arm64@2.9.1':
    resolution: {integrity: sha512-sdwhtsE/6njD0AjgfYEj1JyxZH4SBmCJSXpRm6Ph5fQeuZD6MyjzjdVOrrtFguyREVQ7xn0Ujkwvbo01ULthNg==}
    engines: {node: '>= 10'}
    cpu: [arm64]
    os: [darwin]

  '@tauri-apps/cli-darwin-x64@2.9.1':
    resolution: {integrity: sha512-c86g+67wTdI4TUCD7CaSd/13+oYuLQxVST4ZNJ5C+6i1kdnU3Us1L68N9MvbDLDQGJc9eo0pvuK6sCWkee+BzA==}
    engines: {node: '>= 10'}
    cpu: [x64]
    os: [darwin]

  '@tauri-apps/cli-linux-arm-gnueabihf@2.9.1':
    resolution: {integrity: sha512-IrB3gFQmueQKJjjisOcMktW/Gh6gxgqYO419doA3YZ7yIV5rbE8ZW52Q3I4AO+SlFEyVYer5kpi066p0JBlLGw==}
    engines: {node: '>= 10'}
    cpu: [arm]
    os: [linux]

  '@tauri-apps/cli-linux-arm64-gnu@2.9.1':
    resolution: {integrity: sha512-Ke7TyXvu6HbWSkmVkFbbH19D3cLsd117YtXP/u9NIvSpYwKeFtnbpirrIUfPm44Q+PZFZ2Hvg8X9qoUiAK0zKw==}
    engines: {node: '>= 10'}
    cpu: [arm64]
    os: [linux]

  '@tauri-apps/cli-linux-arm64-musl@2.9.1':
    resolution: {integrity: sha512-sGvy75sv55oeMulR5ArwPD28DsDQxqTzLhXCrpU9/nbFg/JImmI7k994YE9fr3V0qE3Cjk5gjLldRNv7I9sjwQ==}
    engines: {node: '>= 10'}
    cpu: [arm64]
    os: [linux]

  '@tauri-apps/cli-linux-riscv64-gnu@2.9.1':
    resolution: {integrity: sha512-tEKbJydV3BdIxpAx8aGHW6VDg1xW4LlQuRD/QeFZdZNTreHJpMbJEcdvAcI+Hg6vgQpVpaoEldR9W4F6dYSLqQ==}
    engines: {node: '>= 10'}
    cpu: [riscv64]
    os: [linux]

  '@tauri-apps/cli-linux-x64-gnu@2.9.1':
    resolution: {integrity: sha512-mg5msXHagtHpyCVWgI01M26JeSrgE/otWyGdYcuTwyRYZYEJRTbcNt7hscOkdNlPBe7isScW7PVKbxmAjJJl4g==}
    engines: {node: '>= 10'}
    cpu: [x64]
    os: [linux]

  '@tauri-apps/cli-linux-x64-musl@2.9.1':
    resolution: {integrity: sha512-lFZEXkpDreUe3zKilvnMsrnKP9gwQudaEjDnOz/GMzbzNceIuPfFZz0cR/ky1Aoq4eSvZonPKHhROq4owz4fzg==}
    engines: {node: '>= 10'}
    cpu: [x64]
    os: [linux]

  '@tauri-apps/cli-win32-arm64-msvc@2.9.1':
    resolution: {integrity: sha512-ejc5RAp/Lm1Aj0EQHaT+Wdt5PHfdgQV5hIDV00MV6HNbIb5W4ZUFxMDaRkAg65gl9MvY2fH396riePW3RoKXDw==}
    engines: {node: '>= 10'}
    cpu: [arm64]
    os: [win32]

  '@tauri-apps/cli-win32-ia32-msvc@2.9.1':
    resolution: {integrity: sha512-fSATtJDc0fNjVB6ystyi8NbwhNFk8i8E05h6KrsC8Fio5eaJIJvPCbC9pdrPl6kkxN1X7fj25ErBbgfqgcK8Fg==}
    engines: {node: '>= 10'}
    cpu: [ia32]
    os: [win32]

  '@tauri-apps/cli-win32-x64-msvc@2.9.1':
    resolution: {integrity: sha512-/JHlOzpUDhjBOO9w167bcYxfJbcMQv7ykS/Y07xjtcga8np0rzUzVGWYmLMH7orKcDMC7wjhheEW1x8cbGma/Q==}
    engines: {node: '>= 10'}
    cpu: [x64]
    os: [win32]

  '@tauri-apps/cli@2.9.1':
    resolution: {integrity: sha512-kKi2/WWsNXKoMdatBl4xrT7e1Ce27JvsetBVfWuIb6D3ep/Y0WO5SIr70yarXOSWam8NyDur4ipzjZkg6m7VDg==}
    engines: {node: '>= 10'}
    hasBin: true

  '@tauri-apps/plugin-clipboard-manager@2.3.2':
    resolution: {integrity: sha512-CUlb5Hqi2oZbcZf4VUyUH53XWPPdtpw43EUpCza5HWZJwxEoDowFzNUDt1tRUXA8Uq+XPn17Ysfptip33sG4eQ==}

  '@tauri-apps/plugin-global-shortcut@2.3.1':
    resolution: {integrity: sha512-vr40W2N6G63dmBPaha1TsBQLLURXG538RQbH5vAm0G/ovVZyXJrmZR1HF1W+WneNloQvwn4dm8xzwpEXRW560g==}

  '@tauri-apps/plugin-notification@2.3.1':
    resolution: {integrity: sha512-7gqgfANSREKhh35fY1L4j3TUjUdePmU735FYDqRGeIf8nMXWpcx6j4FhN9/4nYz+m0mv79DCTPLqIPTySggGgg==}

  '@testing-library/dom@9.3.4':
    resolution: {integrity: sha512-FlS4ZWlp97iiNWig0Muq8p+3rVDjRiYE+YKGbAqXOu9nwJFFOdL00kFpz42M+4huzYi86vAK1sOOfyOG45muIQ==}
    engines: {node: '>=14'}

  '@testing-library/jest-dom@6.9.1':
    resolution: {integrity: sha512-zIcONa+hVtVSSep9UT3jZ5rizo2BsxgyDYU7WFD5eICBE7no3881HGeb/QkGfsJs6JTkY1aQhT7rIPC7e+0nnA==}
    engines: {node: '>=14', npm: '>=6', yarn: '>=1'}

  '@testing-library/react@14.3.1':
    resolution: {integrity: sha512-H99XjUhWQw0lTgyMN05W3xQG1Nh4lq574D8keFf1dDoNTJgp66VbJozRaczoF+wsiaPJNt/TcnfpLGufGxSrZQ==}
    engines: {node: '>=14'}
    peerDependencies:
      react: ^18.0.0
      react-dom: ^18.0.0

  '@types/aria-query@5.0.4':
    resolution: {integrity: sha512-rfT93uj5s0PRL7EzccGMs3brplhcrghnDoV26NqKhCAS1hVo+WdNsPvE/yb6ilfr5hi2MEk6d5EWJTKdxg8jVw==}

  '@types/babel__core@7.20.5':
    resolution: {integrity: sha512-qoQprZvz5wQFJwMDqeseRXWv3rqMvhgpbXFfVyWhbx9X47POIA6i/+dXefEmZKoAgOaTdaIgNSMqMIU61yRyzA==}

  '@types/babel__generator@7.27.0':
    resolution: {integrity: sha512-ufFd2Xi92OAVPYsy+P4n7/U7e68fex0+Ee8gSG9KX7eo084CWiQ4sdxktvdl0bOPupXtVJPY19zk6EwWqUQ8lg==}

  '@types/babel__template@7.4.4':
    resolution: {integrity: sha512-h/NUaSyG5EyxBIp8YRxo4RMe2/qQgvyowRwVMzhYhBCONbW8PUsg4lkFMrhgZhUe5z3L3MiLDuvyJ/CaPa2A8A==}

  '@types/babel__traverse@7.28.0':
    resolution: {integrity: sha512-8PvcXf70gTDZBgt9ptxJ8elBeBjcLOAcOtoO/mPJjtji1+CdGbHgm77om1GrsPxsiE+uXIpNSK64UYaIwQXd4Q==}

  '@types/chai@5.2.3':
    resolution: {integrity: sha512-Mw558oeA9fFbv65/y4mHtXDs9bPnFMZAL/jxdPFUpOHHIXX91mcgEHbS5Lahr+pwZFR8A7GQleRWeI6cGFC2UA==}

  '@types/debug@4.1.12':
    resolution: {integrity: sha512-vIChWdVG3LG1SMxEvI/AK+FWJthlrqlTu7fbrlywTkkaONwk/UAGaULXRlf8vkzFBLVm0zkMdCquhL5aOjhXPQ==}

  '@types/deep-eql@4.0.2':
    resolution: {integrity: sha512-c9h9dVVMigMPc4bwTvC5dxqtqJZwQPePsWjPlpSOnojbor6pGqdk541lfA7AqFQr5pB1BRdq0juY9db81BwyFw==}

  '@types/estree-jsx@1.0.5':
    resolution: {integrity: sha512-52CcUVNFyfb1A2ALocQw/Dd1BQFNmSdkuC3BkZ6iqhdMfQz7JWOFRuJFloOzjk+6WijU56m9oKXFAXc7o3Towg==}

  '@types/estree@1.0.8':
    resolution: {integrity: sha512-dWHzHa2WqEXI/O1E9OjrocMTKJl2mSrEolh1Iomrv6U+JuNwaHXsXx9bLu5gG7BUWFIN0skIQJQ/L1rIex4X6w==}

  '@types/hast@3.0.4':
    resolution: {integrity: sha512-WPs+bbQw5aCj+x6laNGWLH3wviHtoCv/P3+otBhbOhJgG8qtpdAMlTCxLtsTWA7LH1Oh/bFCHsBn0TPS5m30EQ==}

  '@types/katex@0.16.7':
    resolution: {integrity: sha512-HMwFiRujE5PjrgwHQ25+bsLJgowjGjm5Z8FVSf0N6PwgJrwxH0QxzHYDcKsTfV3wva0vzrpqMTJS2jXPr5BMEQ==}

  '@types/mdast@4.0.4':
    resolution: {integrity: sha512-kGaNbPh1k7AFzgpud/gMdvIm5xuECykRR+JnWKQno9TAXVa6WIVCGTPvYGekIDL4uwCZQSYbUxNBSb1aUo79oA==}

  '@types/ms@2.1.0':
    resolution: {integrity: sha512-GsCCIZDE/p3i96vtEqx+7dBUGXrc7zeSK3wwPHIaRThS+9OhWIXRqzs4d6k1SVU8g91DrNRWxWUGhp5KXQb2VA==}

  '@types/node@22.18.12':
    resolution: {integrity: sha512-BICHQ67iqxQGFSzfCFTT7MRQ5XcBjG5aeKh5Ok38UBbPe5fxTyE+aHFxwVrGyr8GNlqFMLKD1D3P2K/1ks8tog==}

  '@types/node@24.9.2':
    resolution: {integrity: sha512-uWN8YqxXxqFMX2RqGOrumsKeti4LlmIMIyV0lgut4jx7KQBcBiW6vkDtIBvHnHIquwNfJhk8v2OtmO8zXWHfPA==}

  '@types/prop-types@15.7.15':
    resolution: {integrity: sha512-F6bEyamV9jKGAFBEmlQnesRPGOQqS2+Uwi0Em15xenOxHaf2hv6L8YCVn3rPdPJOiJfPiCnLIRyvwVaqMY3MIw==}

  '@types/react-dom@18.3.7':
    resolution: {integrity: sha512-MEe3UeoENYVFXzoXEWsvcpg6ZvlrFNlOQ7EOsvhI3CfAXwzPfO8Qwuxd40nepsYKqyyVQnTdEfv68q91yLcKrQ==}
    peerDependencies:
      '@types/react': ^18.0.0

  '@types/react@18.3.26':
    resolution: {integrity: sha512-RFA/bURkcKzx/X9oumPG9Vp3D3JUgus/d0b67KB0t5S/raciymilkOa66olh78MUI92QLbEJevO7rvqU/kjwKA==}

  '@types/unist@2.0.11':
    resolution: {integrity: sha512-CmBKiL6NNo/OqgmMn95Fk9Whlp2mtvIv+KNpQKN2F4SjvrEesubTRWGYSg+BnWZOnlCaSTU1sMpsBOzgbYhnsA==}

  '@types/unist@3.0.3':
    resolution: {integrity: sha512-ko/gIFJRv177XgZsZcBwnqJN5x/Gien8qNOn0D5bQU/zAzVf9Zt3BlcUiLqhV9y4ARk0GbT3tnUiPNgnTXzc/Q==}

  '@ungap/structured-clone@1.3.0':
    resolution: {integrity: sha512-WmoN8qaIAo7WTYWbAZuG8PYEhn5fkz7dZrqTBZ7dtt//lL2Gwms1IcnQ5yHqjDfX8Ft5j4YzDM23f87zBfDe9g==}

  '@vitejs/plugin-react@5.1.0':
    resolution: {integrity: sha512-4LuWrg7EKWgQaMJfnN+wcmbAW+VSsCmqGohftWjuct47bv8uE4n/nPpq4XjJPsxgq00GGG5J8dvBczp8uxScew==}
    engines: {node: ^20.19.0 || >=22.12.0}
    peerDependencies:
      vite: ^4.2.0 || ^5.0.0 || ^6.0.0 || ^7.0.0

  '@vitest/coverage-v8@4.0.5':
    resolution: {integrity: sha512-Yn5Dx0UVvllE3uatQw+ftObWtM/TjAOdbd8WvygaR04iyFXdNmtvZ/nJ2/JndyzfPQtbAWw0F+GJY5+lgM/7qg==}
    peerDependencies:
      '@vitest/browser': 4.0.5
      vitest: 4.0.5
    peerDependenciesMeta:
      '@vitest/browser':
        optional: true

  '@vitest/coverage-v8@4.0.7':
    resolution: {integrity: sha512-MXc+kEA5EUwMMGmNt1S6CIOEl/iCmAhGZQq1QgMNC3/QpYSOxkysEi6pxWhkqJ7YT/RduoVEV5rxFxHG18V3LA==}
    peerDependencies:
      '@vitest/browser': 4.0.7
      vitest: 4.0.7
    peerDependenciesMeta:
      '@vitest/browser':
        optional: true

  '@vitest/expect@4.0.5':
    resolution: {integrity: sha512-DJctLVlKoddvP/G389oGmKWNG6GD9frm2FPXARziU80Rjo7SIYxQzb2YFzmQ4fVD3Q5utUYY8nUmWrqsuIlIXQ==}

  '@vitest/expect@4.0.7':
    resolution: {integrity: sha512-jGRG6HghnJDjljdjYIoVzX17S6uCVCBRFnsgdLGJ6CaxfPh8kzUKe/2n533y4O/aeZ/sIr7q7GbuEbeGDsWv4Q==}

  '@vitest/mocker@4.0.5':
    resolution: {integrity: sha512-iYHIy72LfbK+mL5W8zXROp6oOcJKXWeKcNjcPPsqoa18qIEDrhB6/Z08o0wRajTd6SSSDNw8NCSIHVNOMpz0mw==}
    peerDependencies:
      msw: ^2.4.9
      vite: ^6.0.0 || ^7.0.0-0
    peerDependenciesMeta:
      msw:
        optional: true
      vite:
        optional: true

  '@vitest/mocker@4.0.7':
    resolution: {integrity: sha512-OsDwLS7WnpuNslOV6bJkXVYVV/6RSc4eeVxV7h9wxQPNxnjRvTTrIikfwCbMyl8XJmW6oOccBj2Q07YwZtQcCw==}
    peerDependencies:
      msw: ^2.4.9
      vite: ^6.0.0 || ^7.0.0-0
    peerDependenciesMeta:
      msw:
        optional: true
      vite:
        optional: true

  '@vitest/pretty-format@4.0.5':
    resolution: {integrity: sha512-t1T/sSdsYyNc5AZl0EMeD0jW9cpJe2cODP0R++ZQe1kTkpgrwEfxGFR/yCG4w8ZybizbXRTHU7lE8sTDD/QsGw==}

  '@vitest/pretty-format@4.0.7':
    resolution: {integrity: sha512-YY//yxqTmk29+/pK+Wi1UB4DUH3lSVgIm+M10rAJ74pOSMgT7rydMSc+vFuq9LjZLhFvVEXir8EcqMke3SVM6Q==}

  '@vitest/runner@4.0.5':
    resolution: {integrity: sha512-CQVVe+YEeKSiFBD5gBAmRDQglm4PnMBYzeTmt06t5iWtsUN9StQeeKhYCea/oaqBYilf8sARG6fSctUcEL/UmQ==}

  '@vitest/runner@4.0.7':
    resolution: {integrity: sha512-orU1lsu4PxLEcDWfjVCNGIedOSF/YtZ+XMrd1PZb90E68khWCNzD8y1dtxtgd0hyBIQk8XggteKN/38VQLvzuw==}

  '@vitest/snapshot@4.0.5':
    resolution: {integrity: sha512-jfmSAeR6xYNEvcD+/RxFGA1bzpqHtkVhgxo2cxXia+Q3xX7m6GpZij07rz+WyQcA/xEGn4eIS1OItkMyWsGBmQ==}

  '@vitest/snapshot@4.0.7':
    resolution: {integrity: sha512-xJL+Nkw0OjaUXXQf13B8iKK5pI9QVtN9uOtzNHYuG/o/B7fIEg0DQ+xOe0/RcqwDEI15rud1k7y5xznBKGUXAA==}

  '@vitest/spy@4.0.5':
    resolution: {integrity: sha512-TUmVQpAQign7r8+EnZsgTF3vY9BdGofTUge1rGNbnHn2IN3FChiQoT9lrPz7A7AVUZJU2LAZXl4v66HhsNMhoA==}

  '@vitest/spy@4.0.7':
    resolution: {integrity: sha512-FW4X8hzIEn4z+HublB4hBF/FhCVaXfIHm8sUfvlznrcy1MQG7VooBgZPMtVCGZtHi0yl3KESaXTqsKh16d8cFg==}

  '@vitest/utils@4.0.5':
    resolution: {integrity: sha512-V5RndUgCB5/AfNvK9zxGCrRs99IrPYtMTIdUzJMMFs9nrmE5JXExIEfjVtUteyTRiLfCm+dCRMHf/Uu7Mm8/dg==}

  '@vitest/utils@4.0.7':
    resolution: {integrity: sha512-HNrg9CM/Z4ZWB6RuExhuC6FPmLipiShKVMnT9JlQvfhwR47JatWLChA6mtZqVHqypE6p/z6ofcjbyWpM7YLxPQ==}

  agent-base@7.1.4:
    resolution: {integrity: sha512-MnA+YT8fwfJPgBx3m60MNqakm30XOkyIoH1y6huTQvC0PwZG7ki8NacLBcrPbNoo8vEZy7Jpuk7+jMO+CUovTQ==}
    engines: {node: '>= 14'}

  ansi-escapes@7.1.1:
    resolution: {integrity: sha512-Zhl0ErHcSRUaVfGUeUdDuLgpkEo8KIFjB4Y9uAc46ScOpdDiU1Dbyplh7qWJeJ/ZHpbyMSM26+X3BySgnIz40Q==}
    engines: {node: '>=18'}

  ansi-regex@5.0.1:
    resolution: {integrity: sha512-quJQXlTSUGL2LH9SUXo8VwsY4soanhgo6LNSm84E1LBcE8s3O0wpdiRzyR9z/ZZJMlMWv37qOOb9pdJlMUEKFQ==}
    engines: {node: '>=8'}

  ansi-regex@6.2.2:
    resolution: {integrity: sha512-Bq3SmSpyFHaWjPk8If9yc6svM8c56dB5BAtW4Qbw5jHTwwXXcTLoRMkpDJp6VL0XzlWaCHTXrkFURMYmD0sLqg==}
    engines: {node: '>=12'}

  ansi-styles@4.3.0:
    resolution: {integrity: sha512-zbB9rCJAT1rbjiVDb2hqKFHNYLxgtk8NURxZ3IZwD3F6NtxbXZQCnnSi1Lkx+IDohdPlFp222wVALIheZJQSEg==}
    engines: {node: '>=8'}

  ansi-styles@5.2.0:
    resolution: {integrity: sha512-Cxwpt2SfTzTtXcfOlzGEee8O+c+MmUgGrNiBcXnuWxuFJHe6a5Hz7qwhwe5OgaSYI0IJvkLqWX1ASG+cJOkEiA==}
    engines: {node: '>=10'}

  ansi-styles@6.2.3:
    resolution: {integrity: sha512-4Dj6M28JB+oAH8kFkTLUo+a2jwOFkuqb3yucU0CANcRRUbxS0cP0nZYCGjcc3BNXwRIsUVmDGgzawme7zvJHvg==}
    engines: {node: '>=12'}

  any-promise@1.3.0:
    resolution: {integrity: sha512-7UvmKalWRt1wgjL1RrGxoSJW/0QZFIegpeGvZG9kjp8vrRu55XTHbwnqq2GpXm9uLbcuhxm3IqX9OB4MZR1b2A==}

  anymatch@3.1.3:
    resolution: {integrity: sha512-KMReFUr0B4t+D+OBkjR3KYqvocp2XaSzO55UcB6mgQMd3KbcE+mWTyvVV7D/zsdEbNnV6acZUutkiHQXvTr1Rw==}
    engines: {node: '>= 8'}

  arg@5.0.2:
    resolution: {integrity: sha512-PYjyFOLKQ9y57JvQ6QLo8dAgNqswh8M1RMJYdQduT6xbWSgK36P/Z/v+p888pM69jMMfS8Xd8F6I1kQ/I9HUGg==}

  argparse@2.0.1:
    resolution: {integrity: sha512-8+9WqebbFzpX9OR+Wa6O29asIogeRMzcGtAINdpMHHyAg10f05aSFVBbcEqGf/PXw1EjAZ+q2/bEBg3DvurK3Q==}

  aria-query@5.1.3:
    resolution: {integrity: sha512-R5iJ5lkuHybztUfuOAznmboyjWq8O6sqNqtK7CLOqdydi54VNbORp49mb14KbWgG1QD3JFO9hJdZ+y4KutfdOQ==}

  aria-query@5.3.2:
    resolution: {integrity: sha512-COROpnaoap1E2F000S62r6A60uHZnmlvomhfyT2DlTcrY1OrBKn2UhH7qn5wTC9zMvD0AY7csdPSNwKP+7WiQw==}
    engines: {node: '>= 0.4'}

  array-buffer-byte-length@1.0.2:
    resolution: {integrity: sha512-LHE+8BuR7RYGDKvnrmcuSq3tDcKv9OFEXQt/HpbZhY7V6h0zlUXutnAD82GiFx9rdieCMjkvtcsPqBwgUl1Iiw==}
    engines: {node: '>= 0.4'}

  assertion-error@2.0.1:
    resolution: {integrity: sha512-Izi8RQcffqCeNVgFigKli1ssklIbpHnCYc6AknXGYoB6grJqyeby7jv12JUQgmTAnIDnbck1uxksT4dzN3PWBA==}
    engines: {node: '>=12'}

  ast-v8-to-istanbul@0.3.8:
    resolution: {integrity: sha512-szgSZqUxI5T8mLKvS7WTjF9is+MVbOeLADU73IseOcrqhxr/VAvy6wfoVE39KnKzA7JRhjF5eUagNlHwvZPlKQ==}

  autoprefixer@10.4.21:
    resolution: {integrity: sha512-O+A6LWV5LDHSJD3LjHYoNi4VLsj/Whi7k6zG12xTYaU4cQ8oxQGckXNX8cRHK5yOZ/ppVHe0ZBXGzSV9jXdVbQ==}
    engines: {node: ^10 || ^12 || >=14}
    hasBin: true
    peerDependencies:
      postcss: ^8.1.0

  available-typed-arrays@1.0.7:
    resolution: {integrity: sha512-wvUjBtSGN7+7SjNpq/9M2Tg350UZD3q62IFZLbRAR1bSMlCo1ZaeW+BJ+D090e4hIIZLBcTDWe4Mh4jvUDajzQ==}
    engines: {node: '>= 0.4'}

  bail@2.0.2:
    resolution: {integrity: sha512-0xO6mYd7JB2YesxDKplafRpsiOzPt9V02ddPCLbY1xYGPOX24NTyN50qnUxgCPcSoYMhKpAuBTjQoRZCAkUDRw==}

  balanced-match@1.0.2:
    resolution: {integrity: sha512-3oSeUO0TMV67hN1AmbXsK4yaqU7tjiHlbxRDZOpH0KW9+CeX4bRAaX0Anxt0tx2MrpRpWwQaPwIlISEJhYU5Pw==}

  baseline-browser-mapping@2.8.19:
    resolution: {integrity: sha512-zoKGUdu6vb2jd3YOq0nnhEDQVbPcHhco3UImJrv5dSkvxTc2pl2WjOPsjZXDwPDSl5eghIMuY3R6J9NDKF3KcQ==}
    hasBin: true

  bidi-js@1.0.3:
    resolution: {integrity: sha512-RKshQI1R3YQ+n9YJz2QQ147P66ELpa1FQEg20Dk8oW9t2KgLbpDLLp9aGZ7y8WHSshDknG0bknqGw5/tyCs5tw==}

  binary-extensions@2.3.0:
    resolution: {integrity: sha512-Ceh+7ox5qe7LJuLHoY0feh3pHuUDHAcRUeyL2VYghZwfpkNIy/+8Ocg0a3UuSoYzavmylwuLWQOf3hl0jjMMIw==}
    engines: {node: '>=8'}

  brace-expansion@2.0.2:
    resolution: {integrity: sha512-Jt0vHyM+jmUBqojB7E1NIYadt0vI0Qxjxd2TErW94wDz+E2LAm5vKMXXwg6ZZBTHPuUlDgQHKXvjGBdfcF1ZDQ==}

  braces@3.0.3:
    resolution: {integrity: sha512-yQbXgO/OSZVD2IsiLlro+7Hf6Q18EJrKSEsdoMzKePKXct3gvD8oLcOQdIzGupr5Fj+EDe8gO/lxc1BzfMpxvA==}
    engines: {node: '>=8'}

  browserslist@4.27.0:
    resolution: {integrity: sha512-AXVQwdhot1eqLihwasPElhX2tAZiBjWdJ9i/Zcj2S6QYIjkx62OKSfnobkriB81C3l4w0rVy3Nt4jaTBltYEpw==}
    engines: {node: ^6 || ^7 || ^8 || ^9 || ^10 || ^11 || ^12 || >=13.7}
    hasBin: true

  call-bind-apply-helpers@1.0.2:
    resolution: {integrity: sha512-Sp1ablJ0ivDkSzjcaJdxEunN5/XvksFJ2sMBFfq6x0ryhQV/2b/KwFe21cMpmHtPOSij8K99/wSfoEuTObmuMQ==}
    engines: {node: '>= 0.4'}

  call-bind@1.0.8:
    resolution: {integrity: sha512-oKlSFMcMwpUg2ednkhQ454wfWiU/ul3CkJe/PEHcTKuiX6RpbehUiFMXu13HalGZxfUwCQzZG747YXBn1im9ww==}
    engines: {node: '>= 0.4'}

  call-bound@1.0.4:
    resolution: {integrity: sha512-+ys997U96po4Kx/ABpBCqhA9EuxJaQWDQg7295H4hBphv3IZg0boBKuwYpt4YXp6MZ5AmZQnU/tyMTlRpaSejg==}
    engines: {node: '>= 0.4'}

  camelcase-css@2.0.1:
    resolution: {integrity: sha512-QOSvevhslijgYwRx6Rv7zKdMF8lbRmx+uQGx2+vDc+KI/eBnsy9kit5aj23AgGu3pa4t9AgwbnXWqS+iOY+2aA==}
    engines: {node: '>= 6'}

  caniuse-lite@1.0.30001751:
    resolution: {integrity: sha512-A0QJhug0Ly64Ii3eIqHu5X51ebln3k4yTUkY1j8drqpWHVreg/VLijN48cZ1bYPiqOQuqpkIKnzr/Ul8V+p6Cw==}

  ccount@2.0.1:
    resolution: {integrity: sha512-eyrF0jiFpY+3drT6383f1qhkbGsLSifNAjA61IUjZjmLCWjItY6LB9ft9YhoDgwfmclB2zhu51Lc7+95b8NRAg==}

  chai@6.2.0:
    resolution: {integrity: sha512-aUTnJc/JipRzJrNADXVvpVqi6CO0dn3nx4EVPxijri+fj3LUUDyZQOgVeW54Ob3Y1Xh9Iz8f+CgaCl8v0mn9bA==}
    engines: {node: '>=18'}

  chalk@4.1.2:
    resolution: {integrity: sha512-oKnbhFyRIXpUuez8iBMmyEa4nbj4IOQyuhc/wy9kY7/WVPcwIO9VA668Pu8RkO7+0G76SLROeyw9CpQ061i4mA==}
    engines: {node: '>=10'}

  character-entities-html4@2.1.0:
    resolution: {integrity: sha512-1v7fgQRj6hnSwFpq1Eu0ynr/CDEw0rXo2B61qXrLNdHZmPKgb7fqS1a2JwF0rISo9q77jDI8VMEHoApn8qDoZA==}

  character-entities-legacy@3.0.0:
    resolution: {integrity: sha512-RpPp0asT/6ufRm//AJVwpViZbGM/MkjQFxJccQRHmISF/22NBtsHqAWmL+/pmkPWoIUJdWyeVleTl1wydHATVQ==}

  character-entities@2.0.2:
    resolution: {integrity: sha512-shx7oQ0Awen/BRIdkjkvz54PnEEI/EjwXDSIZp86/KKdbafHh1Df/RYGBhn4hbe2+uKC9FnT5UCEdyPz3ai9hQ==}

  character-reference-invalid@2.0.1:
    resolution: {integrity: sha512-iBZ4F4wRbyORVsu0jPV7gXkOsGYjGHPmAyv+HiHG8gi5PtC9KI2j1+v8/tlibRvjoWX027ypmG/n0HtO5t7unw==}

  chokidar@3.6.0:
    resolution: {integrity: sha512-7VT13fmjotKpGipCW9JEQAusEPE+Ei8nl6/g4FBAmIm0GOOLMua9NDDo/DWp0ZAxCr3cPq5ZpBqmPAQgDda2Pw==}
    engines: {node: '>= 8.10.0'}

  cli-cursor@5.0.0:
    resolution: {integrity: sha512-aCj4O5wKyszjMmDT4tZj93kxyydN/K5zPWSCe6/0AV/AA1pqe5ZBIw0a2ZfPQV7lL5/yb5HsUreJ6UFAF1tEQw==}
    engines: {node: '>=18'}

  cli-truncate@5.1.1:
    resolution: {integrity: sha512-SroPvNHxUnk+vIW/dOSfNqdy1sPEFkrTk6TUtqLCnBlo3N7TNYYkzzN7uSD6+jVjrdO4+p8nH7JzH6cIvUem6A==}
    engines: {node: '>=20'}

  color-convert@2.0.1:
    resolution: {integrity: sha512-RRECPsj7iu/xb5oKYcsFHSppFNnsj/52OVTRKb4zP5onXwVF3zVmmToNcOfGC+CRDpfK/U584fMg38ZHCaElKQ==}
    engines: {node: '>=7.0.0'}

  color-name@1.1.4:
    resolution: {integrity: sha512-dOy+3AuW3a2wNbZHIuMZpTcgjGuLU/uBL/ubcZF9OXbDo8ff4O8yVp5Bf0efS8uEoYo5q4Fx7dY9OgQGXgAsQA==}

  colorette@2.0.20:
    resolution: {integrity: sha512-IfEDxwoWIjkeXL1eXcDiow4UbKjhLdq6/EuSVR9GMN7KVH3r9gQ83e73hsz1Nd1T3ijd5xv1wcWRYO+D6kCI2w==}

  comma-separated-tokens@2.0.3:
    resolution: {integrity: sha512-Fu4hJdvzeylCfQPp9SGWidpzrMs7tTrlu6Vb8XGaRGck8QSNZJJp538Wrb60Lax4fPwR64ViY468OIUTbRlGZg==}

  commander@13.1.0:
    resolution: {integrity: sha512-/rFeCpNJQbhSZjGVwO9RFV3xPqbnERS8MmIQzCtD/zl6gpJuV/bMLuN92oG3F7d8oDEHHRrujSXNUr8fpjntKw==}
    engines: {node: '>=18'}

  commander@14.0.2:
    resolution: {integrity: sha512-TywoWNNRbhoD0BXs1P3ZEScW8W5iKrnbithIl0YH+uCmBd0QpPOA8yc82DS3BIE5Ma6FnBVUsJ7wVUDz4dvOWQ==}
    engines: {node: '>=20'}

  commander@4.1.1:
    resolution: {integrity: sha512-NOKm8xhkzAjzFx8B2v5OAHT+u5pRQc2UCa2Vq9jYL/31o2wi9mxBA7LIFs3sV5VSC49z6pEhfbMULvShKj26WA==}
    engines: {node: '>= 6'}

  commander@8.3.0:
    resolution: {integrity: sha512-OkTL9umf+He2DZkUq8f8J9of7yL6RJKI24dVITBmNfZBmri9zYZQrKkuXiKhyfPSu8tUhnVBB1iKXevvnlR4Ww==}
    engines: {node: '>= 12'}

  convert-source-map@2.0.0:
    resolution: {integrity: sha512-Kvp459HrV2FEJ1CAsi1Ku+MY3kasH19TFykTz2xWmMeq6bk2NU3XXvfJ+Q61m0xktWwt+1HSYf3JZsTms3aRJg==}

  cross-spawn@7.0.6:
    resolution: {integrity: sha512-uV2QOWP2nWzsy2aMp8aRibhi9dlzF5Hgh5SHaB9OiTGEyDTiJJyx0uy51QXdyWbtAHNua4XJzUKca3OzKUd3vA==}
    engines: {node: '>= 8'}

  css-tree@3.1.0:
    resolution: {integrity: sha512-0eW44TGN5SQXU1mWSkKwFstI/22X2bG1nYzZTYMAWjylYURhse752YgbE4Cx46AC+bAvI+/dYTPRk1LqSUnu6w==}
    engines: {node: ^10 || ^12.20.0 || ^14.13.0 || >=15.0.0}

  css.escape@1.5.1:
    resolution: {integrity: sha512-YUifsXXuknHlUsmlgyY0PKzgPOr7/FjCePfHNt0jxm83wHZi44VDMQ7/fGNkjY3/jV1MC+1CmZbaHzugyeRtpg==}

  cssesc@3.0.0:
    resolution: {integrity: sha512-/Tb/JcjK111nNScGob5MNtsntNM1aCNUDipB/TkwZFhyDrrE47SOx/18wF2bbjgc3ZzCSKW1T5nt5EbFoAz/Vg==}
    engines: {node: '>=4'}
    hasBin: true

  cssstyle@5.3.2:
    resolution: {integrity: sha512-zDMqXh8Vs1CdRYZQ2M633m/SFgcjlu8RB8b/1h82i+6vpArF507NSYIWJHGlJaTWoS+imcnctmEz43txhbVkOw==}
    engines: {node: '>=20'}

  csstype@3.1.3:
    resolution: {integrity: sha512-M1uQkMl8rQK/szD0LNhtqxIPLpimGm8sOBwU7lLnCpSbTyY3yeU1Vc7l4KT5zT4s/yOxHH5O7tIuuLOCnLADRw==}

  data-urls@6.0.0:
    resolution: {integrity: sha512-BnBS08aLUM+DKamupXs3w2tJJoqU+AkaE/+6vQxi/G/DPmIZFJJp9Dkb1kM03AZx8ADehDUZgsNxju3mPXZYIA==}
    engines: {node: '>=20'}

  debug@4.4.3:
    resolution: {integrity: sha512-RGwwWnwQvkVfavKVt22FGLw+xYSdzARwm0ru6DhTVA3umU5hZc28V3kO4stgYryrTlLpuvgI9GiijltAjNbcqA==}
    engines: {node: '>=6.0'}
    peerDependencies:
      supports-color: '*'
    peerDependenciesMeta:
      supports-color:
        optional: true

  decimal.js@10.6.0:
    resolution: {integrity: sha512-YpgQiITW3JXGntzdUmyUR1V812Hn8T1YVXhCu+wO3OpS4eU9l4YdD3qjyiKdV6mvV29zapkMeD390UVEf2lkUg==}

  decode-named-character-reference@1.2.0:
    resolution: {integrity: sha512-c6fcElNV6ShtZXmsgNgFFV5tVX2PaV4g+MOAkb8eXHvn6sryJBrZa9r0zV6+dtTyoCKxtDy5tyQ5ZwQuidtd+Q==}

  deep-equal@2.2.3:
    resolution: {integrity: sha512-ZIwpnevOurS8bpT4192sqAowWM76JDKSHYzMLty3BZGSswgq6pBaH3DhCSW5xVAZICZyKdOBPjwww5wfgT/6PA==}
    engines: {node: '>= 0.4'}

  deep-extend@0.6.0:
    resolution: {integrity: sha512-LOHxIOaPYdHlJRtCQfDIVZtfw/ufM8+rVj649RIHzcm/vGwQRXFt6OPqIFWsm2XEMrNIEtWR64sY1LEKD2vAOA==}
    engines: {node: '>=4.0.0'}

  define-data-property@1.1.4:
    resolution: {integrity: sha512-rBMvIzlpA8v6E+SJZoo++HAYqsLrkg7MSfIinMPFhmkorw7X+dOXVJQs+QT69zGkzMyfDnIMN2Wid1+NbL3T+A==}
    engines: {node: '>= 0.4'}

  define-properties@1.2.1:
    resolution: {integrity: sha512-8QmQKqEASLd5nx0U1B1okLElbUuuttJ/AnYmRXbbbGDWh6uS208EjD4Xqq/I9wK7u0v6O08XhTWnt5XtEbR6Dg==}
    engines: {node: '>= 0.4'}

  dequal@2.0.3:
    resolution: {integrity: sha512-0je+qPKHEMohvfRTCEo3CrPG6cAzAYgmzKyxRiYSSDkS6eGJdyVJm7WaYA5ECaAD9wLB2T4EEeymA5aFVcYXCA==}
    engines: {node: '>=6'}

  detect-libc@2.1.2:
    resolution: {integrity: sha512-Btj2BOOO83o3WyH59e8MgXsxEQVcarkUOpEYrubB0urwnN10yQ364rsiByU11nZlqWYZm05i/of7io4mzihBtQ==}
    engines: {node: '>=8'}

  devlop@1.1.0:
    resolution: {integrity: sha512-RWmIqhcFf1lRYBvNmr7qTNuyCt/7/ns2jbpp1+PalgE/rDQcBT0fioSMUpJ93irlUhC5hrg4cYqe6U+0ImW0rA==}

  didyoumean@1.2.2:
    resolution: {integrity: sha512-gxtyfqMg7GKyhQmb056K7M3xszy/myH8w+B4RT+QXBQsvAOdc3XymqDDPHx1BgPgsdAA5SIifona89YtRATDzw==}

  dlv@1.1.3:
    resolution: {integrity: sha512-+HlytyjlPKnIG8XuRG8WvmBP8xs8P71y+SKKS6ZXWoEgLuePxtDoUEiH7WkdePWrQ5JBpE6aoVqfZfJUQkjXwA==}

  dom-accessibility-api@0.5.16:
    resolution: {integrity: sha512-X7BJ2yElsnOJ30pZF4uIIDfBEVgF4XEBxL9Bxhy6dnrm5hkzqmsWHGTiHqRiITNhMyFLyAiWndIJP7Z1NTteDg==}

  dom-accessibility-api@0.6.3:
    resolution: {integrity: sha512-7ZgogeTnjuHbo+ct10G9Ffp0mif17idi0IyWNVA/wcwcm7NPOD/WEHVP3n7n3MhXqxoIYm8d6MuZohYWIZ4T3w==}

  dunder-proto@1.0.1:
    resolution: {integrity: sha512-KIN/nDJBQRcXw0MLVhZE9iQHmG68qAVIBg9CqmUYjmQIhgij9U5MFvrqkUL5FbtyyzZuOeOt0zdeRe4UY7ct+A==}
    engines: {node: '>= 0.4'}

  eastasianwidth@0.2.0:
    resolution: {integrity: sha512-I88TYZWc9XiYHRQ4/3c5rjjfgkjhLyW2luGIheGERbNQ6OY7yTybanSpDXZa8y7VUP9YmDcYa+eyq4ca7iLqWA==}

  electron-to-chromium@1.5.239:
    resolution: {integrity: sha512-1y5w0Zsq39MSPmEjHjbizvhYoTaulVtivpxkp5q5kaPmQtsK6/2nvAzGRxNMS9DoYySp9PkW0MAQDwU1m764mg==}

  emoji-regex@10.6.0:
    resolution: {integrity: sha512-toUI84YS5YmxW219erniWD0CIVOo46xGKColeNQRgOzDorgBi1v4D71/OFzgD9GO2UGKIv1C3Sp8DAn0+j5w7A==}

  emoji-regex@8.0.0:
    resolution: {integrity: sha512-MSjYzcWNOA0ewAHpz0MxpYFvwg6yjy1NG3xteoqz644VCo/RPgnr1/GGt+ic3iJTzQ8Eu3TdM14SawnVUmGE6A==}

  emoji-regex@9.2.2:
    resolution: {integrity: sha512-L18DaJsXSUk2+42pv8mLs5jJT2hqFkFE4j21wOmgbUqsZ2hL72NsUU785g9RXgo3s0ZNgVl42TiHp3ZtOv/Vyg==}

  enhanced-resolve@5.18.3:
    resolution: {integrity: sha512-d4lC8xfavMeBjzGr2vECC3fsGXziXZQyJxD868h2M/mBI3PwAuODxAkLkq5HYuvrPYcUtiLzsTo8U3PgX3Ocww==}
    engines: {node: '>=10.13.0'}

  entities@4.5.0:
    resolution: {integrity: sha512-V0hjH4dGPh9Ao5p0MoRY6BVqtwCjhz6vI5LT8AJ55H+4g9/4vbHx1I54fS0XuclLhDHArPQCiMjDxjaL8fPxhw==}
    engines: {node: '>=0.12'}

  entities@6.0.1:
    resolution: {integrity: sha512-aN97NXWF6AWBTahfVOIrB/NShkzi5H7F9r1s9mD3cDj4Ko5f2qhhVoYMibXF7GlLveb/D2ioWay8lxI97Ven3g==}
    engines: {node: '>=0.12'}

  environment@1.1.0:
    resolution: {integrity: sha512-xUtoPkMggbz0MPyPiIWr1Kp4aeWJjDZ6SMvURhimjdZgsRuDplF5/s9hcgGhyXMhs+6vpnuoiZ2kFiu3FMnS8Q==}
    engines: {node: '>=18'}

  es-define-property@1.0.1:
    resolution: {integrity: sha512-e3nRfgfUZ4rNGL232gUgX06QNyyez04KdjFrF+LTRoOXmrOgFKDg4BCdsjW8EnT69eqdYGmRpJwiPVYNrCaW3g==}
    engines: {node: '>= 0.4'}

  es-errors@1.3.0:
    resolution: {integrity: sha512-Zf5H2Kxt2xjTvbJvP2ZWLEICxA6j+hAmMzIlypy4xcBg1vKVnx89Wy0GbS+kf5cwCVFFzdCFh2XSCFNULS6csw==}
    engines: {node: '>= 0.4'}

  es-get-iterator@1.1.3:
    resolution: {integrity: sha512-sPZmqHBe6JIiTfN5q2pEi//TwxmAFHwj/XEuYjTuse78i8KxaqMTTzxPoFKuzRpDpTJ+0NAbpfenkmH2rePtuw==}

  es-module-lexer@1.7.0:
    resolution: {integrity: sha512-jEQoCwk8hyb2AZziIOLhDqpm5+2ww5uIE6lkO/6jcOCusfk6LhMHpXXfBLXTZ7Ydyt0j4VoUQv6uGNYbdW+kBA==}

  es-object-atoms@1.1.1:
    resolution: {integrity: sha512-FGgH2h8zKNim9ljj7dankFPcICIK9Cp5bm+c2gQSYePhpaG5+esrLODihIorn+Pe6FGJzWhXQotPv73jTaldXA==}
    engines: {node: '>= 0.4'}

  esbuild@0.25.11:
    resolution: {integrity: sha512-KohQwyzrKTQmhXDW1PjCv3Tyspn9n5GcY2RTDqeORIdIJY8yKIF7sTSopFmn/wpMPW4rdPXI0UE5LJLuq3bx0Q==}
    engines: {node: '>=18'}
    hasBin: true

  escalade@3.2.0:
    resolution: {integrity: sha512-WUj2qlxaQtO4g6Pq5c29GTcWGDyd8itL8zTlipgECz3JesAiiOKotd8JU6otB3PACgG6xkJUyVhboMS+bje/jA==}
    engines: {node: '>=6'}

  escape-string-regexp@5.0.0:
    resolution: {integrity: sha512-/veY75JbMK4j1yjvuUxuVsiS/hr/4iHs9FTT6cgTexxdE0Ly/glccBAkloH/DofkjRbZU3bnoj38mOmhkZ0lHw==}
    engines: {node: '>=12'}

  estree-util-is-identifier-name@3.0.0:
    resolution: {integrity: sha512-hFtqIDZTIUZ9BXLb8y4pYGyk6+wekIivNVTcmvk8NoOh+VeRn5y6cEHzbURrWbfp1fIqdVipilzj+lfaadNZmg==}

  estree-walker@3.0.3:
    resolution: {integrity: sha512-7RUKfXgSMMkzt6ZuXmqapOurLGPPfgj6l9uRZ7lRGolvk0y2yocc35LdcxKC5PQZdn2DMqioAQ2NoWcrTKmm6g==}

  eventemitter3@5.0.1:
    resolution: {integrity: sha512-GWkBvjiSZK87ELrYOSESUYeVIc9mvLLf/nXalMOS5dYrgZq9o5OVkbZAVM06CVxYsCwH9BDZFPlQTlPA1j4ahA==}

  expect-type@1.2.2:
    resolution: {integrity: sha512-JhFGDVJ7tmDJItKhYgJCGLOWjuK9vPxiXoUFLwLDc99NlmklilbiQJwoctZtt13+xMw91MCk/REan6MWHqDjyA==}
    engines: {node: '>=12.0.0'}

  extend@3.0.2:
    resolution: {integrity: sha512-fjquC59cD7CyW6urNXK0FBufkZcoiGG80wTuPujX590cB5Ttln20E2UB4S/WARVqhXffZl2LNgS+gQdPIIim/g==}

  fast-glob@3.3.3:
    resolution: {integrity: sha512-7MptL8U0cqcFdzIzwOTHoilX9x5BrNqye7Z/LuC7kCMRio1EMSyqRK3BEAUD7sXRq4iT4AzTVuZdhgQ2TCvYLg==}
    engines: {node: '>=8.6.0'}

  fastq@1.19.1:
    resolution: {integrity: sha512-GwLTyxkCXjXbxqIhTsMI2Nui8huMPtnxg7krajPJAjnEG/iiOS7i+zCtWGZR9G0NBKbXKh6X9m9UIsYX/N6vvQ==}

  fdir@6.5.0:
    resolution: {integrity: sha512-tIbYtZbucOs0BRGqPJkshJUYdL+SDH7dVM8gjy+ERp3WAUjLEFJE+02kanyHtwjWOnwrKYBiwAmM0p4kLJAnXg==}
    engines: {node: '>=12.0.0'}
    peerDependencies:
      picomatch: ^3 || ^4
    peerDependenciesMeta:
      picomatch:
        optional: true

  fill-range@7.1.1:
    resolution: {integrity: sha512-YsGpe3WHLK8ZYi4tWDg2Jy3ebRz2rXowDxnld4bkQB00cc/1Zw9AWnC0i9ztDJitivtQvaI9KaLyKrc+hBW0yg==}
    engines: {node: '>=8'}

  for-each@0.3.5:
    resolution: {integrity: sha512-dKx12eRCVIzqCxFGplyFKJMPvLEWgmNtUrpTiJIR5u97zEhRG8ySrtboPHZXx7daLxQVrl643cTzbab2tkQjxg==}
    engines: {node: '>= 0.4'}

  foreground-child@3.3.1:
    resolution: {integrity: sha512-gIXjKqtFuWEgzFRJA9WCQeSJLZDjgJUOMCMzxtvFq/37KojM1BFGufqsCy0r4qSQmYLsZYMeyRqzIWOMup03sw==}
    engines: {node: '>=14'}

  fraction.js@4.3.7:
    resolution: {integrity: sha512-ZsDfxO51wGAXREY55a7la9LScWpwv9RxIrYABrlvOFBlH/ShPnrtsXeuUIfXKKOVicNxQ+o8JTbJvjS4M89yew==}

  fsevents@2.3.2:
    resolution: {integrity: sha512-xiqMQR4xAeHTuB9uWm+fFRcIOgKBMiOBP+eXiyT7jsgVCq1bkVygt00oASowB7EdtpOHaaPgKt812P9ab+DDKA==}
    engines: {node: ^8.16.0 || ^10.6.0 || >=11.0.0}
    os: [darwin]

  fsevents@2.3.3:
    resolution: {integrity: sha512-5xoDfX+fL7faATnagmWPpbFtwh/R77WmMMqqHGS65C3vvB0YHrgF+B1YmZ3441tMj5n63k0212XNoJwzlhffQw==}
    engines: {node: ^8.16.0 || ^10.6.0 || >=11.0.0}
    os: [darwin]

  function-bind@1.1.2:
    resolution: {integrity: sha512-7XHNxH7qX9xG5mIwxkhumTox/MIRNcOgDrxWsMt2pAr23WHp6MrRlN7FBSFpCpr+oVO0F744iUgR82nJMfG2SA==}

  functions-have-names@1.2.3:
    resolution: {integrity: sha512-xckBUXyTIqT97tq2x2AMb+g163b5JFysYk0x4qxNFwbfQkmNZoiRHb6sPzI9/QV33WeuvVYBUIiD4NzNIyqaRQ==}

  gensync@1.0.0-beta.2:
    resolution: {integrity: sha512-3hN7NaskYvMDLQY55gnW3NQ+mesEAepTqlg+VEbj7zzqEMBVNhzcGYYeqFo/TlYz6eQiFcp1HcsCZO+nGgS8zg==}
    engines: {node: '>=6.9.0'}

  get-east-asian-width@1.4.0:
    resolution: {integrity: sha512-QZjmEOC+IT1uk6Rx0sX22V6uHWVwbdbxf1faPqJ1QhLdGgsRGCZoyaQBm/piRdJy/D2um6hM1UP7ZEeQ4EkP+Q==}
    engines: {node: '>=18'}

  get-intrinsic@1.3.0:
    resolution: {integrity: sha512-9fSjSaos/fRIVIp+xSJlE6lfwhES7LNtKaCBIamHsjr2na1BiABJPo0mOjjz8GJDURarmCPGqaiVg5mfjb98CQ==}
    engines: {node: '>= 0.4'}

  get-proto@1.0.1:
    resolution: {integrity: sha512-sTSfBjoXBp89JvIKIefqw7U2CCebsc74kiY6awiGogKtoSGbgjYE/G/+l9sF3MWFPNc9IcoOC4ODfKHfxFmp0g==}
    engines: {node: '>= 0.4'}

  glob-parent@5.1.2:
    resolution: {integrity: sha512-AOIgSQCepiJYwP3ARnGx+5VnTu2HBYdzbGP45eLw1vr3zB3vZLeyed1sC9hnbcOc9/SrMyM5RPQrkGz4aS9Zow==}
    engines: {node: '>= 6'}

  glob-parent@6.0.2:
    resolution: {integrity: sha512-XxwI8EOhVQgWp6iDL+3b0r86f4d6AX6zSU55HfB4ydCEuXLXc5FcYeOu+nnGftS4TEju/11rt4KJPTMgbfmv4A==}
    engines: {node: '>=10.13.0'}

  glob@10.4.5:
    resolution: {integrity: sha512-7Bv8RF0k6xjo7d4A/PxYLbUCfb6c+Vpd2/mB2yRDlew7Jb5hEXiCD9ibfO7wpk8i4sevK6DFny9h7EYbM3/sHg==}
    hasBin: true

  glob@11.0.3:
    resolution: {integrity: sha512-2Nim7dha1KVkaiF4q6Dj+ngPPMdfvLJEOpZk/jKiUAkqKebpGAWQXAq9z1xu9HKu5lWfqw/FASuccEjyznjPaA==}
    engines: {node: 20 || >=22}
    hasBin: true

  gopd@1.2.0:
    resolution: {integrity: sha512-ZUKRh6/kUFoAiTAtTYPZJ3hw9wNxx+BIBOijnlG9PnrJsCcSjs1wyyD6vJpaYtgnzDrKYRSqf3OO6Rfa93xsRg==}
    engines: {node: '>= 0.4'}

  graceful-fs@4.2.11:
    resolution: {integrity: sha512-RbJ5/jmFcNNCcDV5o9eTnBLJ/HszWV0P73bc+Ff4nS/rJj+YaS6IGyiOL0VoBYX+l1Wrl3k63h/KrH+nhJ0XvQ==}

  has-bigints@1.1.0:
    resolution: {integrity: sha512-R3pbpkcIqv2Pm3dUwgjclDRVmWpTJW2DcMzcIhEXEx1oh/CEMObMm3KLmRJOdvhM7o4uQBnwr8pzRK2sJWIqfg==}
    engines: {node: '>= 0.4'}

  has-flag@4.0.0:
    resolution: {integrity: sha512-EykJT/Q1KjTWctppgIAgfSO0tKVuZUjhgMr17kqTumMl6Afv3EISleU7qZUzoXDFTAHTDC4NOoG/ZxU3EvlMPQ==}
    engines: {node: '>=8'}

  has-property-descriptors@1.0.2:
    resolution: {integrity: sha512-55JNKuIW+vq4Ke1BjOTjM2YctQIvCT7GFzHwmfZPGo5wnrgkid0YQtnAleFSqumZm4az3n2BS+erby5ipJdgrg==}

  has-symbols@1.1.0:
    resolution: {integrity: sha512-1cDNdwJ2Jaohmb3sg4OmKaMBwuC48sYni5HUw2DvsC8LjGTLK9h+eb1X6RyuOHe4hT0ULCW68iomhjUoKUqlPQ==}
    engines: {node: '>= 0.4'}

  has-tostringtag@1.0.2:
    resolution: {integrity: sha512-NqADB8VjPFLM2V0VvHUewwwsw0ZWBaIdgo+ieHtK3hasLz4qeCRjYcqfB6AQrBggRKppKF8L52/VqdVsO47Dlw==}
    engines: {node: '>= 0.4'}

  hasown@2.0.2:
    resolution: {integrity: sha512-0hJU9SCPvmMzIBdZFqNPXWa6dqh7WdH0cII9y+CyS8rG3nL48Bclra9HmKhVVUHyPWNH5Y7xDwAB7bfgSjkUMQ==}
    engines: {node: '>= 0.4'}

  hast-util-from-dom@5.0.1:
    resolution: {integrity: sha512-N+LqofjR2zuzTjCPzyDUdSshy4Ma6li7p/c3pA78uTwzFgENbgbUrm2ugwsOdcjI1muO+o6Dgzp9p8WHtn/39Q==}

  hast-util-from-html-isomorphic@2.0.0:
    resolution: {integrity: sha512-zJfpXq44yff2hmE0XmwEOzdWin5xwH+QIhMLOScpX91e/NSGPsAzNCvLQDIEPyO2TXi+lBmU6hjLIhV8MwP2kw==}

  hast-util-from-html@2.0.3:
    resolution: {integrity: sha512-CUSRHXyKjzHov8yKsQjGOElXy/3EKpyX56ELnkHH34vDVw1N1XSQ1ZcAvTyAPtGqLTuKP/uxM+aLkSPqF/EtMw==}

  hast-util-from-parse5@8.0.3:
    resolution: {integrity: sha512-3kxEVkEKt0zvcZ3hCRYI8rqrgwtlIOFMWkbclACvjlDw8Li9S2hk/d51OI0nr/gIpdMHNepwgOKqZ/sy0Clpyg==}

  hast-util-is-element@3.0.0:
    resolution: {integrity: sha512-Val9mnv2IWpLbNPqc/pUem+a7Ipj2aHacCwgNfTiK0vJKl0LF+4Ba4+v1oPHFpf3bLYmreq0/l3Gud9S5OH42g==}

  hast-util-parse-selector@4.0.0:
    resolution: {integrity: sha512-wkQCkSYoOGCRKERFWcxMVMOcYE2K1AaNLU8DXS9arxnLOUEWbOXKXiJUNzEpqZ3JOKpnha3jkFrumEjVliDe7A==}

  hast-util-to-jsx-runtime@2.3.6:
    resolution: {integrity: sha512-zl6s8LwNyo1P9uw+XJGvZtdFF1GdAkOg8ujOw+4Pyb76874fLps4ueHXDhXWdk6YHQ6OgUtinliG7RsYvCbbBg==}

  hast-util-to-text@4.0.2:
    resolution: {integrity: sha512-KK6y/BN8lbaq654j7JgBydev7wuNMcID54lkRav1P0CaE1e47P72AWWPiGKXTJU271ooYzcvTAn/Zt0REnvc7A==}

  hast-util-whitespace@3.0.0:
    resolution: {integrity: sha512-88JUN06ipLwsnv+dVn+OIYOvAuvBMy/Qoi6O7mQHxdPXpjy+Cd6xRkWwux7DKO+4sYILtLBRIKgsdpS2gQc7qw==}

  hastscript@9.0.1:
    resolution: {integrity: sha512-g7df9rMFX/SPi34tyGCyUBREQoKkapwdY/T04Qn9TDWfHhAYt4/I0gMVirzK5wEzeUqIjEB+LXC/ypb7Aqno5w==}

  highlight.js@11.11.1:
    resolution: {integrity: sha512-Xwwo44whKBVCYoliBQwaPvtd/2tYFkRQtXDWj1nackaV2JPXx3L0+Jvd8/qCJ2p+ML0/XVkJ2q+Mr+UVdpJK5w==}
    engines: {node: '>=12.0.0'}

  html-encoding-sniffer@4.0.0:
    resolution: {integrity: sha512-Y22oTqIU4uuPgEemfz7NDJz6OeKf12Lsu+QC+s3BVpda64lTiMYCyGwg5ki4vFxkMwQdeZDl2adZoqUgdFuTgQ==}
    engines: {node: '>=18'}

  html-escaper@2.0.2:
    resolution: {integrity: sha512-H2iMtd0I4Mt5eYiapRdIDjp+XzelXQ0tFE4JS7YFwFevXXMmOp9myNrUvCg0D6ws8iqkRPBfKHgbwig1SmlLfg==}

  html-url-attributes@3.0.1:
    resolution: {integrity: sha512-ol6UPyBWqsrO6EJySPz2O7ZSr856WDrEzM5zMqp+FJJLGMW35cLYmmZnl0vztAZxRUoNZJFTCohfjuIJ8I4QBQ==}

  http-proxy-agent@7.0.2:
    resolution: {integrity: sha512-T1gkAiYYDWYx3V5Bmyu7HcfcvL7mUrTWiM6yOfa3PIphViJ/gFPbvidQ+veqSOHci/PxBcDabeUNCzpOODJZig==}
    engines: {node: '>= 14'}

  https-proxy-agent@7.0.6:
    resolution: {integrity: sha512-vK9P5/iUfdl95AI+JVyUuIcVtd4ofvtrOr3HNtM2yxC9bnMbEdp3x01OhQNnjb8IJYi38VlTE3mBXwcfvywuSw==}
    engines: {node: '>= 14'}

  husky@9.1.7:
    resolution: {integrity: sha512-5gs5ytaNjBrh5Ow3zrvdUUY+0VxIuWVL4i9irt6friV+BqdCfmV11CQTWMiBYWHbXhco+J1kHfTOUkePhCDvMA==}
    engines: {node: '>=18'}
    hasBin: true

  iconv-lite@0.6.3:
    resolution: {integrity: sha512-4fCk79wshMdzMp2rH06qWrJE4iolqLhCUH+OiuIgU++RB0+94NlDL81atO7GX55uUKueo0txHNtvEyI6D7WdMw==}
    engines: {node: '>=0.10.0'}

  ignore@7.0.5:
    resolution: {integrity: sha512-Hs59xBNfUIunMFgWAbGX5cq6893IbWg4KnrjbYwX3tx0ztorVgTDA6B2sxf8ejHJ4wz8BqGUMYlnzNBer5NvGg==}
    engines: {node: '>= 4'}

  indent-string@4.0.0:
    resolution: {integrity: sha512-EdDDZu4A2OyIK7Lr/2zG+w5jmbuk1DVBnEwREQvBzspBJkCEbRa8GxU1lghYcaGJCnRWibjDXlq779X1/y5xwg==}
    engines: {node: '>=8'}

  ini@4.1.3:
    resolution: {integrity: sha512-X7rqawQBvfdjS10YU1y1YVreA3SsLrW9dX2CewP2EbBJM4ypVNLDkO5y04gejPwKIY9lR+7r9gn3rFPt/kmWFg==}
    engines: {node: ^14.17.0 || ^16.13.0 || >=18.0.0}

  inline-style-parser@0.2.4:
    resolution: {integrity: sha512-0aO8FkhNZlj/ZIbNi7Lxxr12obT7cL1moPfE4tg1LkX7LlLfC6DeX4l2ZEud1ukP9jNQyNnfzQVqwbwmAATY4Q==}

  internal-slot@1.1.0:
    resolution: {integrity: sha512-4gd7VpWNQNB4UKKCFFVcp1AVv+FMOgs9NKzjHKusc8jTMhd5eL1NqQqOpE0KzMds804/yHlglp3uxgluOqAPLw==}
    engines: {node: '>= 0.4'}

  is-alphabetical@2.0.1:
    resolution: {integrity: sha512-FWyyY60MeTNyeSRpkM2Iry0G9hpr7/9kD40mD/cGQEuilcZYS4okz8SN2Q6rLCJ8gbCt6fN+rC+6tMGS99LaxQ==}

  is-alphanumerical@2.0.1:
    resolution: {integrity: sha512-hmbYhX/9MUMF5uh7tOXyK/n0ZvWpad5caBA17GsC6vyuCqaWliRG5K1qS9inmUhEMaOBIW7/whAnSwveW/LtZw==}

  is-arguments@1.2.0:
    resolution: {integrity: sha512-7bVbi0huj/wrIAOzb8U1aszg9kdi3KN/CyU19CTI7tAoZYEZoL9yCDXpbXN+uPsuWnP02cyug1gleqq+TU+YCA==}
    engines: {node: '>= 0.4'}

  is-array-buffer@3.0.5:
    resolution: {integrity: sha512-DDfANUiiG2wC1qawP66qlTugJeL5HyzMpfr8lLK+jMQirGzNod0B12cFB/9q838Ru27sBwfw78/rdoU7RERz6A==}
    engines: {node: '>= 0.4'}

  is-bigint@1.1.0:
    resolution: {integrity: sha512-n4ZT37wG78iz03xPRKJrHTdZbe3IicyucEtdRsV5yglwc3GyUfbAfpSeD0FJ41NbUNSt5wbhqfp1fS+BgnvDFQ==}
    engines: {node: '>= 0.4'}

  is-binary-path@2.1.0:
    resolution: {integrity: sha512-ZMERYes6pDydyuGidse7OsHxtbI7WVeUEozgR/g7rd0xUimYNlvZRE/K2MgZTjWy725IfelLeVcEM97mmtRGXw==}
    engines: {node: '>=8'}

  is-boolean-object@1.2.2:
    resolution: {integrity: sha512-wa56o2/ElJMYqjCjGkXri7it5FbebW5usLw/nPmCMs5DeZ7eziSYZhSmPRn0txqeW4LnAmQQU7FgqLpsEFKM4A==}
    engines: {node: '>= 0.4'}

  is-callable@1.2.7:
    resolution: {integrity: sha512-1BC0BVFhS/p0qtw6enp8e+8OD0UrK0oFLztSjNzhcKA3WDuJxxAPXzPuPtKkjEY9UUoEWlX/8fgKeu2S8i9JTA==}
    engines: {node: '>= 0.4'}

  is-core-module@2.16.1:
    resolution: {integrity: sha512-UfoeMA6fIJ8wTYFEUjelnaGI67v6+N7qXJEvQuIGa99l4xsCruSYOVSQ0uPANn4dAzm8lkYPaKLrrijLq7x23w==}
    engines: {node: '>= 0.4'}

  is-date-object@1.1.0:
    resolution: {integrity: sha512-PwwhEakHVKTdRNVOw+/Gyh0+MzlCl4R6qKvkhuvLtPMggI1WAHt9sOwZxQLSGpUaDnrdyDsomoRgNnCfKNSXXg==}
    engines: {node: '>= 0.4'}

  is-decimal@2.0.1:
    resolution: {integrity: sha512-AAB9hiomQs5DXWcRB1rqsxGUstbRroFOPPVAomNk/3XHR5JyEZChOyTWe2oayKnsSsr/kcGqF+z6yuH6HHpN0A==}

  is-extglob@2.1.1:
    resolution: {integrity: sha512-SbKbANkN603Vi4jEZv49LeVJMn4yGwsbzZworEoyEiutsN3nJYdbO36zfhGJ6QEDpOZIFkDtnq5JRxmvl3jsoQ==}
    engines: {node: '>=0.10.0'}

  is-fullwidth-code-point@3.0.0:
    resolution: {integrity: sha512-zymm5+u+sCsSWyD9qNaejV3DFvhCKclKdizYaJUuHA83RLjb7nSuGnddCHGv0hk+KY7BMAlsWeK4Ueg6EV6XQg==}
    engines: {node: '>=8'}

  is-fullwidth-code-point@5.1.0:
    resolution: {integrity: sha512-5XHYaSyiqADb4RnZ1Bdad6cPp8Toise4TzEjcOYDHZkTCbKgiUl7WTUCpNWHuxmDt91wnsZBc9xinNzopv3JMQ==}
    engines: {node: '>=18'}

  is-glob@4.0.3:
    resolution: {integrity: sha512-xelSayHH36ZgE7ZWhli7pW34hNbNl8Ojv5KVmkJD4hBdD3th8Tfk9vYasLM+mXWOZhFkgZfxhLSnrwRr4elSSg==}
    engines: {node: '>=0.10.0'}

  is-hexadecimal@2.0.1:
    resolution: {integrity: sha512-DgZQp241c8oO6cA1SbTEWiXeoxV42vlcJxgH+B3hi1AiqqKruZR3ZGF8In3fj4+/y/7rHvlOZLZtgJ/4ttYGZg==}

  is-map@2.0.3:
    resolution: {integrity: sha512-1Qed0/Hr2m+YqxnM09CjA2d/i6YZNfF6R2oRAOj36eUdS6qIV/huPJNSEpKbupewFs+ZsJlxsjjPbc0/afW6Lw==}
    engines: {node: '>= 0.4'}

  is-number-object@1.1.1:
    resolution: {integrity: sha512-lZhclumE1G6VYD8VHe35wFaIif+CTy5SJIi5+3y4psDgWu4wPDoBhF8NxUOinEc7pHgiTsT6MaBb92rKhhD+Xw==}
    engines: {node: '>= 0.4'}

  is-number@7.0.0:
    resolution: {integrity: sha512-41Cifkg6e8TylSpdtTpeLVMqvSBEVzTttHvERD741+pnZ8ANv0004MRL43QKPDlK9cGvNp6NZWZUBlbGXYxxng==}
    engines: {node: '>=0.12.0'}

  is-plain-obj@4.1.0:
    resolution: {integrity: sha512-+Pgi+vMuUNkJyExiMBt5IlFoMyKnr5zhJ4Uspz58WOhBF5QoIZkFyNHIbBAtHwzVAgk5RtndVNsDRN61/mmDqg==}
    engines: {node: '>=12'}

  is-potential-custom-element-name@1.0.1:
    resolution: {integrity: sha512-bCYeRA2rVibKZd+s2625gGnGF/t7DSqDs4dP7CrLA1m7jKWz6pps0LpYLJN8Q64HtmPKJ1hrN3nzPNKFEKOUiQ==}

  is-regex@1.2.1:
    resolution: {integrity: sha512-MjYsKHO5O7mCsmRGxWcLWheFqN9DJ/2TmngvjKXihe6efViPqc274+Fx/4fYj/r03+ESvBdTXK0V6tA3rgez1g==}
    engines: {node: '>= 0.4'}

  is-set@2.0.3:
    resolution: {integrity: sha512-iPAjerrse27/ygGLxw+EBR9agv9Y6uLeYVJMu+QNCoouJ1/1ri0mGrcWpfCqFZuzzx3WjtwxG098X+n4OuRkPg==}
    engines: {node: '>= 0.4'}

  is-shared-array-buffer@1.0.4:
    resolution: {integrity: sha512-ISWac8drv4ZGfwKl5slpHG9OwPNty4jOWPRIhBpxOoD+hqITiwuipOQ2bNthAzwA3B4fIjO4Nln74N0S9byq8A==}
    engines: {node: '>= 0.4'}

  is-string@1.1.1:
    resolution: {integrity: sha512-BtEeSsoaQjlSPBemMQIrY1MY0uM6vnS1g5fmufYOtnxLGUZM2178PKbhsk7Ffv58IX+ZtcvoGwccYsh0PglkAA==}
    engines: {node: '>= 0.4'}

  is-symbol@1.1.1:
    resolution: {integrity: sha512-9gGx6GTtCQM73BgmHQXfDmLtfjjTUDSyoxTCbp5WtoixAhfgsDirWIcVQ/IHpvI5Vgd5i/J5F7B9cN/WlVbC/w==}
    engines: {node: '>= 0.4'}

  is-weakmap@2.0.2:
    resolution: {integrity: sha512-K5pXYOm9wqY1RgjpL3YTkF39tni1XajUIkawTLUo9EZEVUFga5gSQJF8nNS7ZwJQ02y+1YCNYcMh+HIf1ZqE+w==}
    engines: {node: '>= 0.4'}

  is-weakset@2.0.4:
    resolution: {integrity: sha512-mfcwb6IzQyOKTs84CQMrOwW4gQcaTOAWJ0zzJCl2WSPDrWk/OzDaImWFH3djXhb24g4eudZfLRozAvPGw4d9hQ==}
    engines: {node: '>= 0.4'}

  isarray@2.0.5:
    resolution: {integrity: sha512-xHjhDr3cNBK0BzdUJSPXZntQUx/mwMS5Rw4A7lPJ90XGAO6ISP/ePDNuo0vhqOZU+UD5JoodwCAAoZQd3FeAKw==}

  isexe@2.0.0:
    resolution: {integrity: sha512-RHxMLp9lnKHGHRng9QFhRCMbYAcVpn69smSGcq3f36xjgVVWThj4qqLbTLlq7Ssj8B+fIQ1EuCEGI2lKsyQeIw==}

  istanbul-lib-coverage@3.2.2:
    resolution: {integrity: sha512-O8dpsF+r0WV/8MNRKfnmrtCWhuKjxrq2w+jpzBL5UZKTi2LeVWnWOmWRxFlesJONmc+wLAGvKQZEOanko0LFTg==}
    engines: {node: '>=8'}

  istanbul-lib-report@3.0.1:
    resolution: {integrity: sha512-GCfE1mtsHGOELCU8e/Z7YWzpmybrx/+dSTfLrvY8qRmaY6zXTKWn6WQIjaAFw069icm6GVMNkgu0NzI4iPZUNw==}
    engines: {node: '>=10'}

  istanbul-lib-source-maps@5.0.6:
    resolution: {integrity: sha512-yg2d+Em4KizZC5niWhQaIomgf5WlL4vOOjZ5xGCmF8SnPE/mDWWXgvRExdcpCgh9lLRRa1/fSYp2ymmbJ1pI+A==}
    engines: {node: '>=10'}

  istanbul-reports@3.2.0:
    resolution: {integrity: sha512-HGYWWS/ehqTV3xN10i23tkPkpH46MLCIMFNCaaKNavAXTF1RkqxawEPtnjnGZ6XKSInBKkiOA5BKS+aZiY3AvA==}
    engines: {node: '>=8'}

  jackspeak@3.4.3:
    resolution: {integrity: sha512-OGlZQpz2yfahA/Rd1Y8Cd9SIEsqvXkLVoSw/cgwhnhFMDbsQFeZYoJJ7bIZBS9BcamUW96asq/npPWugM+RQBw==}

  jackspeak@4.1.1:
    resolution: {integrity: sha512-zptv57P3GpL+O0I7VdMJNBZCu+BPHVQUk55Ft8/QCJjTVxrnJHuVuX/0Bl2A6/+2oyR/ZMEuFKwmzqqZ/U5nPQ==}
    engines: {node: 20 || >=22}

  jiti@1.21.7:
    resolution: {integrity: sha512-/imKNG4EbWNrVjoNC/1H5/9GFy+tqjGBHCaSsN+P2RnPqjsLmv6UD3Ej+Kj8nBWaRAwyk7kK5ZUc+OEatnTR3A==}
    hasBin: true

  jiti@2.6.1:
    resolution: {integrity: sha512-ekilCSN1jwRvIbgeg/57YFh8qQDNbwDb9xT/qu2DAHbFFZUicIl4ygVaAvzveMhMVr3LnpSKTNnwt8PoOfmKhQ==}
    hasBin: true

  js-tokens@4.0.0:
    resolution: {integrity: sha512-RdJUflcE3cUzKiMqQgsCu06FPu9UdIJO0beYbPhHN4k6apgJtifcoCtT9bcxOpYBtpD2kCM6Sbzg4CausW/PKQ==}

  js-tokens@9.0.1:
    resolution: {integrity: sha512-mxa9E9ITFOt0ban3j6L5MpjwegGz6lBQmM1IJkWeBZGcMxto50+eWdjC/52xDbS2vy0k7vIMK0Fe2wfL9OQSpQ==}

  js-yaml@4.1.0:
    resolution: {integrity: sha512-wpxZs9NoxZaJESJGIZTyDEaYpl0FKSA+FB9aJiyemKhMwkxQg63h4T1KJgUGHpTqPDNRcmmYLugrRjJlBtWvRA==}
    hasBin: true

  jsdom@27.1.0:
    resolution: {integrity: sha512-Pcfm3eZ+eO4JdZCXthW9tCDT3nF4K+9dmeZ+5X39n+Kqz0DDIABRP5CAEOHRFZk8RGuC2efksTJxrjp8EXCunQ==}
    engines: {node: ^20.19.0 || ^22.12.0 || >=24.0.0}
    peerDependencies:
      canvas: ^3.0.0
    peerDependenciesMeta:
      canvas:
        optional: true

  jsesc@3.1.0:
    resolution: {integrity: sha512-/sM3dO2FOzXjKQhJuo0Q173wf2KOo8t4I8vHy6lF9poUp7bKT0/NHE8fPX23PwfhnykfqnC2xRxOnVw5XuGIaA==}
    engines: {node: '>=6'}
    hasBin: true

  json5@2.2.3:
    resolution: {integrity: sha512-XmOWe7eyHYH14cLdVPoyg+GOH3rYX++KpzrylJwSW98t3Nk+U8XOl8FWKOgwtzdb8lXGf6zYwDUzeHMWfxasyg==}
    engines: {node: '>=6'}
    hasBin: true

  jsonc-parser@3.3.1:
    resolution: {integrity: sha512-HUgH65KyejrUFPvHFPbqOY0rsFip3Bo5wb4ngvdi1EpCYWUQDC5V+Y7mZws+DLkr4M//zQJoanu1SP+87Dv1oQ==}

  jsonpointer@5.0.1:
    resolution: {integrity: sha512-p/nXbhSEcu3pZRdkW1OfJhpsVtW1gd4Wa1fnQc9YLiTfAjn0312eMKimbdIQzuZl9aa9xUGaRlP9T/CJE/ditQ==}
    engines: {node: '>=0.10.0'}

  katex@0.16.25:
    resolution: {integrity: sha512-woHRUZ/iF23GBP1dkDQMh1QBad9dmr8/PAwNA54VrSOVYgI12MAcE14TqnDdQOdzyEonGzMepYnqBMYdsoAr8Q==}
    hasBin: true

  lightningcss-android-arm64@1.30.2:
    resolution: {integrity: sha512-BH9sEdOCahSgmkVhBLeU7Hc9DWeZ1Eb6wNS6Da8igvUwAe0sqROHddIlvU06q3WyXVEOYDZ6ykBZQnjTbmo4+A==}
    engines: {node: '>= 12.0.0'}
    cpu: [arm64]
    os: [android]

  lightningcss-darwin-arm64@1.30.2:
    resolution: {integrity: sha512-ylTcDJBN3Hp21TdhRT5zBOIi73P6/W0qwvlFEk22fkdXchtNTOU4Qc37SkzV+EKYxLouZ6M4LG9NfZ1qkhhBWA==}
    engines: {node: '>= 12.0.0'}
    cpu: [arm64]
    os: [darwin]

  lightningcss-darwin-x64@1.30.2:
    resolution: {integrity: sha512-oBZgKchomuDYxr7ilwLcyms6BCyLn0z8J0+ZZmfpjwg9fRVZIR5/GMXd7r9RH94iDhld3UmSjBM6nXWM2TfZTQ==}
    engines: {node: '>= 12.0.0'}
    cpu: [x64]
    os: [darwin]

  lightningcss-freebsd-x64@1.30.2:
    resolution: {integrity: sha512-c2bH6xTrf4BDpK8MoGG4Bd6zAMZDAXS569UxCAGcA7IKbHNMlhGQ89eRmvpIUGfKWNVdbhSbkQaWhEoMGmGslA==}
    engines: {node: '>= 12.0.0'}
    cpu: [x64]
    os: [freebsd]

  lightningcss-linux-arm-gnueabihf@1.30.2:
    resolution: {integrity: sha512-eVdpxh4wYcm0PofJIZVuYuLiqBIakQ9uFZmipf6LF/HRj5Bgm0eb3qL/mr1smyXIS1twwOxNWndd8z0E374hiA==}
    engines: {node: '>= 12.0.0'}
    cpu: [arm]
    os: [linux]

  lightningcss-linux-arm64-gnu@1.30.2:
    resolution: {integrity: sha512-UK65WJAbwIJbiBFXpxrbTNArtfuznvxAJw4Q2ZGlU8kPeDIWEX1dg3rn2veBVUylA2Ezg89ktszWbaQnxD/e3A==}
    engines: {node: '>= 12.0.0'}
    cpu: [arm64]
    os: [linux]

  lightningcss-linux-arm64-musl@1.30.2:
    resolution: {integrity: sha512-5Vh9dGeblpTxWHpOx8iauV02popZDsCYMPIgiuw97OJ5uaDsL86cnqSFs5LZkG3ghHoX5isLgWzMs+eD1YzrnA==}
    engines: {node: '>= 12.0.0'}
    cpu: [arm64]
    os: [linux]

  lightningcss-linux-x64-gnu@1.30.2:
    resolution: {integrity: sha512-Cfd46gdmj1vQ+lR6VRTTadNHu6ALuw2pKR9lYq4FnhvgBc4zWY1EtZcAc6EffShbb1MFrIPfLDXD6Xprbnni4w==}
    engines: {node: '>= 12.0.0'}
    cpu: [x64]
    os: [linux]

  lightningcss-linux-x64-musl@1.30.2:
    resolution: {integrity: sha512-XJaLUUFXb6/QG2lGIW6aIk6jKdtjtcffUT0NKvIqhSBY3hh9Ch+1LCeH80dR9q9LBjG3ewbDjnumefsLsP6aiA==}
    engines: {node: '>= 12.0.0'}
    cpu: [x64]
    os: [linux]

  lightningcss-win32-arm64-msvc@1.30.2:
    resolution: {integrity: sha512-FZn+vaj7zLv//D/192WFFVA0RgHawIcHqLX9xuWiQt7P0PtdFEVaxgF9rjM/IRYHQXNnk61/H/gb2Ei+kUQ4xQ==}
    engines: {node: '>= 12.0.0'}
    cpu: [arm64]
    os: [win32]

  lightningcss-win32-x64-msvc@1.30.2:
    resolution: {integrity: sha512-5g1yc73p+iAkid5phb4oVFMB45417DkRevRbt/El/gKXJk4jid+vPFF/AXbxn05Aky8PapwzZrdJShv5C0avjw==}
    engines: {node: '>= 12.0.0'}
    cpu: [x64]
    os: [win32]

  lightningcss@1.30.2:
    resolution: {integrity: sha512-utfs7Pr5uJyyvDETitgsaqSyjCb2qNRAtuqUeWIAKztsOYdcACf2KtARYXg2pSvhkt+9NfoaNY7fxjl6nuMjIQ==}
    engines: {node: '>= 12.0.0'}

  lilconfig@3.1.3:
    resolution: {integrity: sha512-/vlFKAoH5Cgt3Ie+JLhRbwOsCQePABiU3tJ1egGvyQ+33R/vcwM2Zl2QR/LzjsBeItPt3oSVXapn+m4nQDvpzw==}
    engines: {node: '>=14'}

  lines-and-columns@1.2.4:
    resolution: {integrity: sha512-7ylylesZQ/PV29jhEDl3Ufjo6ZX7gCqJr5F7PKrqc93v7fzSymt1BpwEU8nAUXs8qzzvqhbjhK5QZg6Mt/HkBg==}

  linkify-it@5.0.0:
    resolution: {integrity: sha512-5aHCbzQRADcdP+ATqnDuhhJ/MRIqDkZX5pyjFHRRysS8vZ5AbqGEoFIb6pYHPZ+L/OC2Lc+xT8uHVVR5CAK/wQ==}

  lint-staged@16.2.6:
    resolution: {integrity: sha512-s1gphtDbV4bmW1eylXpVMk2u7is7YsrLl8hzrtvC70h4ByhcMLZFY01Fx05ZUDNuv1H8HO4E+e2zgejV1jVwNw==}
    engines: {node: '>=20.17'}
    hasBin: true

  listr2@9.0.5:
    resolution: {integrity: sha512-ME4Fb83LgEgwNw96RKNvKV4VTLuXfoKudAmm2lP8Kk87KaMK0/Xrx/aAkMWmT8mDb+3MlFDspfbCs7adjRxA2g==}
    engines: {node: '>=20.0.0'}

  log-update@6.1.0:
    resolution: {integrity: sha512-9ie8ItPR6tjY5uYJh8K/Zrv/RMZ5VOlOWvtZdEHYSTFKZfIBPQa9tOAEeAWhd+AnIneLJ22w5fjOYtoutpWq5w==}
    engines: {node: '>=18'}

  longest-streak@3.1.0:
    resolution: {integrity: sha512-9Ri+o0JYgehTaVBBDoMqIl8GXtbWg711O3srftcHhZ0dqnETqLaoIK0x17fUw9rFSlK/0NlsKe0Ahhyl5pXE2g==}

  loose-envify@1.4.0:
    resolution: {integrity: sha512-lyuxPGr/Wfhrlem2CL/UcnUc1zcqKAImBDzukY7Y5F/yQiNdko6+fRLevlw1HgMySw7f611UIY408EtxRSoK3Q==}
    hasBin: true

  lowlight@3.3.0:
    resolution: {integrity: sha512-0JNhgFoPvP6U6lE/UdVsSq99tn6DhjjpAj5MxG49ewd2mOBVtwWYIT8ClyABhq198aXXODMU6Ox8DrGy/CpTZQ==}

  lru-cache@10.4.3:
    resolution: {integrity: sha512-JNAzZcXrCt42VGLuYz0zfAzDfAvJWW6AfYlDBQyDV5DClI2m5sAmK+OIO7s59XfsRsWHp02jAJrRadPRGTt6SQ==}

  lru-cache@11.2.2:
    resolution: {integrity: sha512-F9ODfyqML2coTIsQpSkRHnLSZMtkU8Q+mSfcaIyKwy58u+8k5nvAYeiNhsyMARvzNcXJ9QfWVrcPsC9e9rAxtg==}
    engines: {node: 20 || >=22}

  lru-cache@5.1.1:
    resolution: {integrity: sha512-KpNARQA3Iwv+jTA0utUVVbrh+Jlrr1Fv0e56GGzAFOXN7dk/FviaDW8LHmK52DlcH4WP2n6gI8vN1aesBFgo9w==}

  lucide-react@0.548.0:
    resolution: {integrity: sha512-63b16z63jM9yc1MwxajHeuu0FRZFsDtljtDjYm26Kd86UQ5HQzu9ksEtoUUw4RBuewodw/tGFmvipePvRsKeDA==}
    peerDependencies:
      react: ^16.5.1 || ^17.0.0 || ^18.0.0 || ^19.0.0

  lucide-react@0.552.0:
    resolution: {integrity: sha512-g9WCjmfwqbexSnZE+2cl21PCfXOcqnGeWeMTNAOGEfpPbm/ZF4YIq77Z8qWrxbu660EKuLB4nSLggoKnCb+isw==}
    peerDependencies:
      react: ^16.5.1 || ^17.0.0 || ^18.0.0 || ^19.0.0

  lz-string@1.5.0:
    resolution: {integrity: sha512-h5bgJWpxJNswbU7qCrV0tIKQCaS3blPDrqKWx+QxzuzL1zGUzij9XCWLrSLsJPu5t+eWA/ycetzYAO5IOMcWAQ==}
    hasBin: true

  magic-string@0.30.21:
    resolution: {integrity: sha512-vd2F4YUyEXKGcLHoq+TEyCjxueSeHnFxyyjNp80yg0XV4vUhnDer/lvvlqM/arB5bXQN5K2/3oinyCRyx8T2CQ==}

  magicast@0.3.5:
    resolution: {integrity: sha512-L0WhttDl+2BOsybvEOLK7fW3UA0OQ0IQ2d6Zl2x/a6vVRs3bAY0ECOSHHeL5jD+SbOpOCUEi0y1DgHEn9Qn1AQ==}

  make-dir@4.0.0:
    resolution: {integrity: sha512-hXdUTZYIVOt1Ex//jAQi+wTZZpUpwBj/0QsOzqegb3rGMMeJiSEu5xLHnYfBrRV4RH2+OCSOO95Is/7x1WJ4bw==}
    engines: {node: '>=10'}

  markdown-it@14.1.0:
    resolution: {integrity: sha512-a54IwgWPaeBCAAsv13YgmALOF1elABB08FxO9i+r4VFk5Vl4pKokRPeX8u5TCgSsPi6ec1otfLjdOpVcgbpshg==}
    hasBin: true

  markdown-table@3.0.4:
    resolution: {integrity: sha512-wiYz4+JrLyb/DqW2hkFJxP7Vd7JuTDm77fvbM8VfEQdmSMqcImWeeRbHwZjBjIFki/VaMK2BhFi7oUUZeM5bqw==}

  markdownlint-cli@0.45.0:
    resolution: {integrity: sha512-GiWr7GfJLVfcopL3t3pLumXCYs8sgWppjIA1F/Cc3zIMgD3tmkpyZ1xkm1Tej8mw53B93JsDjgA3KOftuYcfOw==}
    engines: {node: '>=20'}
    hasBin: true

  markdownlint@0.38.0:
    resolution: {integrity: sha512-xaSxkaU7wY/0852zGApM8LdlIfGCW8ETZ0Rr62IQtAnUMlMuifsg09vWJcNYeL4f0anvr8Vo4ZQar8jGpV0btQ==}
    engines: {node: '>=20'}

  math-intrinsics@1.1.0:
    resolution: {integrity: sha512-/IXtbwEk5HTPyEwyKX6hGkYXxM9nbj64B+ilVJnC/R6B0pH5G4V3b0pVbL7DBj4tkhBAppbQUlf6F6Xl9LHu1g==}
    engines: {node: '>= 0.4'}

  mdast-util-find-and-replace@3.0.2:
    resolution: {integrity: sha512-Tmd1Vg/m3Xz43afeNxDIhWRtFZgM2VLyaf4vSTYwudTyeuTneoL3qtWMA5jeLyz/O1vDJmmV4QuScFCA2tBPwg==}

  mdast-util-from-markdown@2.0.2:
    resolution: {integrity: sha512-uZhTV/8NBuw0WHkPTrCqDOl0zVe1BIng5ZtHoDk49ME1qqcjYmmLmOf0gELgcRMxN4w2iuIeVso5/6QymSrgmA==}

  mdast-util-gfm-autolink-literal@2.0.1:
    resolution: {integrity: sha512-5HVP2MKaP6L+G6YaxPNjuL0BPrq9orG3TsrZ9YXbA3vDw/ACI4MEsnoDpn6ZNm7GnZgtAcONJyPhOP8tNJQavQ==}

  mdast-util-gfm-footnote@2.1.0:
    resolution: {integrity: sha512-sqpDWlsHn7Ac9GNZQMeUzPQSMzR6Wv0WKRNvQRg0KqHh02fpTz69Qc1QSseNX29bhz1ROIyNyxExfawVKTm1GQ==}

  mdast-util-gfm-strikethrough@2.0.0:
    resolution: {integrity: sha512-mKKb915TF+OC5ptj5bJ7WFRPdYtuHv0yTRxK2tJvi+BDqbkiG7h7u/9SI89nRAYcmap2xHQL9D+QG/6wSrTtXg==}

  mdast-util-gfm-table@2.0.0:
    resolution: {integrity: sha512-78UEvebzz/rJIxLvE7ZtDd/vIQ0RHv+3Mh5DR96p7cS7HsBhYIICDBCu8csTNWNO6tBWfqXPWekRuj2FNOGOZg==}

  mdast-util-gfm-task-list-item@2.0.0:
    resolution: {integrity: sha512-IrtvNvjxC1o06taBAVJznEnkiHxLFTzgonUdy8hzFVeDun0uTjxxrRGVaNFqkU1wJR3RBPEfsxmU6jDWPofrTQ==}

  mdast-util-gfm@3.1.0:
    resolution: {integrity: sha512-0ulfdQOM3ysHhCJ1p06l0b0VKlhU0wuQs3thxZQagjcjPrlFRqY215uZGHHJan9GEAXd9MbfPjFJz+qMkVR6zQ==}

  mdast-util-math@3.0.0:
    resolution: {integrity: sha512-Tl9GBNeG/AhJnQM221bJR2HPvLOSnLE/T9cJI9tlc6zwQk2nPk/4f0cHkOdEixQPC/j8UtKDdITswvLAy1OZ1w==}

  mdast-util-mdx-expression@2.0.1:
    resolution: {integrity: sha512-J6f+9hUp+ldTZqKRSg7Vw5V6MqjATc+3E4gf3CFNcuZNWD8XdyI6zQ8GqH7f8169MM6P7hMBRDVGnn7oHB9kXQ==}

  mdast-util-mdx-jsx@3.2.0:
    resolution: {integrity: sha512-lj/z8v0r6ZtsN/cGNNtemmmfoLAFZnjMbNyLzBafjzikOM+glrjNHPlf6lQDOTccj9n5b0PPihEBbhneMyGs1Q==}

  mdast-util-mdxjs-esm@2.0.1:
    resolution: {integrity: sha512-EcmOpxsZ96CvlP03NghtH1EsLtr0n9Tm4lPUJUBccV9RwUOneqSycg19n5HGzCf+10LozMRSObtVr3ee1WoHtg==}

  mdast-util-phrasing@4.1.0:
    resolution: {integrity: sha512-TqICwyvJJpBwvGAMZjj4J2n0X8QWp21b9l0o7eXyVJ25YNWYbJDVIyD1bZXE6WtV6RmKJVYmQAKWa0zWOABz2w==}

  mdast-util-to-hast@13.2.0:
    resolution: {integrity: sha512-QGYKEuUsYT9ykKBCMOEDLsU5JRObWQusAolFMeko/tYPufNkRffBAQjIE+99jbA87xv6FgmjLtwjh9wBWajwAA==}

  mdast-util-to-markdown@2.1.2:
    resolution: {integrity: sha512-xj68wMTvGXVOKonmog6LwyJKrYXZPvlwabaryTjLh9LuvovB/KAH+kvi8Gjj+7rJjsFi23nkUxRQv1KqSroMqA==}

  mdast-util-to-string@4.0.0:
    resolution: {integrity: sha512-0H44vDimn51F0YwvxSJSm0eCDOJTRlmN0R1yBh4HLj9wiV1Dn0QoXGbvFAWj2hSItVTlCmBF1hqKlIyUBVFLPg==}

  mdn-data@2.12.2:
    resolution: {integrity: sha512-IEn+pegP1aManZuckezWCO+XZQDplx1366JoVhTpMpBB1sPey/SbveZQUosKiKiGYjg1wH4pMlNgXbCiYgihQA==}

  mdurl@2.0.0:
    resolution: {integrity: sha512-Lf+9+2r+Tdp5wXDXC4PcIBjTDtq4UKjCPMQhKIuzpJNW0b96kVqSwW0bT7FhRSfmAiFYgP+SCRvdrDozfh0U5w==}

  merge2@1.4.1:
    resolution: {integrity: sha512-8q7VEgMJW4J8tcfVPy8g09NcQwZdbwFEqhe/WZkoIzjn/3TGDwtOCYtXGxA3O8tPzpczCCDgv+P2P5y00ZJOOg==}
    engines: {node: '>= 8'}

  micromark-core-commonmark@2.0.3:
    resolution: {integrity: sha512-RDBrHEMSxVFLg6xvnXmb1Ayr2WzLAWjeSATAoxwKYJV94TeNavgoIdA0a9ytzDSVzBy2YKFK+emCPOEibLeCrg==}

  micromark-extension-directive@4.0.0:
    resolution: {integrity: sha512-/C2nqVmXXmiseSSuCdItCMho7ybwwop6RrrRPk0KbOHW21JKoCldC+8rFOaundDoRBUWBnJJcxeA/Kvi34WQXg==}

  micromark-extension-gfm-autolink-literal@2.1.0:
    resolution: {integrity: sha512-oOg7knzhicgQ3t4QCjCWgTmfNhvQbDDnJeVu9v81r7NltNCVmhPy1fJRX27pISafdjL+SVc4d3l48Gb6pbRypw==}

  micromark-extension-gfm-footnote@2.1.0:
    resolution: {integrity: sha512-/yPhxI1ntnDNsiHtzLKYnE3vf9JZ6cAisqVDauhp4CEHxlb4uoOTxOCJ+9s51bIB8U1N1FJ1RXOKTIlD5B/gqw==}

  micromark-extension-gfm-strikethrough@2.1.0:
    resolution: {integrity: sha512-ADVjpOOkjz1hhkZLlBiYA9cR2Anf8F4HqZUO6e5eDcPQd0Txw5fxLzzxnEkSkfnD0wziSGiv7sYhk/ktvbf1uw==}

  micromark-extension-gfm-table@2.1.1:
    resolution: {integrity: sha512-t2OU/dXXioARrC6yWfJ4hqB7rct14e8f7m0cbI5hUmDyyIlwv5vEtooptH8INkbLzOatzKuVbQmAYcbWoyz6Dg==}

  micromark-extension-gfm-tagfilter@2.0.0:
    resolution: {integrity: sha512-xHlTOmuCSotIA8TW1mDIM6X2O1SiX5P9IuDtqGonFhEK0qgRI4yeC6vMxEV2dgyr2TiD+2PQ10o+cOhdVAcwfg==}

  micromark-extension-gfm-task-list-item@2.1.0:
    resolution: {integrity: sha512-qIBZhqxqI6fjLDYFTBIa4eivDMnP+OZqsNwmQ3xNLE4Cxwc+zfQEfbs6tzAo2Hjq+bh6q5F+Z8/cksrLFYWQQw==}

  micromark-extension-gfm@3.0.0:
    resolution: {integrity: sha512-vsKArQsicm7t0z2GugkCKtZehqUm31oeGBV/KVSorWSy8ZlNAv7ytjFhvaryUiCUJYqs+NoE6AFhpQvBTM6Q4w==}

  micromark-extension-math@3.1.0:
    resolution: {integrity: sha512-lvEqd+fHjATVs+2v/8kg9i5Q0AP2k85H0WUOwpIVvUML8BapsMvh1XAogmQjOCsLpoKRCVQqEkQBB3NhVBcsOg==}

  micromark-factory-destination@2.0.1:
    resolution: {integrity: sha512-Xe6rDdJlkmbFRExpTOmRj9N3MaWmbAgdpSrBQvCFqhezUn4AHqJHbaEnfbVYYiexVSs//tqOdY/DxhjdCiJnIA==}

  micromark-factory-label@2.0.1:
    resolution: {integrity: sha512-VFMekyQExqIW7xIChcXn4ok29YE3rnuyveW3wZQWWqF4Nv9Wk5rgJ99KzPvHjkmPXF93FXIbBp6YdW3t71/7Vg==}

  micromark-factory-space@2.0.1:
    resolution: {integrity: sha512-zRkxjtBxxLd2Sc0d+fbnEunsTj46SWXgXciZmHq0kDYGnck/ZSGj9/wULTV95uoeYiK5hRXP2mJ98Uo4cq/LQg==}

  micromark-factory-title@2.0.1:
    resolution: {integrity: sha512-5bZ+3CjhAd9eChYTHsjy6TGxpOFSKgKKJPJxr293jTbfry2KDoWkhBb6TcPVB4NmzaPhMs1Frm9AZH7OD4Cjzw==}

  micromark-factory-whitespace@2.0.1:
    resolution: {integrity: sha512-Ob0nuZ3PKt/n0hORHyvoD9uZhr+Za8sFoP+OnMcnWK5lngSzALgQYKMr9RJVOWLqQYuyn6ulqGWSXdwf6F80lQ==}

  micromark-util-character@2.1.1:
    resolution: {integrity: sha512-wv8tdUTJ3thSFFFJKtpYKOYiGP2+v96Hvk4Tu8KpCAsTMs6yi+nVmGh1syvSCsaxz45J6Jbw+9DD6g97+NV67Q==}

  micromark-util-chunked@2.0.1:
    resolution: {integrity: sha512-QUNFEOPELfmvv+4xiNg2sRYeS/P84pTW0TCgP5zc9FpXetHY0ab7SxKyAQCNCc1eK0459uoLI1y5oO5Vc1dbhA==}

  micromark-util-classify-character@2.0.1:
    resolution: {integrity: sha512-K0kHzM6afW/MbeWYWLjoHQv1sgg2Q9EccHEDzSkxiP/EaagNzCm7T/WMKZ3rjMbvIpvBiZgwR3dKMygtA4mG1Q==}

  micromark-util-combine-extensions@2.0.1:
    resolution: {integrity: sha512-OnAnH8Ujmy59JcyZw8JSbK9cGpdVY44NKgSM7E9Eh7DiLS2E9RNQf0dONaGDzEG9yjEl5hcqeIsj4hfRkLH/Bg==}

  micromark-util-decode-numeric-character-reference@2.0.2:
    resolution: {integrity: sha512-ccUbYk6CwVdkmCQMyr64dXz42EfHGkPQlBj5p7YVGzq8I7CtjXZJrubAYezf7Rp+bjPseiROqe7G6foFd+lEuw==}

  micromark-util-decode-string@2.0.1:
    resolution: {integrity: sha512-nDV/77Fj6eH1ynwscYTOsbK7rR//Uj0bZXBwJZRfaLEJ1iGBR6kIfNmlNqaqJf649EP0F3NWNdeJi03elllNUQ==}

  micromark-util-encode@2.0.1:
    resolution: {integrity: sha512-c3cVx2y4KqUnwopcO9b/SCdo2O67LwJJ/UyqGfbigahfegL9myoEFoDYZgkT7f36T0bLrM9hZTAaAyH+PCAXjw==}

  micromark-util-html-tag-name@2.0.1:
    resolution: {integrity: sha512-2cNEiYDhCWKI+Gs9T0Tiysk136SnR13hhO8yW6BGNyhOC4qYFnwF1nKfD3HFAIXA5c45RrIG1ub11GiXeYd1xA==}

  micromark-util-normalize-identifier@2.0.1:
    resolution: {integrity: sha512-sxPqmo70LyARJs0w2UclACPUUEqltCkJ6PhKdMIDuJ3gSf/Q+/GIe3WKl0Ijb/GyH9lOpUkRAO2wp0GVkLvS9Q==}

  micromark-util-resolve-all@2.0.1:
    resolution: {integrity: sha512-VdQyxFWFT2/FGJgwQnJYbe1jjQoNTS4RjglmSjTUlpUMa95Htx9NHeYW4rGDJzbjvCsl9eLjMQwGeElsqmzcHg==}

  micromark-util-sanitize-uri@2.0.1:
    resolution: {integrity: sha512-9N9IomZ/YuGGZZmQec1MbgxtlgougxTodVwDzzEouPKo3qFWvymFHWcnDi2vzV1ff6kas9ucW+o3yzJK9YB1AQ==}

  micromark-util-subtokenize@2.1.0:
    resolution: {integrity: sha512-XQLu552iSctvnEcgXw6+Sx75GflAPNED1qx7eBJ+wydBb2KCbRZe+NwvIEEMM83uml1+2WSXpBAcp9IUCgCYWA==}

  micromark-util-symbol@2.0.1:
    resolution: {integrity: sha512-vs5t8Apaud9N28kgCrRUdEed4UJ+wWNvicHLPxCa9ENlYuAY31M0ETy5y1vA33YoNPDFTghEbnh6efaE8h4x0Q==}

  micromark-util-types@2.0.2:
    resolution: {integrity: sha512-Yw0ECSpJoViF1qTU4DC6NwtC4aWGt1EkzaQB8KPPyCRR8z9TWeV0HbEFGTO+ZY1wB22zmxnJqhPyTpOVCpeHTA==}

  micromark@4.0.2:
    resolution: {integrity: sha512-zpe98Q6kvavpCr1NPVSCMebCKfD7CA2NqZ+rykeNhONIJBpc1tFKt9hucLGwha3jNTNI8lHpctWJWoimVF4PfA==}

  micromatch@4.0.8:
    resolution: {integrity: sha512-PXwfBhYu0hBCPw8Dn0E+WDYb7af3dSLVWKi3HGv84IdF4TyFoC0ysxFd0Goxw7nSv4T/PzEJQxsYsEiFCKo2BA==}
    engines: {node: '>=8.6'}

  mimic-function@5.0.1:
    resolution: {integrity: sha512-VP79XUPxV2CigYP3jWwAUFSku2aKqBH7uTAapFWCBqutsbmDo96KY5o8uh6U+/YSIn5OxJnXp73beVkpqMIGhA==}
    engines: {node: '>=18'}

  min-indent@1.0.1:
    resolution: {integrity: sha512-I9jwMn07Sy/IwOj3zVkVik2JTvgpaykDZEigL6Rx6N9LbMywwUSMtxET+7lVoDLLd3O3IXwJwvuuns8UB/HeAg==}
    engines: {node: '>=4'}

  minimatch@10.0.3:
    resolution: {integrity: sha512-IPZ167aShDZZUMdRk66cyQAW3qr0WzbHkPdMYa8bzZhlHhO3jALbKdxcaak7W9FfT2rZNpQuUu4Od7ILEpXSaw==}
    engines: {node: 20 || >=22}

  minimatch@9.0.5:
    resolution: {integrity: sha512-G6T0ZX48xgozx7587koeX9Ys2NYy6Gmv//P89sEte9V9whIapMNF4idKxnW2QtCcLiTWlb/wfCabAtAFWhhBow==}
    engines: {node: '>=16 || 14 >=14.17'}

  minimist@1.2.8:
    resolution: {integrity: sha512-2yyAR8qBkN3YuheJanUpWC5U3bb5osDywNB8RzDVlDwDHbocAJveqqj1u8+SVD7jkWT4yvsHCpWqqWqAxb0zCA==}

  minipass@7.1.2:
    resolution: {integrity: sha512-qOOzS1cBTWYF4BH8fVePDBOO9iptMnGUEZwNc/cMWnTV2nVLZ7VoNWEPHkYczZA0pdoA7dl6e7FL659nX9S2aw==}
    engines: {node: '>=16 || 14 >=14.17'}

  ms@2.1.3:
    resolution: {integrity: sha512-6FlzubTLZG3J2a/NVCAleEhjzq5oxgHyaCU9yYXvcLsvoVaHJq/s5xXI6/XXP6tz7R9xAOtHnSO/tXtF3WRTlA==}

  mz@2.7.0:
    resolution: {integrity: sha512-z81GNO7nnYMEhrGh9LeymoE4+Yr0Wn5McHIZMK5cfQCl+NDX08sCZgUc9/6MHni9IWuFLm1Z3HTCXu2z9fN62Q==}

  nano-spawn@2.0.0:
    resolution: {integrity: sha512-tacvGzUY5o2D8CBh2rrwxyNojUsZNU2zjNTzKQrkgGJQTbGAfArVWXSKMBokBeeg6C7OLRGUEyoFlYbfeWQIqw==}
    engines: {node: '>=20.17'}

  nanoid@3.3.11:
    resolution: {integrity: sha512-N8SpfPUnUp1bK+PMYW8qSWdl9U+wwNWI4QKxOYDy9JAro3WMX7p2OeVRF9v+347pnakNevPmiHhNmZ2HbFA76w==}
    engines: {node: ^10 || ^12 || ^13.7 || ^14 || >=15.0.1}
    hasBin: true

  node-releases@2.0.26:
    resolution: {integrity: sha512-S2M9YimhSjBSvYnlr5/+umAnPHE++ODwt5e2Ij6FoX45HA/s4vHdkDx1eax2pAPeAOqu4s9b7ppahsyEFdVqQA==}

  normalize-path@3.0.0:
    resolution: {integrity: sha512-6eZs5Ls3WtCisHWp9S2GUy8dqkpGi4BVSz3GaqiE6ezub0512ESztXUwUB6C6IKbQkY2Pnb/mD4WYojCRwcwLA==}
    engines: {node: '>=0.10.0'}

  normalize-range@0.1.2:
    resolution: {integrity: sha512-bdok/XvKII3nUpklnV6P2hxtMNrCboOjAcyBuQnWEhO665FwrSNRxU+AqpsyvO6LgGYPspN+lu5CLtw4jPRKNA==}
    engines: {node: '>=0.10.0'}

  object-assign@4.1.1:
    resolution: {integrity: sha512-rJgTQnkUnH1sFw8yT6VSU3zD3sWmu6sZhIseY8VX+GRu3P6F7Fu+JNDoXfklElbLJSnc3FUQHVe4cU5hj+BcUg==}
    engines: {node: '>=0.10.0'}

  object-hash@3.0.0:
    resolution: {integrity: sha512-RSn9F68PjH9HqtltsSnqYC1XXoWe9Bju5+213R98cNGttag9q9yAOTzdbsqvIa7aNm5WffBZFpWYr2aWrklWAw==}
    engines: {node: '>= 6'}

  object-inspect@1.13.4:
    resolution: {integrity: sha512-W67iLl4J2EXEGTbfeHCffrjDfitvLANg0UlX3wFUUSTx92KXRFegMHUVgSqE+wvhAbi4WqjGg9czysTV2Epbew==}
    engines: {node: '>= 0.4'}

  object-is@1.1.6:
    resolution: {integrity: sha512-F8cZ+KfGlSGi09lJT7/Nd6KJZ9ygtvYC0/UYYLI9nmQKLMnydpB9yvbv9K1uSkEu7FU9vYPmVwLg328tX+ot3Q==}
    engines: {node: '>= 0.4'}

  object-keys@1.1.1:
    resolution: {integrity: sha512-NuAESUOUMrlIXOfHKzD6bpPu3tYt3xvjNdRIQ+FeT0lNb4K8WR70CaDxhuNguS2XG+GjkyMwOzsN5ZktImfhLA==}
    engines: {node: '>= 0.4'}

  object.assign@4.1.7:
    resolution: {integrity: sha512-nK28WOo+QIjBkDduTINE4JkF/UJJKyf2EJxvJKfblDpyg0Q+pkOHNTL0Qwy6NP6FhE/EnzV73BxxqcJaXY9anw==}
    engines: {node: '>= 0.4'}

  onetime@7.0.0:
    resolution: {integrity: sha512-VXJjc87FScF88uafS3JllDgvAm+c/Slfz06lorj2uAY34rlUu0Nt+v8wreiImcrgAjjIHp1rXpTDlLOGw29WwQ==}
    engines: {node: '>=18'}

  package-json-from-dist@1.0.1:
    resolution: {integrity: sha512-UEZIS3/by4OC8vL3P2dTXRETpebLI2NiI5vIrjaD/5UtrkFX/tNbwjTSRAGC/+7CAo2pIcBaRgWmcBBHcsaCIw==}

  parse-entities@4.0.2:
    resolution: {integrity: sha512-GG2AQYWoLgL877gQIKeRPGO1xF9+eG1ujIb5soS5gPvLQ1y2o8FL90w2QWNdf9I361Mpp7726c+lj3U0qK1uGw==}

  parse5@7.3.0:
    resolution: {integrity: sha512-IInvU7fabl34qmi9gY8XOVxhYyMyuH2xUNpb2q8/Y+7552KlejkRvqvD19nMoUW/uQGGbqNpA6Tufu5FL5BZgw==}

  parse5@8.0.0:
    resolution: {integrity: sha512-9m4m5GSgXjL4AjumKzq1Fgfp3Z8rsvjRNbnkVwfu2ImRqE5D0LnY2QfDen18FSY9C573YU5XxSapdHZTZ2WolA==}

  path-key@3.1.1:
    resolution: {integrity: sha512-ojmeN0qd+y0jszEtoY48r0Peq5dwMEkIlCOu6Q5f41lfkswXuKtYrhgoTpLnyIcHm24Uhqx+5Tqm2InSwLhE6Q==}
    engines: {node: '>=8'}

  path-parse@1.0.7:
    resolution: {integrity: sha512-LDJzPVEEEPR+y48z93A0Ed0yXb8pAByGWo/k5YYdYgpY2/2EsOsksJrq7lOHxryrVOn1ejG6oAp8ahvOIQD8sw==}

  path-scurry@1.11.1:
    resolution: {integrity: sha512-Xa4Nw17FS9ApQFJ9umLiJS4orGjm7ZzwUrwamcGQuHSzDyth9boKDaycYdDcZDuqYATXw4HFXgaqWTctW/v1HA==}
    engines: {node: '>=16 || 14 >=14.18'}

  path-scurry@2.0.0:
    resolution: {integrity: sha512-ypGJsmGtdXUOeM5u93TyeIEfEhM6s+ljAhrk5vAvSx8uyY/02OvrZnA0YNGUrPXfpJMgI1ODd3nwz8Npx4O4cg==}
    engines: {node: 20 || >=22}

  pathe@2.0.3:
    resolution: {integrity: sha512-WUjGcAqP1gQacoQe+OBJsFA7Ld4DyXuUIjZ5cc75cLHvJ7dtNsTugphxIADwspS+AraAUePCKrSVtPLFj/F88w==}

  picocolors@1.1.1:
    resolution: {integrity: sha512-xceH2snhtb5M9liqDsmEw56le376mTZkEX/jEb/RxNFyegNul7eNslCXP9FDj/Lcu0X8KEyMceP2ntpaHrDEVA==}

  picomatch@2.3.1:
    resolution: {integrity: sha512-JU3teHTNjmE2VCGFzuY8EXzCDVwEqB2a8fsIvwaStHhAWJEeVd1o1QD80CU6+ZdEXXSLbSsuLwJjkCBWqRQUVA==}
    engines: {node: '>=8.6'}

  picomatch@4.0.3:
    resolution: {integrity: sha512-5gTmgEY/sqK6gFXLIsQNH19lWb4ebPDLA4SdLP7dsWkIXHWlG66oPuVvXSGFPppYZz8ZDZq0dYYrbHfBCVUb1Q==}
    engines: {node: '>=12'}

  pidtree@0.6.0:
    resolution: {integrity: sha512-eG2dWTVw5bzqGRztnHExczNxt5VGsE6OwTeCG3fdUf9KBsZzO3R5OIIIzWR+iZA0NtZ+RDVdaoE2dK1cn6jH4g==}
    engines: {node: '>=0.10'}
    hasBin: true

  pify@2.3.0:
    resolution: {integrity: sha512-udgsAY+fTnvv7kI7aaxbqwWNb0AHiB0qBO89PZKPkoTmGOgdbrHDKD+0B2X4uTfJ/FT1R09r9gTsjUjNJotuog==}
    engines: {node: '>=0.10.0'}

  pirates@4.0.7:
    resolution: {integrity: sha512-TfySrs/5nm8fQJDcBDuUng3VOUKsd7S+zqvbOTiGXHfxX4wK31ard+hoNuvkicM/2YFzlpDgABOevKSsB4G/FA==}
    engines: {node: '>= 6'}

  playwright-core@1.56.1:
    resolution: {integrity: sha512-hutraynyn31F+Bifme+Ps9Vq59hKuUCz7H1kDOcBs+2oGguKkWTU50bBWrtz34OUWmIwpBTWDxaRPXrIXkgvmQ==}
    engines: {node: '>=18'}
    hasBin: true

  playwright@1.56.1:
    resolution: {integrity: sha512-aFi5B0WovBHTEvpM3DzXTUaeN6eN0qWnTkKx4NQaH4Wvcmc153PdaY2UBdSYKaGYw+UyWXSVyxDUg5DoPEttjw==}
    engines: {node: '>=18'}
    hasBin: true

  possible-typed-array-names@1.1.0:
    resolution: {integrity: sha512-/+5VFTchJDoVj3bhoqi6UeymcD00DAwb1nJwamzPvHEszJ4FpF6SNNbUbOS8yI56qHzdV8eK0qEfOSiodkTdxg==}
    engines: {node: '>= 0.4'}

  postcss-import@15.1.0:
    resolution: {integrity: sha512-hpr+J05B2FVYUAXHeK1YyI267J/dDDhMU6B6civm8hSY1jYJnBXxzKDKDswzJmtLHryrjhnDjqqp/49t8FALew==}
    engines: {node: '>=14.0.0'}
    peerDependencies:
      postcss: ^8.0.0

  postcss-js@4.1.0:
    resolution: {integrity: sha512-oIAOTqgIo7q2EOwbhb8UalYePMvYoIeRY2YKntdpFQXNosSu3vLrniGgmH9OKs/qAkfoj5oB3le/7mINW1LCfw==}
    engines: {node: ^12 || ^14 || >= 16}
    peerDependencies:
      postcss: ^8.4.21

  postcss-load-config@6.0.1:
    resolution: {integrity: sha512-oPtTM4oerL+UXmx+93ytZVN82RrlY/wPUV8IeDxFrzIjXOLF1pN+EmKPLbubvKHT2HC20xXsCAH2Z+CKV6Oz/g==}
    engines: {node: '>= 18'}
    peerDependencies:
      jiti: '>=1.21.0'
      postcss: '>=8.0.9'
      tsx: ^4.8.1
      yaml: ^2.4.2
    peerDependenciesMeta:
      jiti:
        optional: true
      postcss:
        optional: true
      tsx:
        optional: true
      yaml:
        optional: true

  postcss-nested@6.2.0:
    resolution: {integrity: sha512-HQbt28KulC5AJzG+cZtj9kvKB93CFCdLvog1WFLf1D+xmMvPGlBstkpTEZfK5+AN9hfJocyBFCNiqyS48bpgzQ==}
    engines: {node: '>=12.0'}
    peerDependencies:
      postcss: ^8.2.14

  postcss-selector-parser@6.1.2:
    resolution: {integrity: sha512-Q8qQfPiZ+THO/3ZrOrO0cJJKfpYCagtMUkXbnEfmgUjwXg6z/WBeOyS9APBBPCTSiDV+s4SwQGu8yFsiMRIudg==}
    engines: {node: '>=4'}

  postcss-value-parser@4.2.0:
    resolution: {integrity: sha512-1NNCs6uurfkVbeXG4S8JFT9t19m45ICnif8zWLd5oPSZ50QnwMfK+H3jv408d4jw/7Bttv5axS5IiHoLaVNHeQ==}

  postcss@8.5.6:
    resolution: {integrity: sha512-3Ybi1tAuwAP9s0r1UQ2J4n5Y0G05bJkpUIO0/bI9MhwmD70S5aTWbXGBwxHrelT+XM1k6dM0pk+SwNkpTRN7Pg==}
    engines: {node: ^10 || ^12 || >=14}

  prettier@3.6.2:
    resolution: {integrity: sha512-I7AIg5boAr5R0FFtJ6rCfD+LFsWHp81dolrFD8S79U9tb8Az2nGrJncnMSnys+bpQJfRUzqs9hnA81OAA3hCuQ==}
    engines: {node: '>=14'}
    hasBin: true

  pretty-format@27.5.1:
    resolution: {integrity: sha512-Qb1gy5OrP5+zDf2Bvnzdl3jsTf1qXVMazbvCoKhtKqVs4/YK4ozX4gKQJJVyNe+cajNPn0KoC0MC3FUmaHWEmQ==}
    engines: {node: ^10.13.0 || ^12.13.0 || ^14.15.0 || >=15.0.0}

  property-information@7.1.0:
    resolution: {integrity: sha512-TwEZ+X+yCJmYfL7TPUOcvBZ4QfoT5YenQiJuX//0th53DE6w0xxLEtfK3iyryQFddXuvkIk51EEgrJQ0WJkOmQ==}

  punycode.js@2.3.1:
    resolution: {integrity: sha512-uxFIHU0YlHYhDQtV4R9J6a52SLx28BCjT+4ieh7IGbgwVJWO+km431c4yRlREUAsAmt/uMjQUyQHNEPf0M39CA==}
    engines: {node: '>=6'}

  punycode@2.3.1:
    resolution: {integrity: sha512-vYt7UD1U9Wg6138shLtLOvdAu+8DsC/ilFtEVHcH+wydcSpNE20AfSOduf6MkRFahL5FY7X1oU7nKVZFtfq8Fg==}
    engines: {node: '>=6'}

  queue-microtask@1.2.3:
    resolution: {integrity: sha512-NuaNSa6flKT5JaSYQzJok04JzTL1CA6aGhv5rfLW3PgqA+M2ChpZQnAC8h8i4ZFkBS8X5RqkDBHA7r4hej3K9A==}

  react-dom@18.3.1:
    resolution: {integrity: sha512-5m4nQKp+rZRb09LNH59GM4BxTh9251/ylbKIbpe7TpGxfJ+9kv6BLkLBXIjjspbgbnIBNqlI23tRnTWT0snUIw==}
    peerDependencies:
      react: ^18.3.1

  react-is@17.0.2:
    resolution: {integrity: sha512-w2GsyukL62IJnlaff/nRegPQR94C/XXamvMWmSHRJ4y7Ts/4ocGRmTHvOs8PSE6pB3dWOrD/nueuU5sduBsQ4w==}

  react-markdown@10.1.0:
    resolution: {integrity: sha512-qKxVopLT/TyA6BX3Ue5NwabOsAzm0Q7kAPwq6L+wWDwisYs7R8vZ0nRXqq6rkueboxpkjvLGU9fWifiX/ZZFxQ==}
    peerDependencies:
      '@types/react': '>=18'
      react: '>=18'

  react-refresh@0.18.0:
    resolution: {integrity: sha512-QgT5//D3jfjJb6Gsjxv0Slpj23ip+HtOpnNgnb2S5zU3CB26G/IDPGoy4RJB42wzFE46DRsstbW6tKHoKbhAxw==}
    engines: {node: '>=0.10.0'}

  react@18.3.1:
    resolution: {integrity: sha512-wS+hAgJShR0KhEvPJArfuPVN1+Hz1t0Y6n5jLrGQbkb4urgPE/0Rve+1kMB1v/oWgHgm4WIcV+i7F2pTVj+2iQ==}
    engines: {node: '>=0.10.0'}

  read-cache@1.0.0:
    resolution: {integrity: sha512-Owdv/Ft7IjOgm/i0xvNDZ1LrRANRfew4b2prF3OWMQLxLfu3bS8FVhCsrSCMK4lR56Y9ya+AThoTpDCTxCmpRA==}

  readdirp@3.6.0:
    resolution: {integrity: sha512-hOS089on8RduqdbhvQ5Z37A0ESjsqz6qnRcffsMU3495FuTdqSm+7bhJ29JvIOsBDEEnan5DPu9t3To9VRlMzA==}
    engines: {node: '>=8.10.0'}

  redent@3.0.0:
    resolution: {integrity: sha512-6tDA8g98We0zd0GvVeMT9arEOnTw9qM03L9cJXaCjrip1OO764RDBLBfrB4cwzNGDj5OA5ioymC9GkizgWJDUg==}
    engines: {node: '>=8'}

  regexp.prototype.flags@1.5.4:
    resolution: {integrity: sha512-dYqgNSZbDwkaJ2ceRd9ojCGjBq+mOm9LmtXnAnEGyHhN/5R7iDW2TRw3h+o/jCFxus3P2LfWIIiwowAjANm7IA==}
    engines: {node: '>= 0.4'}

  rehype-highlight@7.0.2:
    resolution: {integrity: sha512-k158pK7wdC2qL3M5NcZROZ2tR/l7zOzjxXd5VGdcfIyoijjQqpHd3JKtYSBDpDZ38UI2WJWuFAtkMDxmx5kstA==}

  rehype-katex@7.0.1:
    resolution: {integrity: sha512-OiM2wrZ/wuhKkigASodFoo8wimG3H12LWQaH8qSPVJn9apWKFSH3YOCtbKpBorTVw/eI7cuT21XBbvwEswbIOA==}

  remark-gfm@4.0.1:
    resolution: {integrity: sha512-1quofZ2RQ9EWdeN34S79+KExV1764+wCUGop5CPL1WGdD0ocPpu91lzPGbwWMECpEpd42kJGQwzRfyov9j4yNg==}

  remark-math@6.0.0:
    resolution: {integrity: sha512-MMqgnP74Igy+S3WwnhQ7kqGlEerTETXMvJhrUzDikVZ2/uogJCb+WHUg97hK9/jcfc0dkD73s3LN8zU49cTEtA==}

  remark-parse@11.0.0:
    resolution: {integrity: sha512-FCxlKLNGknS5ba/1lmpYijMUzX2esxW5xQqjWxw2eHFfS2MSdaHVINFmhjo+qN1WhZhNimq0dZATN9pH0IDrpA==}

  remark-rehype@11.1.2:
    resolution: {integrity: sha512-Dh7l57ianaEoIpzbp0PC9UKAdCSVklD8E5Rpw7ETfbTl3FqcOOgq5q2LVDhgGCkaBv7p24JXikPdvhhmHvKMsw==}

  remark-stringify@11.0.0:
    resolution: {integrity: sha512-1OSmLd3awB/t8qdoEOMazZkNsfVTeY4fTsgzcQFdXNq8ToTN4ZGwrMnlda4K6smTFKD+GRV6O48i6Z4iKgPPpw==}

  require-from-string@2.0.2:
    resolution: {integrity: sha512-Xf0nWe6RseziFMu+Ap9biiUbmplq6S9/p+7w7YXP/JBHhrUDDUhwa+vANyubuqfZWTveU//DYVGsDG7RKL/vEw==}
    engines: {node: '>=0.10.0'}

  resolve@1.22.11:
    resolution: {integrity: sha512-RfqAvLnMl313r7c9oclB1HhUEAezcpLjz95wFH4LVuhk9JF/r22qmVP9AMmOU4vMX7Q8pN8jwNg/CSpdFnMjTQ==}
    engines: {node: '>= 0.4'}
    hasBin: true

  restore-cursor@5.1.0:
    resolution: {integrity: sha512-oMA2dcrw6u0YfxJQXm342bFKX/E4sG9rbTzO9ptUcR/e8A33cHuvStiYOwH7fszkZlZ1z/ta9AAoPk2F4qIOHA==}
    engines: {node: '>=18'}

  reusify@1.1.0:
    resolution: {integrity: sha512-g6QUff04oZpHs0eG5p83rFLhHeV00ug/Yf9nZM6fLeUrPguBTkTQOdpAWWspMh55TZfVQDPaN3NQJfbVRAxdIw==}
    engines: {iojs: '>=1.0.0', node: '>=0.10.0'}

  rfdc@1.4.1:
    resolution: {integrity: sha512-q1b3N5QkRUWUl7iyylaaj3kOpIT0N2i9MqIEQXP73GVsN9cw3fdx8X63cEmWhJGi2PPCF23Ijp7ktmd39rawIA==}

  rollup@4.52.5:
    resolution: {integrity: sha512-3GuObel8h7Kqdjt0gxkEzaifHTqLVW56Y/bjN7PSQtkKr0w3V/QYSdt6QWYtd7A1xUtYQigtdUfgj1RvWVtorw==}
    engines: {node: '>=18.0.0', npm: '>=8.0.0'}
    hasBin: true

  run-con@1.3.2:
    resolution: {integrity: sha512-CcfE+mYiTcKEzg0IqS08+efdnH0oJ3zV0wSUFBNrMHMuxCtXvBCLzCJHatwuXDcu/RlhjTziTo/a1ruQik6/Yg==}
    hasBin: true

  run-parallel@1.2.0:
    resolution: {integrity: sha512-5l4VyZR86LZ/lDxZTR6jqL8AFE2S0IFLMP26AbjsLVADxHdhB/c0GUsH+y39UfCi3dzz8OlQuPmnaJOMoDHQBA==}

  safe-regex-test@1.1.0:
    resolution: {integrity: sha512-x/+Cz4YrimQxQccJf5mKEbIa1NzeCRNI5Ecl/ekmlYaampdNLPalVyIcCZNNH3MvmqBugV5TMYZXv0ljslUlaw==}
    engines: {node: '>= 0.4'}

  safer-buffer@2.1.2:
    resolution: {integrity: sha512-YZo3K82SD7Riyi0E1EQPojLz7kpepnSQI9IyPbHHg1XXXevb5dJI7tpyN2ADxGcQbHG7vcyRHk0cbwqcQriUtg==}

  saxes@6.0.0:
    resolution: {integrity: sha512-xAg7SOnEhrm5zI3puOOKyy1OMcMlIJZYNJY7xLBwSze0UjhPLnWfj2GF2EpT0jmzaJKIWKHLsaSSajf35bcYnA==}
    engines: {node: '>=v12.22.7'}

  scheduler@0.23.2:
    resolution: {integrity: sha512-UOShsPwz7NrMUqhR6t0hWjFduvOzbtv7toDH1/hIrfRNIDBnnBWd0CwJTGvTpngVlmwGCdP9/Zl/tVrDqcuYzQ==}

  semver@6.3.1:
    resolution: {integrity: sha512-BR7VvDCVHO+q2xBEWskxS6DJE1qRnb7DxzUrogb71CWoSficBxYsiAGd+Kl0mmq/MprG9yArRkyrQxTO6XjMzA==}
    hasBin: true

  semver@7.7.3:
    resolution: {integrity: sha512-SdsKMrI9TdgjdweUSR9MweHA4EJ8YxHn8DFaDisvhVlUOe4BF1tLD7GAj0lIqWVl+dPb/rExr0Btby5loQm20Q==}
    engines: {node: '>=10'}
    hasBin: true

  set-function-length@1.2.2:
    resolution: {integrity: sha512-pgRc4hJ4/sNjWCSS9AmnS40x3bNMDTknHgL5UaMBTMyJnU90EgWh1Rz+MC9eFu4BuN/UwZjKQuY/1v3rM7HMfg==}
    engines: {node: '>= 0.4'}

  set-function-name@2.0.2:
    resolution: {integrity: sha512-7PGFlmtwsEADb0WYyvCMa1t+yke6daIG4Wirafur5kcf+MhUnPms1UeR0CKQdTZD81yESwMHbtn+TR+dMviakQ==}
    engines: {node: '>= 0.4'}

  shebang-command@2.0.0:
    resolution: {integrity: sha512-kHxr2zZpYtdmrN1qDjrrX/Z1rR1kG8Dx+gkpK1G4eXmvXswmcE1hTWBWYUzlraYw1/yZp6YuDY77YtvbN0dmDA==}
    engines: {node: '>=8'}

  shebang-regex@3.0.0:
    resolution: {integrity: sha512-7++dFhtcx3353uBaq8DDR4NuxBetBzC7ZQOhmTQInHEd6bSrXdiEyzCvG07Z44UYdLShWUyXt5M/yhz8ekcb1A==}
    engines: {node: '>=8'}

  side-channel-list@1.0.0:
    resolution: {integrity: sha512-FCLHtRD/gnpCiCHEiJLOwdmFP+wzCmDEkc9y7NsYxeF4u7Btsn1ZuwgwJGxImImHicJArLP4R0yX4c2KCrMrTA==}
    engines: {node: '>= 0.4'}

  side-channel-map@1.0.1:
    resolution: {integrity: sha512-VCjCNfgMsby3tTdo02nbjtM/ewra6jPHmpThenkTYh8pG9ucZ/1P8So4u4FGBek/BjpOVsDCMoLA/iuBKIFXRA==}
    engines: {node: '>= 0.4'}

  side-channel-weakmap@1.0.2:
    resolution: {integrity: sha512-WPS/HvHQTYnHisLo9McqBHOJk2FkHO/tlpvldyrnem4aeQp4hai3gythswg6p01oSoTl58rcpiFAjF2br2Ak2A==}
    engines: {node: '>= 0.4'}

  side-channel@1.1.0:
    resolution: {integrity: sha512-ZX99e6tRweoUXqR+VBrslhda51Nh5MTQwou5tnUDgbtyM0dBgmhEDtWGP/xbKn6hqfPRHujUNwz5fy/wbbhnpw==}
    engines: {node: '>= 0.4'}

  siginfo@2.0.0:
    resolution: {integrity: sha512-ybx0WO1/8bSBLEWXZvEd7gMW3Sn3JFlW3TvX1nREbDLRNQNaeNN8WK0meBwPdAaOI7TtRRRJn/Es1zhrrCHu7g==}

  signal-exit@4.1.0:
    resolution: {integrity: sha512-bzyZ1e88w9O1iNJbKnOlvYTrWPDl46O1bG0D3XInv+9tkPrxrN8jUUTiFlDkkmKWgn1M6CfIA13SuGqOa9Korw==}
    engines: {node: '>=14'}

  slice-ansi@7.1.2:
    resolution: {integrity: sha512-iOBWFgUX7caIZiuutICxVgX1SdxwAVFFKwt1EvMYYec/NWO5meOJ6K5uQxhrYBdQJne4KxiqZc+KptFOWFSI9w==}
    engines: {node: '>=18'}

  smol-toml@1.3.4:
    resolution: {integrity: sha512-UOPtVuYkzYGee0Bd2Szz8d2G3RfMfJ2t3qVdZUAozZyAk+a0Sxa+QKix0YCwjL/A1RR0ar44nCxaoN9FxdJGwA==}
    engines: {node: '>= 18'}

  source-map-js@1.2.1:
    resolution: {integrity: sha512-UXWMKhLOwVKb728IUtQPXxfYU+usdybtUrK/8uGE8CQMvrhOpwvzDBwj0QhSL7MQc7vIsISBG8VQ8+IDQxpfQA==}
    engines: {node: '>=0.10.0'}

  space-separated-tokens@2.0.2:
    resolution: {integrity: sha512-PEGlAwrG8yXGXRjW32fGbg66JAlOAwbObuqVoJpv/mRgoWDQfgH1wDPvtzWyUSNAXBGSk8h755YDbbcEy3SH2Q==}

  stackback@0.0.2:
    resolution: {integrity: sha512-1XMJE5fQo1jGH6Y/7ebnwPOBEkIEnT4QF32d5R1+VXdXveM0IBMJt8zfaxX1P3QhVwrYe+576+jkANtSS2mBbw==}

  std-env@3.10.0:
    resolution: {integrity: sha512-5GS12FdOZNliM5mAOxFRg7Ir0pWz8MdpYm6AY6VPkGpbA7ZzmbzNcBJQ0GPvvyWgcY7QAhCgf9Uy89I03faLkg==}

  stop-iteration-iterator@1.1.0:
    resolution: {integrity: sha512-eLoXW/DHyl62zxY4SCaIgnRhuMr6ri4juEYARS8E6sCEqzKpOiE521Ucofdx+KnDZl5xmvGYaaKCk5FEOxJCoQ==}
    engines: {node: '>= 0.4'}

  string-argv@0.3.2:
    resolution: {integrity: sha512-aqD2Q0144Z+/RqG52NeHEkZauTAUWJO8c6yTftGJKO3Tja5tUgIfmIl6kExvhtxSDP7fXB6DvzkfMpCd/F3G+Q==}
    engines: {node: '>=0.6.19'}

  string-width@4.2.3:
    resolution: {integrity: sha512-wKyQRQpjJ0sIp62ErSZdGsjMJWsap5oRNihHhu6G7JVO/9jIB6UyevL+tXuOqrng8j/cxKTWyWUwvSTriiZz/g==}
    engines: {node: '>=8'}

  string-width@5.1.2:
    resolution: {integrity: sha512-HnLOCR3vjcY8beoNLtcjZ5/nxn2afmME6lhrDrebokqMap+XbeW8n9TXpPDOqdGK5qcI3oT0GKTW6wC7EMiVqA==}
    engines: {node: '>=12'}

  string-width@7.2.0:
    resolution: {integrity: sha512-tsaTIkKW9b4N+AEj+SVA+WhJzV7/zMhcSu78mLKWSk7cXMOSHsBKFWUs0fWwq8QyK3MgJBQRX6Gbi4kYbdvGkQ==}
    engines: {node: '>=18'}

  string-width@8.1.0:
    resolution: {integrity: sha512-Kxl3KJGb/gxkaUMOjRsQ8IrXiGW75O4E3RPjFIINOVH8AMl2SQ/yWdTzWwF3FevIX9LcMAjJW+GRwAlAbTSXdg==}
    engines: {node: '>=20'}

  stringify-entities@4.0.4:
    resolution: {integrity: sha512-IwfBptatlO+QCJUo19AqvrPNqlVMpW9YEL2LIVY+Rpv2qsjCGxaDLNRgeGsQWJhfItebuJhsGSLjaBbNSQ+ieg==}

  strip-ansi@6.0.1:
    resolution: {integrity: sha512-Y38VPSHcqkFrCpFnQ9vuSXmquuv5oXOKpGeT6aGrr3o3Gc9AlVa6JBfUSOCnbxGGZF+/0ooI7KrPuUSztUdU5A==}
    engines: {node: '>=8'}

  strip-ansi@7.1.2:
    resolution: {integrity: sha512-gmBGslpoQJtgnMAvOVqGZpEz9dyoKTCzy2nfz/n8aIFhN/jCE/rCmcxabB6jOOHV+0WNnylOxaxBQPSvcWklhA==}
    engines: {node: '>=12'}

  strip-indent@3.0.0:
    resolution: {integrity: sha512-laJTa3Jb+VQpaC6DseHhF7dXVqHTfJPCRDaEbid/drOhgitgYku/letMUqOXFoWV0zIIUbjpdH2t+tYj4bQMRQ==}
    engines: {node: '>=8'}

  strip-json-comments@3.1.1:
    resolution: {integrity: sha512-6fPc+R4ihwqP6N/aIv2f1gMH8lOVtWQHoqC4yK6oSDVVocumAsfCqjkXnqiYMhmMwS/mEHLp7Vehlt3ql6lEig==}
    engines: {node: '>=8'}

  style-to-js@1.1.18:
    resolution: {integrity: sha512-JFPn62D4kJaPTnhFUI244MThx+FEGbi+9dw1b9yBBQ+1CZpV7QAT8kUtJ7b7EUNdHajjF/0x8fT+16oLJoojLg==}

  style-to-object@1.0.11:
    resolution: {integrity: sha512-5A560JmXr7wDyGLK12Nq/EYS38VkGlglVzkis1JEdbGWSnbQIEhZzTJhzURXN5/8WwwFCs/f/VVcmkTppbXLow==}

  sucrase@3.35.0:
    resolution: {integrity: sha512-8EbVDiu9iN/nESwxeSxDKe0dunta1GOlHufmSSXxMD2z2/tMZpDMpvXQGsc+ajGo8y2uYUmixaSRUc/QPoQ0GA==}
    engines: {node: '>=16 || 14 >=14.17'}
    hasBin: true

  supports-color@7.2.0:
    resolution: {integrity: sha512-qpCAvRl9stuOHveKsn7HncJRvv501qIacKzQlO/+Lwxc9+0q2wLyv4Dfvt80/DPn2pqOBsJdDiogXGR9+OvwRw==}
    engines: {node: '>=8'}

  supports-preserve-symlinks-flag@1.0.0:
    resolution: {integrity: sha512-ot0WnXS9fgdkgIcePe6RHNk1WA8+muPa6cSjeR3V8K27q9BB1rTE3R1p7Hv0z1ZyAc8s6Vvv8DIyWf681MAt0w==}
    engines: {node: '>= 0.4'}

  symbol-tree@3.2.4:
    resolution: {integrity: sha512-9QNk5KwDF+Bvz+PyObkmSYjI5ksVUYtjW7AU22r2NKcfLJcXp96hkDWU3+XndOsUb+AQ9QhfzfCT2O+CNWT5Tw==}

  tailwindcss@3.4.18:
    resolution: {integrity: sha512-6A2rnmW5xZMdw11LYjhcI5846rt9pbLSabY5XPxo+XWdxwZaFEn47Go4NzFiHu9sNNmr/kXivP1vStfvMaK1GQ==}
    engines: {node: '>=14.0.0'}
    hasBin: true

  tailwindcss@4.1.16:
    resolution: {integrity: sha512-pONL5awpaQX4LN5eiv7moSiSPd/DLDzKVRJz8Q9PgzmAdd1R4307GQS2ZpfiN7ZmekdQrfhZZiSE5jkLR4WNaA==}

  tapable@2.3.0:
    resolution: {integrity: sha512-g9ljZiwki/LfxmQADO3dEY1CbpmXT5Hm2fJ+QaGKwSXUylMybePR7/67YW7jOrrvjEgL1Fmz5kzyAjWVWLlucg==}
    engines: {node: '>=6'}

  thenify-all@1.6.0:
    resolution: {integrity: sha512-RNxQH/qI8/t3thXJDwcstUO4zeqo64+Uy/+sNVRBx4Xn2OX+OZ9oP+iJnNFqplFra2ZUVeKCSa2oVWi3T4uVmA==}
    engines: {node: '>=0.8'}

  thenify@3.3.1:
    resolution: {integrity: sha512-RVZSIV5IG10Hk3enotrhvz0T9em6cyHBLkH/YAZuKqd8hRkKhSfCGIcP2KUY0EPxndzANBmNllzWPwak+bheSw==}

  tinybench@2.9.0:
    resolution: {integrity: sha512-0+DUvqWMValLmha6lr4kD8iAMK1HzV0/aKnCtWb9v9641TnP/MFb7Pc2bxoxQjTXAErryXVgUOfv2YqNllqGeg==}

  tinyexec@0.3.2:
    resolution: {integrity: sha512-KQQR9yN7R5+OSwaK0XQoj22pwHoTlgYqmUscPYoknOoWCWfj/5/ABTMRi69FrKU5ffPVh5QcFikpWJI/P1ocHA==}

  tinyglobby@0.2.15:
    resolution: {integrity: sha512-j2Zq4NyQYG5XMST4cbs02Ak8iJUdxRM0XI5QyxXuZOzKOINmWurp3smXu3y5wDcJrptwpSjgXHzIQxR0omXljQ==}
    engines: {node: '>=12.0.0'}

  tinyrainbow@3.0.3:
    resolution: {integrity: sha512-PSkbLUoxOFRzJYjjxHJt9xro7D+iilgMX/C9lawzVuYiIdcihh9DXmVibBe8lmcFrRi/VzlPjBxbN7rH24q8/Q==}
    engines: {node: '>=14.0.0'}

  tldts-core@7.0.17:
    resolution: {integrity: sha512-DieYoGrP78PWKsrXr8MZwtQ7GLCUeLxihtjC1jZsW1DnvSMdKPitJSe8OSYDM2u5H6g3kWJZpePqkp43TfLh0g==}

  tldts@7.0.17:
    resolution: {integrity: sha512-Y1KQBgDd/NUc+LfOtKS6mNsC9CCaH+m2P1RoIZy7RAPo3C3/t8X45+zgut31cRZtZ3xKPjfn3TkGTrctC2TQIQ==}
    hasBin: true

  to-regex-range@5.0.1:
    resolution: {integrity: sha512-65P7iz6X5yEr1cwcgvQxbbIw7Uk3gOy5dIdtZ4rDveLqhrdJP+Li/Hx6tyK0NEb+2GCyneCMJiGqrADCSNk8sQ==}
    engines: {node: '>=8.0'}

  tough-cookie@6.0.0:
    resolution: {integrity: sha512-kXuRi1mtaKMrsLUxz3sQYvVl37B0Ns6MzfrtV5DvJceE9bPyspOqk9xxv7XbZWcfLWbFmm997vl83qUWVJA64w==}
    engines: {node: '>=16'}

  tr46@6.0.0:
    resolution: {integrity: sha512-bLVMLPtstlZ4iMQHpFHTR7GAGj2jxi8Dg0s2h2MafAE4uSWF98FC/3MomU51iQAMf8/qDUbKWf5GxuvvVcXEhw==}
    engines: {node: '>=20'}

  trim-lines@3.0.1:
    resolution: {integrity: sha512-kRj8B+YHZCc9kQYdWfJB2/oUl9rA99qbowYYBtr4ui4mZyAQ2JpvVBd/6U2YloATfqBhBTSMhTpgBHtU0Mf3Rg==}

  trough@2.2.0:
    resolution: {integrity: sha512-tmMpK00BjZiUyVyvrBK7knerNgmgvcV/KLVyuma/SC+TQN167GrMRciANTz09+k3zW8L8t60jWO1GpfkZdjTaw==}

  ts-interface-checker@0.1.13:
    resolution: {integrity: sha512-Y/arvbn+rrz3JCKl9C4kVNfTfSm2/mEp5FSz5EsZSANGPSlQrpRI5M4PKF+mJnE52jOO90PnPSc3Ur3bTQw0gA==}

  typescript@5.9.3:
    resolution: {integrity: sha512-jl1vZzPDinLr9eUt3J/t7V6FgNEw9QjvBPdysz9KfQDD41fQrC2Y4vKQdiaUpFT4bXlb1RHhLpp8wtm6M5TgSw==}
    engines: {node: '>=14.17'}
    hasBin: true

  uc.micro@2.1.0:
    resolution: {integrity: sha512-ARDJmphmdvUk6Glw7y9DQ2bFkKBHwQHLi2lsaH6PPmz/Ka9sFOBsBluozhDltWmnv9u/cF6Rt87znRTPV+yp/A==}

  undici-types@6.21.0:
    resolution: {integrity: sha512-iwDZqg0QAGrg9Rav5H4n0M64c3mkR59cJ6wQp+7C4nI0gsmExaedaYLNO44eT4AtBBwjbTiGPMlt2Md0T9H9JQ==}

  undici-types@7.16.0:
    resolution: {integrity: sha512-Zz+aZWSj8LE6zoxD+xrjh4VfkIG8Ya6LvYkZqtUQGJPZjYl53ypCaUwWqo7eI0x66KBGeRo+mlBEkMSeSZ38Nw==}

  unified@11.0.5:
    resolution: {integrity: sha512-xKvGhPWw3k84Qjh8bI3ZeJjqnyadK+GEFtazSfZv/rKeTkTjOJho6mFqh2SM96iIcZokxiOpg78GazTSg8+KHA==}

  unist-util-find-after@5.0.0:
    resolution: {integrity: sha512-amQa0Ep2m6hE2g72AugUItjbuM8X8cGQnFoHk0pGfrFeT9GZhzN5SW8nRsiGKK7Aif4CrACPENkA6P/Lw6fHGQ==}

  unist-util-is@6.0.1:
    resolution: {integrity: sha512-LsiILbtBETkDz8I9p1dQ0uyRUWuaQzd/cuEeS1hoRSyW5E5XGmTzlwY1OrNzzakGowI9Dr/I8HVaw4hTtnxy8g==}

  unist-util-position@5.0.0:
    resolution: {integrity: sha512-fucsC7HjXvkB5R3kTCO7kUjRdrS0BJt3M/FPxmHMBOm8JQi2BsHAHFsy27E0EolP8rp0NzXsJ+jNPyDWvOJZPA==}

  unist-util-remove-position@5.0.0:
    resolution: {integrity: sha512-Hp5Kh3wLxv0PHj9m2yZhhLt58KzPtEYKQQ4yxfYFEO7EvHwzyDYnduhHnY1mDxoqr7VUwVuHXk9RXKIiYS1N8Q==}

  unist-util-stringify-position@4.0.0:
    resolution: {integrity: sha512-0ASV06AAoKCDkS2+xw5RXJywruurpbC4JZSm7nr7MOt1ojAzvyyaO+UxZf18j8FCF6kmzCZKcAgN/yu2gm2XgQ==}

  unist-util-visit-parents@6.0.2:
    resolution: {integrity: sha512-goh1s1TBrqSqukSc8wrjwWhL0hiJxgA8m4kFxGlQ+8FYQ3C/m11FcTs4YYem7V664AhHVvgoQLk890Ssdsr2IQ==}

  unist-util-visit@5.0.0:
    resolution: {integrity: sha512-MR04uvD+07cwl/yhVuVWAtw+3GOR/knlL55Nd/wAdblk27GCVt3lqpTivy/tkJcZoNPzTwS1Y+KMojlLDhoTzg==}

  update-browserslist-db@1.1.4:
    resolution: {integrity: sha512-q0SPT4xyU84saUX+tomz1WLkxUbuaJnR1xWt17M7fJtEJigJeWUNGUqrauFXsHnqev9y9JTRGwk13tFBuKby4A==}
    hasBin: true
    peerDependencies:
      browserslist: '>= 4.21.0'

  use-sync-external-store@1.6.0:
    resolution: {integrity: sha512-Pp6GSwGP/NrPIrxVFAIkOQeyw8lFenOHijQWkUTrDvrF4ALqylP2C/KCkeS9dpUM3KvYRQhna5vt7IL95+ZQ9w==}
    peerDependencies:
      react: ^16.8.0 || ^17.0.0 || ^18.0.0 || ^19.0.0

  util-deprecate@1.0.2:
    resolution: {integrity: sha512-EPD5q1uXyFxJpCrLnCc1nHnq3gOa6DZBocAIiI2TaSCA7VCJ1UJDMagCzIkXNsUYfD1daK//LTEQ8xiIbrHtcw==}

  vfile-location@5.0.3:
    resolution: {integrity: sha512-5yXvWDEgqeiYiBe1lbxYF7UMAIm/IcopxMHrMQDq3nvKcjPKIhZklUKL+AE7J7uApI4kwe2snsK+eI6UTj9EHg==}

  vfile-message@4.0.3:
    resolution: {integrity: sha512-QTHzsGd1EhbZs4AsQ20JX1rC3cOlt/IWJruk893DfLRr57lcnOeMaWG4K0JrRta4mIJZKth2Au3mM3u03/JWKw==}

  vfile@6.0.3:
    resolution: {integrity: sha512-KzIbH/9tXat2u30jf+smMwFCsno4wHVdNmzFyL+T/L3UGqqk6JKfVqOFOZEpZSHADH1k40ab6NUIXZq422ov3Q==}

  vite@7.1.12:
    resolution: {integrity: sha512-ZWyE8YXEXqJrrSLvYgrRP7p62OziLW7xI5HYGWFzOvupfAlrLvURSzv/FyGyy0eidogEM3ujU+kUG1zuHgb6Ug==}
    engines: {node: ^20.19.0 || >=22.12.0}
    hasBin: true
    peerDependencies:
      '@types/node': ^20.19.0 || >=22.12.0
      jiti: '>=1.21.0'
      less: ^4.0.0
      lightningcss: ^1.21.0
      sass: ^1.70.0
      sass-embedded: ^1.70.0
      stylus: '>=0.54.8'
      sugarss: ^5.0.0
      terser: ^5.16.0
      tsx: ^4.8.1
      yaml: ^2.4.2
    peerDependenciesMeta:
      '@types/node':
        optional: true
      jiti:
        optional: true
      less:
        optional: true
      lightningcss:
        optional: true
      sass:
        optional: true
      sass-embedded:
        optional: true
      stylus:
        optional: true
      sugarss:
        optional: true
      terser:
        optional: true
      tsx:
        optional: true
      yaml:
        optional: true

  vitest@4.0.5:
    resolution: {integrity: sha512-4H+J28MI5oeYgGg3h5BFSkQ1g/2GKK1IR8oorH3a6EQQbb7CwjbnyBjH4PGxw9/6vpwAPNzaeUMp4Js4WJmdXQ==}
    engines: {node: ^20.0.0 || ^22.0.0 || >=24.0.0}
    hasBin: true
    peerDependencies:
      '@edge-runtime/vm': '*'
      '@types/debug': ^4.1.12
      '@types/node': ^20.0.0 || ^22.0.0 || >=24.0.0
      '@vitest/browser-playwright': 4.0.5
      '@vitest/browser-preview': 4.0.5
      '@vitest/browser-webdriverio': 4.0.5
      '@vitest/ui': 4.0.5
      happy-dom: '*'
      jsdom: '*'
    peerDependenciesMeta:
      '@edge-runtime/vm':
        optional: true
      '@types/debug':
        optional: true
      '@types/node':
        optional: true
      '@vitest/browser-playwright':
        optional: true
      '@vitest/browser-preview':
        optional: true
      '@vitest/browser-webdriverio':
        optional: true
      '@vitest/ui':
        optional: true
      happy-dom:
        optional: true
      jsdom:
        optional: true

  vitest@4.0.7:
    resolution: {integrity: sha512-xQroKAadK503CrmbzCISvQUjeuvEZzv6U0wlnlVFOi5i3gnzfH4onyQ29f3lzpe0FresAiTAd3aqK0Bi/jLI8w==}
    engines: {node: ^20.0.0 || ^22.0.0 || >=24.0.0}
    hasBin: true
    peerDependencies:
      '@edge-runtime/vm': '*'
      '@types/debug': ^4.1.12
      '@types/node': ^20.0.0 || ^22.0.0 || >=24.0.0
      '@vitest/browser-playwright': 4.0.7
      '@vitest/browser-preview': 4.0.7
      '@vitest/browser-webdriverio': 4.0.7
      '@vitest/ui': 4.0.7
      happy-dom: '*'
      jsdom: '*'
    peerDependenciesMeta:
      '@edge-runtime/vm':
        optional: true
      '@types/debug':
        optional: true
      '@types/node':
        optional: true
      '@vitest/browser-playwright':
        optional: true
      '@vitest/browser-preview':
        optional: true
      '@vitest/browser-webdriverio':
        optional: true
      '@vitest/ui':
        optional: true
      happy-dom:
        optional: true
      jsdom:
        optional: true

  w3c-xmlserializer@5.0.0:
    resolution: {integrity: sha512-o8qghlI8NZHU1lLPrpi2+Uq7abh4GGPpYANlalzWxyWteJOCsr/P+oPBA49TOLu5FTZO4d3F9MnWJfiMo4BkmA==}
    engines: {node: '>=18'}

  web-namespaces@2.0.1:
    resolution: {integrity: sha512-bKr1DkiNa2krS7qxNtdrtHAmzuYGFQLiQ13TsorsdT6ULTkPLKuu5+GsFpDlg6JFjUTwX2DyhMPG2be8uPrqsQ==}

  webidl-conversions@8.0.0:
    resolution: {integrity: sha512-n4W4YFyz5JzOfQeA8oN7dUYpR+MBP3PIUsn2jLjWXwK5ASUzt0Jc/A5sAUZoCYFJRGF0FBKJ+1JjN43rNdsQzA==}
    engines: {node: '>=20'}

  whatwg-encoding@3.1.1:
    resolution: {integrity: sha512-6qN4hJdMwfYBtE3YBTTHhoeuUrDBPZmbQaxWAqSALV/MeEnR5z1xd8UKud2RAkFoPkmB+hli1TZSnyi84xz1vQ==}
    engines: {node: '>=18'}

  whatwg-mimetype@4.0.0:
    resolution: {integrity: sha512-QaKxh0eNIi2mE9p2vEdzfagOKHCcj1pJ56EEHGQOVxp8r9/iszLUUV7v89x9O1p/T+NlTM5W7jW6+cz4Fq1YVg==}
    engines: {node: '>=18'}

  whatwg-url@15.1.0:
    resolution: {integrity: sha512-2ytDk0kiEj/yu90JOAp44PVPUkO9+jVhyf+SybKlRHSDlvOOZhdPIrr7xTH64l4WixO2cP+wQIcgujkGBPPz6g==}
    engines: {node: '>=20'}

  which-boxed-primitive@1.1.1:
    resolution: {integrity: sha512-TbX3mj8n0odCBFVlY8AxkqcHASw3L60jIuF8jFP78az3C2YhmGvqbHBpAjTRH2/xqYunrJ9g1jSyjCjpoWzIAA==}
    engines: {node: '>= 0.4'}

  which-collection@1.0.2:
    resolution: {integrity: sha512-K4jVyjnBdgvc86Y6BkaLZEN933SwYOuBFkdmBu9ZfkcAbdVbpITnDmjvZ/aQjRXQrv5EPkTnD1s39GiiqbngCw==}
    engines: {node: '>= 0.4'}

  which-typed-array@1.1.19:
    resolution: {integrity: sha512-rEvr90Bck4WZt9HHFC4DJMsjvu7x+r6bImz0/BrbWb7A2djJ8hnZMrWnHo9F8ssv0OMErasDhftrfROTyqSDrw==}
    engines: {node: '>= 0.4'}

  which@2.0.2:
    resolution: {integrity: sha512-BLI3Tl1TW3Pvl70l3yq3Y64i+awpwXqsGBYWkkqMtnbXgrMD+yj7rhW0kuEDxzJaYXGjEW5ogapKNMEKNMjibA==}
    engines: {node: '>= 8'}
    hasBin: true

  why-is-node-running@2.3.0:
    resolution: {integrity: sha512-hUrmaWBdVDcxvYqnyh09zunKzROWjbZTiNy8dBEjkS7ehEDQibXJ7XvlmtbwuTclUiIyN+CyXQD4Vmko8fNm8w==}
    engines: {node: '>=8'}
    hasBin: true

  wrap-ansi@7.0.0:
    resolution: {integrity: sha512-YVGIj2kamLSTxw6NsZjoBxfSwsn0ycdesmc4p+Q21c5zPuZ1pl+NfxVdxPtdHvmNVOQ6XSYG4AUtyt/Fi7D16Q==}
    engines: {node: '>=10'}

  wrap-ansi@8.1.0:
    resolution: {integrity: sha512-si7QWI6zUMq56bESFvagtmzMdGOtoxfR+Sez11Mobfc7tm+VkUckk9bW2UeffTGVUbOksxmSw0AA2gs8g71NCQ==}
    engines: {node: '>=12'}

  wrap-ansi@9.0.2:
    resolution: {integrity: sha512-42AtmgqjV+X1VpdOfyTGOYRi0/zsoLqtXQckTmqTeybT+BDIbM/Guxo7x3pE2vtpr1ok6xRqM9OpBe+Jyoqyww==}
    engines: {node: '>=18'}

  ws@8.18.3:
    resolution: {integrity: sha512-PEIGCY5tSlUt50cqyMXfCzX+oOPqN0vuGqWzbcJ2xvnkzkq46oOpz7dQaTDBdfICb4N14+GARUDw2XV2N4tvzg==}
    engines: {node: '>=10.0.0'}
    peerDependencies:
      bufferutil: ^4.0.1
      utf-8-validate: '>=5.0.2'
    peerDependenciesMeta:
      bufferutil:
        optional: true
      utf-8-validate:
        optional: true

  xml-name-validator@5.0.0:
    resolution: {integrity: sha512-EvGK8EJ3DhaHfbRlETOWAS5pO9MZITeauHKJyb8wyajUfQUenkIg2MvLDTZ4T/TgIcm3HU0TFBgWWboAZ30UHg==}
    engines: {node: '>=18'}

  xmlchars@2.2.0:
    resolution: {integrity: sha512-JZnDKK8B0RCDw84FNdDAIpZK+JuJw+s7Lz8nksI7SIuU3UXJJslUthsi+uWBUYOwPFwW7W7PRLRfUKpxjtjFCw==}

  yallist@3.1.1:
    resolution: {integrity: sha512-a4UGQaWPH59mOXUYnAG2ewncQS4i4F43Tv3JoAM+s2VDAmS9NsK8GpDMLrCHPksFT7h3K6TOoUNn2pb7RoXx4g==}

  yaml@2.8.1:
    resolution: {integrity: sha512-lcYcMxX2PO9XMGvAJkJ3OsNMw+/7FKes7/hgerGUYWIoWu5j/+YQqcZr5JnPZWzOsEBgMbSbiSTn/dv/69Mkpw==}
    engines: {node: '>= 14.6'}
    hasBin: true

  zustand@5.0.8:
    resolution: {integrity: sha512-gyPKpIaxY9XcO2vSMrLbiER7QMAMGOQZVRdJ6Zi782jkbzZygq5GI9nG8g+sMgitRtndwaBSl7uiqC49o1SSiw==}
    engines: {node: '>=12.20.0'}
    peerDependencies:
      '@types/react': '>=18.0.0'
      immer: '>=9.0.6'
      react: '>=18.0.0'
      use-sync-external-store: '>=1.2.0'
    peerDependenciesMeta:
      '@types/react':
        optional: true
      immer:
        optional: true
      react:
        optional: true
      use-sync-external-store:
        optional: true

  zwitch@2.0.4:
    resolution: {integrity: sha512-bXE4cR/kVZhKZX/RjPEflHaKVhUVl85noU3v6b8apfQEc1x4A+zBxjZ4lN8LqGd6WZ3dl98pY4o717VFmoPp+A==}

snapshots:

  '@acemir/cssom@0.9.19': {}

  '@adobe/css-tools@4.4.4': {}

  '@alloc/quick-lru@5.2.0': {}

  '@asamuzakjp/css-color@4.0.5':
    dependencies:
      '@csstools/css-calc': 2.1.4(@csstools/css-parser-algorithms@3.0.5(@csstools/css-tokenizer@3.0.4))(@csstools/css-tokenizer@3.0.4)
      '@csstools/css-color-parser': 3.1.0(@csstools/css-parser-algorithms@3.0.5(@csstools/css-tokenizer@3.0.4))(@csstools/css-tokenizer@3.0.4)
      '@csstools/css-parser-algorithms': 3.0.5(@csstools/css-tokenizer@3.0.4)
      '@csstools/css-tokenizer': 3.0.4
      lru-cache: 11.2.2

  '@asamuzakjp/dom-selector@6.7.4':
    dependencies:
      '@asamuzakjp/nwsapi': 2.3.9
      bidi-js: 1.0.3
      css-tree: 3.1.0
      is-potential-custom-element-name: 1.0.1
      lru-cache: 11.2.2

  '@asamuzakjp/nwsapi@2.3.9': {}

  '@babel/code-frame@7.27.1':
    dependencies:
      '@babel/helper-validator-identifier': 7.28.5
      js-tokens: 4.0.0
      picocolors: 1.1.1

  '@babel/compat-data@7.28.5': {}

  '@babel/core@7.28.5':
    dependencies:
      '@babel/code-frame': 7.27.1
      '@babel/generator': 7.28.5
      '@babel/helper-compilation-targets': 7.27.2
      '@babel/helper-module-transforms': 7.28.3(@babel/core@7.28.5)
      '@babel/helpers': 7.28.4
      '@babel/parser': 7.28.5
      '@babel/template': 7.27.2
      '@babel/traverse': 7.28.5
      '@babel/types': 7.28.5
      '@jridgewell/remapping': 2.3.5
      convert-source-map: 2.0.0
      debug: 4.4.3
      gensync: 1.0.0-beta.2
      json5: 2.2.3
      semver: 6.3.1
    transitivePeerDependencies:
      - supports-color

  '@babel/generator@7.28.5':
    dependencies:
      '@babel/parser': 7.28.5
      '@babel/types': 7.28.5
      '@jridgewell/gen-mapping': 0.3.13
      '@jridgewell/trace-mapping': 0.3.31
      jsesc: 3.1.0

  '@babel/helper-compilation-targets@7.27.2':
    dependencies:
      '@babel/compat-data': 7.28.5
      '@babel/helper-validator-option': 7.27.1
      browserslist: 4.27.0
      lru-cache: 5.1.1
      semver: 6.3.1

  '@babel/helper-globals@7.28.0': {}

  '@babel/helper-module-imports@7.27.1':
    dependencies:
      '@babel/traverse': 7.28.5
      '@babel/types': 7.28.5
    transitivePeerDependencies:
      - supports-color

  '@babel/helper-module-transforms@7.28.3(@babel/core@7.28.5)':
    dependencies:
      '@babel/core': 7.28.5
      '@babel/helper-module-imports': 7.27.1
      '@babel/helper-validator-identifier': 7.28.5
      '@babel/traverse': 7.28.5
    transitivePeerDependencies:
      - supports-color

  '@babel/helper-plugin-utils@7.27.1': {}

  '@babel/helper-string-parser@7.27.1': {}

  '@babel/helper-validator-identifier@7.27.1': {}

  '@babel/helper-validator-identifier@7.28.5': {}

  '@babel/helper-validator-option@7.27.1': {}

  '@babel/helpers@7.28.4':
    dependencies:
      '@babel/template': 7.27.2
      '@babel/types': 7.28.5

  '@babel/parser@7.28.4':
    dependencies:
      '@babel/types': 7.28.4

  '@babel/parser@7.28.5':
    dependencies:
      '@babel/types': 7.28.5

  '@babel/plugin-transform-react-jsx-self@7.27.1(@babel/core@7.28.5)':
    dependencies:
      '@babel/core': 7.28.5
      '@babel/helper-plugin-utils': 7.27.1

  '@babel/plugin-transform-react-jsx-source@7.27.1(@babel/core@7.28.5)':
    dependencies:
      '@babel/core': 7.28.5
      '@babel/helper-plugin-utils': 7.27.1

  '@babel/runtime@7.28.4': {}

  '@babel/template@7.27.2':
    dependencies:
      '@babel/code-frame': 7.27.1
      '@babel/parser': 7.28.5
      '@babel/types': 7.28.5

  '@babel/traverse@7.28.5':
    dependencies:
      '@babel/code-frame': 7.27.1
      '@babel/generator': 7.28.5
      '@babel/helper-globals': 7.28.0
      '@babel/parser': 7.28.5
      '@babel/template': 7.27.2
      '@babel/types': 7.28.5
      debug: 4.4.3
    transitivePeerDependencies:
      - supports-color

  '@babel/types@7.28.4':
    dependencies:
      '@babel/helper-string-parser': 7.27.1
      '@babel/helper-validator-identifier': 7.27.1

  '@babel/types@7.28.5':
    dependencies:
      '@babel/helper-string-parser': 7.27.1
      '@babel/helper-validator-identifier': 7.28.5

  '@bcoe/v8-coverage@1.0.2': {}

  '@csstools/color-helpers@5.1.0': {}

  '@csstools/css-calc@2.1.4(@csstools/css-parser-algorithms@3.0.5(@csstools/css-tokenizer@3.0.4))(@csstools/css-tokenizer@3.0.4)':
    dependencies:
      '@csstools/css-parser-algorithms': 3.0.5(@csstools/css-tokenizer@3.0.4)
      '@csstools/css-tokenizer': 3.0.4

  '@csstools/css-color-parser@3.1.0(@csstools/css-parser-algorithms@3.0.5(@csstools/css-tokenizer@3.0.4))(@csstools/css-tokenizer@3.0.4)':
    dependencies:
      '@csstools/color-helpers': 5.1.0
      '@csstools/css-calc': 2.1.4(@csstools/css-parser-algorithms@3.0.5(@csstools/css-tokenizer@3.0.4))(@csstools/css-tokenizer@3.0.4)
      '@csstools/css-parser-algorithms': 3.0.5(@csstools/css-tokenizer@3.0.4)
      '@csstools/css-tokenizer': 3.0.4

  '@csstools/css-parser-algorithms@3.0.5(@csstools/css-tokenizer@3.0.4)':
    dependencies:
      '@csstools/css-tokenizer': 3.0.4

  '@csstools/css-syntax-patches-for-csstree@1.0.15': {}

  '@csstools/css-tokenizer@3.0.4': {}

  '@esbuild/aix-ppc64@0.25.11':
    optional: true

  '@esbuild/android-arm64@0.25.11':
    optional: true

  '@esbuild/android-arm@0.25.11':
    optional: true

  '@esbuild/android-x64@0.25.11':
    optional: true

  '@esbuild/darwin-arm64@0.25.11':
    optional: true

  '@esbuild/darwin-x64@0.25.11':
    optional: true

  '@esbuild/freebsd-arm64@0.25.11':
    optional: true

  '@esbuild/freebsd-x64@0.25.11':
    optional: true

  '@esbuild/linux-arm64@0.25.11':
    optional: true

  '@esbuild/linux-arm@0.25.11':
    optional: true

  '@esbuild/linux-ia32@0.25.11':
    optional: true

  '@esbuild/linux-loong64@0.25.11':
    optional: true

  '@esbuild/linux-mips64el@0.25.11':
    optional: true

  '@esbuild/linux-ppc64@0.25.11':
    optional: true

  '@esbuild/linux-riscv64@0.25.11':
    optional: true

  '@esbuild/linux-s390x@0.25.11':
    optional: true

  '@esbuild/linux-x64@0.25.11':
    optional: true

  '@esbuild/netbsd-arm64@0.25.11':
    optional: true

  '@esbuild/netbsd-x64@0.25.11':
    optional: true

  '@esbuild/openbsd-arm64@0.25.11':
    optional: true

  '@esbuild/openbsd-x64@0.25.11':
    optional: true

  '@esbuild/openharmony-arm64@0.25.11':
    optional: true

  '@esbuild/sunos-x64@0.25.11':
    optional: true

  '@esbuild/win32-arm64@0.25.11':
    optional: true

  '@esbuild/win32-ia32@0.25.11':
    optional: true

  '@esbuild/win32-x64@0.25.11':
    optional: true

  '@isaacs/balanced-match@4.0.1': {}

  '@isaacs/brace-expansion@5.0.0':
    dependencies:
      '@isaacs/balanced-match': 4.0.1

  '@isaacs/cliui@8.0.2':
    dependencies:
      string-width: 5.1.2
      string-width-cjs: string-width@4.2.3
      strip-ansi: 7.1.2
      strip-ansi-cjs: strip-ansi@6.0.1
      wrap-ansi: 8.1.0
      wrap-ansi-cjs: wrap-ansi@7.0.0

  '@jridgewell/gen-mapping@0.3.13':
    dependencies:
      '@jridgewell/sourcemap-codec': 1.5.5
      '@jridgewell/trace-mapping': 0.3.31

  '@jridgewell/remapping@2.3.5':
    dependencies:
      '@jridgewell/gen-mapping': 0.3.13
      '@jridgewell/trace-mapping': 0.3.31

  '@jridgewell/resolve-uri@3.1.2': {}

  '@jridgewell/sourcemap-codec@1.5.5': {}

  '@jridgewell/trace-mapping@0.3.31':
    dependencies:
      '@jridgewell/resolve-uri': 3.1.2
      '@jridgewell/sourcemap-codec': 1.5.5

  '@nodelib/fs.scandir@2.1.5':
    dependencies:
      '@nodelib/fs.stat': 2.0.5
      run-parallel: 1.2.0

  '@nodelib/fs.stat@2.0.5': {}

  '@nodelib/fs.walk@1.2.8':
    dependencies:
      '@nodelib/fs.scandir': 2.1.5
      fastq: 1.19.1

  '@pkgjs/parseargs@0.11.0':
    optional: true

  '@playwright/test@1.56.1':
    dependencies:
      playwright: 1.56.1

  '@rolldown/pluginutils@1.0.0-beta.43': {}

  '@rollup/rollup-android-arm-eabi@4.52.5':
    optional: true

  '@rollup/rollup-android-arm64@4.52.5':
    optional: true

  '@rollup/rollup-darwin-arm64@4.52.5':
    optional: true

  '@rollup/rollup-darwin-x64@4.52.5':
    optional: true

  '@rollup/rollup-freebsd-arm64@4.52.5':
    optional: true

  '@rollup/rollup-freebsd-x64@4.52.5':
    optional: true

  '@rollup/rollup-linux-arm-gnueabihf@4.52.5':
    optional: true

  '@rollup/rollup-linux-arm-musleabihf@4.52.5':
    optional: true

  '@rollup/rollup-linux-arm64-gnu@4.52.5':
    optional: true

  '@rollup/rollup-linux-arm64-musl@4.52.5':
    optional: true

  '@rollup/rollup-linux-loong64-gnu@4.52.5':
    optional: true

  '@rollup/rollup-linux-ppc64-gnu@4.52.5':
    optional: true

  '@rollup/rollup-linux-riscv64-gnu@4.52.5':
    optional: true

  '@rollup/rollup-linux-riscv64-musl@4.52.5':
    optional: true

  '@rollup/rollup-linux-s390x-gnu@4.52.5':
    optional: true

  '@rollup/rollup-linux-x64-gnu@4.52.5':
    optional: true

  '@rollup/rollup-linux-x64-musl@4.52.5':
    optional: true

  '@rollup/rollup-openharmony-arm64@4.52.5':
    optional: true

  '@rollup/rollup-win32-arm64-msvc@4.52.5':
    optional: true

  '@rollup/rollup-win32-ia32-msvc@4.52.5':
    optional: true

  '@rollup/rollup-win32-x64-gnu@4.52.5':
    optional: true

  '@rollup/rollup-win32-x64-msvc@4.52.5':
    optional: true

  '@standard-schema/spec@1.0.0': {}

  '@tailwindcss/node@4.1.16':
    dependencies:
      '@jridgewell/remapping': 2.3.5
      enhanced-resolve: 5.18.3
      jiti: 2.6.1
      lightningcss: 1.30.2
      magic-string: 0.30.21
      source-map-js: 1.2.1
      tailwindcss: 4.1.16

  '@tailwindcss/oxide-android-arm64@4.1.16':
    optional: true

  '@tailwindcss/oxide-darwin-arm64@4.1.16':
    optional: true

  '@tailwindcss/oxide-darwin-x64@4.1.16':
    optional: true

  '@tailwindcss/oxide-freebsd-x64@4.1.16':
    optional: true

  '@tailwindcss/oxide-linux-arm-gnueabihf@4.1.16':
    optional: true

  '@tailwindcss/oxide-linux-arm64-gnu@4.1.16':
    optional: true

  '@tailwindcss/oxide-linux-arm64-musl@4.1.16':
    optional: true

  '@tailwindcss/oxide-linux-x64-gnu@4.1.16':
    optional: true

  '@tailwindcss/oxide-linux-x64-musl@4.1.16':
    optional: true

  '@tailwindcss/oxide-wasm32-wasi@4.1.16':
    optional: true

  '@tailwindcss/oxide-win32-arm64-msvc@4.1.16':
    optional: true

  '@tailwindcss/oxide-win32-x64-msvc@4.1.16':
    optional: true

  '@tailwindcss/oxide@4.1.16':
    optionalDependencies:
      '@tailwindcss/oxide-android-arm64': 4.1.16
      '@tailwindcss/oxide-darwin-arm64': 4.1.16
      '@tailwindcss/oxide-darwin-x64': 4.1.16
      '@tailwindcss/oxide-freebsd-x64': 4.1.16
      '@tailwindcss/oxide-linux-arm-gnueabihf': 4.1.16
      '@tailwindcss/oxide-linux-arm64-gnu': 4.1.16
      '@tailwindcss/oxide-linux-arm64-musl': 4.1.16
      '@tailwindcss/oxide-linux-x64-gnu': 4.1.16
      '@tailwindcss/oxide-linux-x64-musl': 4.1.16
      '@tailwindcss/oxide-wasm32-wasi': 4.1.16
      '@tailwindcss/oxide-win32-arm64-msvc': 4.1.16
      '@tailwindcss/oxide-win32-x64-msvc': 4.1.16

  '@tailwindcss/postcss@4.1.16':
    dependencies:
      '@alloc/quick-lru': 5.2.0
      '@tailwindcss/node': 4.1.16
      '@tailwindcss/oxide': 4.1.16
      postcss: 8.5.6
      tailwindcss: 4.1.16

  '@tauri-apps/api@2.9.0': {}

  '@tauri-apps/cli-darwin-arm64@2.9.1':
    optional: true

  '@tauri-apps/cli-darwin-x64@2.9.1':
    optional: true

  '@tauri-apps/cli-linux-arm-gnueabihf@2.9.1':
    optional: true

  '@tauri-apps/cli-linux-arm64-gnu@2.9.1':
    optional: true

  '@tauri-apps/cli-linux-arm64-musl@2.9.1':
    optional: true

  '@tauri-apps/cli-linux-riscv64-gnu@2.9.1':
    optional: true

  '@tauri-apps/cli-linux-x64-gnu@2.9.1':
    optional: true

  '@tauri-apps/cli-linux-x64-musl@2.9.1':
    optional: true

  '@tauri-apps/cli-win32-arm64-msvc@2.9.1':
    optional: true

  '@tauri-apps/cli-win32-ia32-msvc@2.9.1':
    optional: true

  '@tauri-apps/cli-win32-x64-msvc@2.9.1':
    optional: true

  '@tauri-apps/cli@2.9.1':
    optionalDependencies:
      '@tauri-apps/cli-darwin-arm64': 2.9.1
      '@tauri-apps/cli-darwin-x64': 2.9.1
      '@tauri-apps/cli-linux-arm-gnueabihf': 2.9.1
      '@tauri-apps/cli-linux-arm64-gnu': 2.9.1
      '@tauri-apps/cli-linux-arm64-musl': 2.9.1
      '@tauri-apps/cli-linux-riscv64-gnu': 2.9.1
      '@tauri-apps/cli-linux-x64-gnu': 2.9.1
      '@tauri-apps/cli-linux-x64-musl': 2.9.1
      '@tauri-apps/cli-win32-arm64-msvc': 2.9.1
      '@tauri-apps/cli-win32-ia32-msvc': 2.9.1
      '@tauri-apps/cli-win32-x64-msvc': 2.9.1

  '@tauri-apps/plugin-clipboard-manager@2.3.2':
    dependencies:
      '@tauri-apps/api': 2.9.0

  '@tauri-apps/plugin-global-shortcut@2.3.1':
    dependencies:
      '@tauri-apps/api': 2.9.0

  '@tauri-apps/plugin-notification@2.3.1':
    dependencies:
      '@tauri-apps/api': 2.9.0

  '@testing-library/dom@9.3.4':
    dependencies:
      '@babel/code-frame': 7.27.1
      '@babel/runtime': 7.28.4
      '@types/aria-query': 5.0.4
      aria-query: 5.1.3
      chalk: 4.1.2
      dom-accessibility-api: 0.5.16
      lz-string: 1.5.0
      pretty-format: 27.5.1

  '@testing-library/jest-dom@6.9.1':
    dependencies:
      '@adobe/css-tools': 4.4.4
      aria-query: 5.3.2
      css.escape: 1.5.1
      dom-accessibility-api: 0.6.3
      picocolors: 1.1.1
      redent: 3.0.0

  '@testing-library/react@14.3.1(@types/react@18.3.26)(react-dom@18.3.1(react@18.3.1))(react@18.3.1)':
    dependencies:
      '@babel/runtime': 7.28.4
      '@testing-library/dom': 9.3.4
      '@types/react-dom': 18.3.7(@types/react@18.3.26)
      react: 18.3.1
      react-dom: 18.3.1(react@18.3.1)
    transitivePeerDependencies:
      - '@types/react'

  '@types/aria-query@5.0.4': {}

  '@types/babel__core@7.20.5':
    dependencies:
      '@babel/parser': 7.28.5
      '@babel/types': 7.28.5
      '@types/babel__generator': 7.27.0
      '@types/babel__template': 7.4.4
      '@types/babel__traverse': 7.28.0

  '@types/babel__generator@7.27.0':
    dependencies:
      '@babel/types': 7.28.5

  '@types/babel__template@7.4.4':
    dependencies:
      '@babel/parser': 7.28.5
      '@babel/types': 7.28.5

  '@types/babel__traverse@7.28.0':
    dependencies:
      '@babel/types': 7.28.5

  '@types/chai@5.2.3':
    dependencies:
      '@types/deep-eql': 4.0.2
      assertion-error: 2.0.1

  '@types/debug@4.1.12':
    dependencies:
      '@types/ms': 2.1.0

  '@types/deep-eql@4.0.2': {}

  '@types/estree-jsx@1.0.5':
    dependencies:
      '@types/estree': 1.0.8

  '@types/estree@1.0.8': {}

  '@types/hast@3.0.4':
    dependencies:
      '@types/unist': 3.0.3

  '@types/katex@0.16.7': {}

  '@types/mdast@4.0.4':
    dependencies:
      '@types/unist': 3.0.3

  '@types/ms@2.1.0': {}

  '@types/node@22.18.12':
    dependencies:
      undici-types: 6.21.0

  '@types/node@24.9.2':
    dependencies:
      undici-types: 7.16.0

  '@types/prop-types@15.7.15': {}

  '@types/react-dom@18.3.7(@types/react@18.3.26)':
    dependencies:
      '@types/react': 18.3.26

  '@types/react@18.3.26':
    dependencies:
      '@types/prop-types': 15.7.15
      csstype: 3.1.3

  '@types/unist@2.0.11': {}

  '@types/unist@3.0.3': {}

  '@ungap/structured-clone@1.3.0': {}

  '@vitejs/plugin-react@5.1.0(vite@7.1.12(@types/node@22.18.12)(jiti@2.6.1)(lightningcss@1.30.2)(yaml@2.8.1))':
    dependencies:
      '@babel/core': 7.28.5
      '@babel/plugin-transform-react-jsx-self': 7.27.1(@babel/core@7.28.5)
      '@babel/plugin-transform-react-jsx-source': 7.27.1(@babel/core@7.28.5)
      '@rolldown/pluginutils': 1.0.0-beta.43
      '@types/babel__core': 7.20.5
      react-refresh: 0.18.0
      vite: 7.1.12(@types/node@22.18.12)(jiti@2.6.1)(lightningcss@1.30.2)(yaml@2.8.1)
    transitivePeerDependencies:
      - supports-color

  '@vitejs/plugin-react@5.1.0(vite@7.1.12(@types/node@24.9.2)(jiti@1.21.7)(lightningcss@1.30.2)(yaml@2.8.1))':
    dependencies:
      '@babel/core': 7.28.5
      '@babel/plugin-transform-react-jsx-self': 7.27.1(@babel/core@7.28.5)
      '@babel/plugin-transform-react-jsx-source': 7.27.1(@babel/core@7.28.5)
      '@rolldown/pluginutils': 1.0.0-beta.43
      '@types/babel__core': 7.20.5
      react-refresh: 0.18.0
      vite: 7.1.12(@types/node@24.9.2)(jiti@1.21.7)(lightningcss@1.30.2)(yaml@2.8.1)
    transitivePeerDependencies:
      - supports-color

  '@vitest/coverage-v8@4.0.5(vitest@4.0.5(@types/debug@4.1.12)(@types/node@24.9.2)(jiti@1.21.7)(jsdom@27.1.0)(lightningcss@1.30.2)(yaml@2.8.1))':
    dependencies:
      '@bcoe/v8-coverage': 1.0.2
      '@vitest/utils': 4.0.5
      ast-v8-to-istanbul: 0.3.8
      debug: 4.4.3
      istanbul-lib-coverage: 3.2.2
      istanbul-lib-report: 3.0.1
      istanbul-lib-source-maps: 5.0.6
      istanbul-reports: 3.2.0
      magicast: 0.3.5
      std-env: 3.10.0
      tinyrainbow: 3.0.3
      vitest: 4.0.5(@types/debug@4.1.12)(@types/node@24.9.2)(jiti@1.21.7)(jsdom@27.1.0)(lightningcss@1.30.2)(yaml@2.8.1)
    transitivePeerDependencies:
      - supports-color

<<<<<<< HEAD
  '@vitest/coverage-v8@4.0.5(vitest@4.0.7(@types/debug@4.1.12)(@types/node@22.18.12)(jiti@2.6.1)(jsdom@27.1.0)(lightningcss@1.30.2)(yaml@2.8.1))':
=======
  '@vitest/coverage-v8@4.0.7(vitest@4.0.7(@types/debug@4.1.12)(@types/node@22.18.12)(jiti@2.6.1)(jsdom@27.0.1(postcss@8.5.6))(lightningcss@1.30.2)(yaml@2.8.1))':
>>>>>>> 89795204
    dependencies:
      '@bcoe/v8-coverage': 1.0.2
      '@vitest/utils': 4.0.7
      ast-v8-to-istanbul: 0.3.8
      debug: 4.4.3
      istanbul-lib-coverage: 3.2.2
      istanbul-lib-report: 3.0.1
      istanbul-lib-source-maps: 5.0.6
      istanbul-reports: 3.2.0
      magicast: 0.3.5
      std-env: 3.10.0
      tinyrainbow: 3.0.3
      vitest: 4.0.7(@types/debug@4.1.12)(@types/node@22.18.12)(jiti@2.6.1)(jsdom@27.1.0)(lightningcss@1.30.2)(yaml@2.8.1)
    transitivePeerDependencies:
      - supports-color

  '@vitest/expect@4.0.5':
    dependencies:
      '@standard-schema/spec': 1.0.0
      '@types/chai': 5.2.3
      '@vitest/spy': 4.0.5
      '@vitest/utils': 4.0.5
      chai: 6.2.0
      tinyrainbow: 3.0.3

  '@vitest/expect@4.0.7':
    dependencies:
      '@standard-schema/spec': 1.0.0
      '@types/chai': 5.2.3
      '@vitest/spy': 4.0.7
      '@vitest/utils': 4.0.7
      chai: 6.2.0
      tinyrainbow: 3.0.3

  '@vitest/mocker@4.0.5(vite@7.1.12(@types/node@24.9.2)(jiti@1.21.7)(lightningcss@1.30.2)(yaml@2.8.1))':
    dependencies:
      '@vitest/spy': 4.0.5
      estree-walker: 3.0.3
      magic-string: 0.30.21
    optionalDependencies:
      vite: 7.1.12(@types/node@24.9.2)(jiti@1.21.7)(lightningcss@1.30.2)(yaml@2.8.1)

  '@vitest/mocker@4.0.7(vite@7.1.12(@types/node@22.18.12)(jiti@2.6.1)(lightningcss@1.30.2)(yaml@2.8.1))':
    dependencies:
      '@vitest/spy': 4.0.7
      estree-walker: 3.0.3
      magic-string: 0.30.21
    optionalDependencies:
      vite: 7.1.12(@types/node@22.18.12)(jiti@2.6.1)(lightningcss@1.30.2)(yaml@2.8.1)

  '@vitest/pretty-format@4.0.5':
    dependencies:
      tinyrainbow: 3.0.3

  '@vitest/pretty-format@4.0.7':
    dependencies:
      tinyrainbow: 3.0.3

  '@vitest/runner@4.0.5':
    dependencies:
      '@vitest/utils': 4.0.5
      pathe: 2.0.3

  '@vitest/runner@4.0.7':
    dependencies:
      '@vitest/utils': 4.0.7
      pathe: 2.0.3

  '@vitest/snapshot@4.0.5':
    dependencies:
      '@vitest/pretty-format': 4.0.5
      magic-string: 0.30.21
      pathe: 2.0.3

  '@vitest/snapshot@4.0.7':
    dependencies:
      '@vitest/pretty-format': 4.0.7
      magic-string: 0.30.21
      pathe: 2.0.3

  '@vitest/spy@4.0.5': {}

  '@vitest/spy@4.0.7': {}

  '@vitest/utils@4.0.5':
    dependencies:
      '@vitest/pretty-format': 4.0.5
      tinyrainbow: 3.0.3

  '@vitest/utils@4.0.7':
    dependencies:
      '@vitest/pretty-format': 4.0.7
      tinyrainbow: 3.0.3

  agent-base@7.1.4: {}

  ansi-escapes@7.1.1:
    dependencies:
      environment: 1.1.0

  ansi-regex@5.0.1: {}

  ansi-regex@6.2.2: {}

  ansi-styles@4.3.0:
    dependencies:
      color-convert: 2.0.1

  ansi-styles@5.2.0: {}

  ansi-styles@6.2.3: {}

  any-promise@1.3.0: {}

  anymatch@3.1.3:
    dependencies:
      normalize-path: 3.0.0
      picomatch: 2.3.1

  arg@5.0.2: {}

  argparse@2.0.1: {}

  aria-query@5.1.3:
    dependencies:
      deep-equal: 2.2.3

  aria-query@5.3.2: {}

  array-buffer-byte-length@1.0.2:
    dependencies:
      call-bound: 1.0.4
      is-array-buffer: 3.0.5

  assertion-error@2.0.1: {}

  ast-v8-to-istanbul@0.3.8:
    dependencies:
      '@jridgewell/trace-mapping': 0.3.31
      estree-walker: 3.0.3
      js-tokens: 9.0.1

  autoprefixer@10.4.21(postcss@8.5.6):
    dependencies:
      browserslist: 4.27.0
      caniuse-lite: 1.0.30001751
      fraction.js: 4.3.7
      normalize-range: 0.1.2
      picocolors: 1.1.1
      postcss: 8.5.6
      postcss-value-parser: 4.2.0

  available-typed-arrays@1.0.7:
    dependencies:
      possible-typed-array-names: 1.1.0

  bail@2.0.2: {}

  balanced-match@1.0.2: {}

  baseline-browser-mapping@2.8.19: {}

  bidi-js@1.0.3:
    dependencies:
      require-from-string: 2.0.2

  binary-extensions@2.3.0: {}

  brace-expansion@2.0.2:
    dependencies:
      balanced-match: 1.0.2

  braces@3.0.3:
    dependencies:
      fill-range: 7.1.1

  browserslist@4.27.0:
    dependencies:
      baseline-browser-mapping: 2.8.19
      caniuse-lite: 1.0.30001751
      electron-to-chromium: 1.5.239
      node-releases: 2.0.26
      update-browserslist-db: 1.1.4(browserslist@4.27.0)

  call-bind-apply-helpers@1.0.2:
    dependencies:
      es-errors: 1.3.0
      function-bind: 1.1.2

  call-bind@1.0.8:
    dependencies:
      call-bind-apply-helpers: 1.0.2
      es-define-property: 1.0.1
      get-intrinsic: 1.3.0
      set-function-length: 1.2.2

  call-bound@1.0.4:
    dependencies:
      call-bind-apply-helpers: 1.0.2
      get-intrinsic: 1.3.0

  camelcase-css@2.0.1: {}

  caniuse-lite@1.0.30001751: {}

  ccount@2.0.1: {}

  chai@6.2.0: {}

  chalk@4.1.2:
    dependencies:
      ansi-styles: 4.3.0
      supports-color: 7.2.0

  character-entities-html4@2.1.0: {}

  character-entities-legacy@3.0.0: {}

  character-entities@2.0.2: {}

  character-reference-invalid@2.0.1: {}

  chokidar@3.6.0:
    dependencies:
      anymatch: 3.1.3
      braces: 3.0.3
      glob-parent: 5.1.2
      is-binary-path: 2.1.0
      is-glob: 4.0.3
      normalize-path: 3.0.0
      readdirp: 3.6.0
    optionalDependencies:
      fsevents: 2.3.3

  cli-cursor@5.0.0:
    dependencies:
      restore-cursor: 5.1.0

  cli-truncate@5.1.1:
    dependencies:
      slice-ansi: 7.1.2
      string-width: 8.1.0

  color-convert@2.0.1:
    dependencies:
      color-name: 1.1.4

  color-name@1.1.4: {}

  colorette@2.0.20: {}

  comma-separated-tokens@2.0.3: {}

  commander@13.1.0: {}

  commander@14.0.2: {}

  commander@4.1.1: {}

  commander@8.3.0: {}

  convert-source-map@2.0.0: {}

  cross-spawn@7.0.6:
    dependencies:
      path-key: 3.1.1
      shebang-command: 2.0.0
      which: 2.0.2

  css-tree@3.1.0:
    dependencies:
      mdn-data: 2.12.2
      source-map-js: 1.2.1

  css.escape@1.5.1: {}

  cssesc@3.0.0: {}

  cssstyle@5.3.2:
    dependencies:
      '@asamuzakjp/css-color': 4.0.5
      '@csstools/css-syntax-patches-for-csstree': 1.0.15
      css-tree: 3.1.0

  csstype@3.1.3: {}

  data-urls@6.0.0:
    dependencies:
      whatwg-mimetype: 4.0.0
      whatwg-url: 15.1.0

  debug@4.4.3:
    dependencies:
      ms: 2.1.3

  decimal.js@10.6.0: {}

  decode-named-character-reference@1.2.0:
    dependencies:
      character-entities: 2.0.2

  deep-equal@2.2.3:
    dependencies:
      array-buffer-byte-length: 1.0.2
      call-bind: 1.0.8
      es-get-iterator: 1.1.3
      get-intrinsic: 1.3.0
      is-arguments: 1.2.0
      is-array-buffer: 3.0.5
      is-date-object: 1.1.0
      is-regex: 1.2.1
      is-shared-array-buffer: 1.0.4
      isarray: 2.0.5
      object-is: 1.1.6
      object-keys: 1.1.1
      object.assign: 4.1.7
      regexp.prototype.flags: 1.5.4
      side-channel: 1.1.0
      which-boxed-primitive: 1.1.1
      which-collection: 1.0.2
      which-typed-array: 1.1.19

  deep-extend@0.6.0: {}

  define-data-property@1.1.4:
    dependencies:
      es-define-property: 1.0.1
      es-errors: 1.3.0
      gopd: 1.2.0

  define-properties@1.2.1:
    dependencies:
      define-data-property: 1.1.4
      has-property-descriptors: 1.0.2
      object-keys: 1.1.1

  dequal@2.0.3: {}

  detect-libc@2.1.2: {}

  devlop@1.1.0:
    dependencies:
      dequal: 2.0.3

  didyoumean@1.2.2: {}

  dlv@1.1.3: {}

  dom-accessibility-api@0.5.16: {}

  dom-accessibility-api@0.6.3: {}

  dunder-proto@1.0.1:
    dependencies:
      call-bind-apply-helpers: 1.0.2
      es-errors: 1.3.0
      gopd: 1.2.0

  eastasianwidth@0.2.0: {}

  electron-to-chromium@1.5.239: {}

  emoji-regex@10.6.0: {}

  emoji-regex@8.0.0: {}

  emoji-regex@9.2.2: {}

  enhanced-resolve@5.18.3:
    dependencies:
      graceful-fs: 4.2.11
      tapable: 2.3.0

  entities@4.5.0: {}

  entities@6.0.1: {}

  environment@1.1.0: {}

  es-define-property@1.0.1: {}

  es-errors@1.3.0: {}

  es-get-iterator@1.1.3:
    dependencies:
      call-bind: 1.0.8
      get-intrinsic: 1.3.0
      has-symbols: 1.1.0
      is-arguments: 1.2.0
      is-map: 2.0.3
      is-set: 2.0.3
      is-string: 1.1.1
      isarray: 2.0.5
      stop-iteration-iterator: 1.1.0

  es-module-lexer@1.7.0: {}

  es-object-atoms@1.1.1:
    dependencies:
      es-errors: 1.3.0

  esbuild@0.25.11:
    optionalDependencies:
      '@esbuild/aix-ppc64': 0.25.11
      '@esbuild/android-arm': 0.25.11
      '@esbuild/android-arm64': 0.25.11
      '@esbuild/android-x64': 0.25.11
      '@esbuild/darwin-arm64': 0.25.11
      '@esbuild/darwin-x64': 0.25.11
      '@esbuild/freebsd-arm64': 0.25.11
      '@esbuild/freebsd-x64': 0.25.11
      '@esbuild/linux-arm': 0.25.11
      '@esbuild/linux-arm64': 0.25.11
      '@esbuild/linux-ia32': 0.25.11
      '@esbuild/linux-loong64': 0.25.11
      '@esbuild/linux-mips64el': 0.25.11
      '@esbuild/linux-ppc64': 0.25.11
      '@esbuild/linux-riscv64': 0.25.11
      '@esbuild/linux-s390x': 0.25.11
      '@esbuild/linux-x64': 0.25.11
      '@esbuild/netbsd-arm64': 0.25.11
      '@esbuild/netbsd-x64': 0.25.11
      '@esbuild/openbsd-arm64': 0.25.11
      '@esbuild/openbsd-x64': 0.25.11
      '@esbuild/openharmony-arm64': 0.25.11
      '@esbuild/sunos-x64': 0.25.11
      '@esbuild/win32-arm64': 0.25.11
      '@esbuild/win32-ia32': 0.25.11
      '@esbuild/win32-x64': 0.25.11

  escalade@3.2.0: {}

  escape-string-regexp@5.0.0: {}

  estree-util-is-identifier-name@3.0.0: {}

  estree-walker@3.0.3:
    dependencies:
      '@types/estree': 1.0.8

  eventemitter3@5.0.1: {}

  expect-type@1.2.2: {}

  extend@3.0.2: {}

  fast-glob@3.3.3:
    dependencies:
      '@nodelib/fs.stat': 2.0.5
      '@nodelib/fs.walk': 1.2.8
      glob-parent: 5.1.2
      merge2: 1.4.1
      micromatch: 4.0.8

  fastq@1.19.1:
    dependencies:
      reusify: 1.1.0

  fdir@6.5.0(picomatch@4.0.3):
    optionalDependencies:
      picomatch: 4.0.3

  fill-range@7.1.1:
    dependencies:
      to-regex-range: 5.0.1

  for-each@0.3.5:
    dependencies:
      is-callable: 1.2.7

  foreground-child@3.3.1:
    dependencies:
      cross-spawn: 7.0.6
      signal-exit: 4.1.0

  fraction.js@4.3.7: {}

  fsevents@2.3.2:
    optional: true

  fsevents@2.3.3:
    optional: true

  function-bind@1.1.2: {}

  functions-have-names@1.2.3: {}

  gensync@1.0.0-beta.2: {}

  get-east-asian-width@1.4.0: {}

  get-intrinsic@1.3.0:
    dependencies:
      call-bind-apply-helpers: 1.0.2
      es-define-property: 1.0.1
      es-errors: 1.3.0
      es-object-atoms: 1.1.1
      function-bind: 1.1.2
      get-proto: 1.0.1
      gopd: 1.2.0
      has-symbols: 1.1.0
      hasown: 2.0.2
      math-intrinsics: 1.1.0

  get-proto@1.0.1:
    dependencies:
      dunder-proto: 1.0.1
      es-object-atoms: 1.1.1

  glob-parent@5.1.2:
    dependencies:
      is-glob: 4.0.3

  glob-parent@6.0.2:
    dependencies:
      is-glob: 4.0.3

  glob@10.4.5:
    dependencies:
      foreground-child: 3.3.1
      jackspeak: 3.4.3
      minimatch: 9.0.5
      minipass: 7.1.2
      package-json-from-dist: 1.0.1
      path-scurry: 1.11.1

  glob@11.0.3:
    dependencies:
      foreground-child: 3.3.1
      jackspeak: 4.1.1
      minimatch: 10.0.3
      minipass: 7.1.2
      package-json-from-dist: 1.0.1
      path-scurry: 2.0.0

  gopd@1.2.0: {}

  graceful-fs@4.2.11: {}

  has-bigints@1.1.0: {}

  has-flag@4.0.0: {}

  has-property-descriptors@1.0.2:
    dependencies:
      es-define-property: 1.0.1

  has-symbols@1.1.0: {}

  has-tostringtag@1.0.2:
    dependencies:
      has-symbols: 1.1.0

  hasown@2.0.2:
    dependencies:
      function-bind: 1.1.2

  hast-util-from-dom@5.0.1:
    dependencies:
      '@types/hast': 3.0.4
      hastscript: 9.0.1
      web-namespaces: 2.0.1

  hast-util-from-html-isomorphic@2.0.0:
    dependencies:
      '@types/hast': 3.0.4
      hast-util-from-dom: 5.0.1
      hast-util-from-html: 2.0.3
      unist-util-remove-position: 5.0.0

  hast-util-from-html@2.0.3:
    dependencies:
      '@types/hast': 3.0.4
      devlop: 1.1.0
      hast-util-from-parse5: 8.0.3
      parse5: 7.3.0
      vfile: 6.0.3
      vfile-message: 4.0.3

  hast-util-from-parse5@8.0.3:
    dependencies:
      '@types/hast': 3.0.4
      '@types/unist': 3.0.3
      devlop: 1.1.0
      hastscript: 9.0.1
      property-information: 7.1.0
      vfile: 6.0.3
      vfile-location: 5.0.3
      web-namespaces: 2.0.1

  hast-util-is-element@3.0.0:
    dependencies:
      '@types/hast': 3.0.4

  hast-util-parse-selector@4.0.0:
    dependencies:
      '@types/hast': 3.0.4

  hast-util-to-jsx-runtime@2.3.6:
    dependencies:
      '@types/estree': 1.0.8
      '@types/hast': 3.0.4
      '@types/unist': 3.0.3
      comma-separated-tokens: 2.0.3
      devlop: 1.1.0
      estree-util-is-identifier-name: 3.0.0
      hast-util-whitespace: 3.0.0
      mdast-util-mdx-expression: 2.0.1
      mdast-util-mdx-jsx: 3.2.0
      mdast-util-mdxjs-esm: 2.0.1
      property-information: 7.1.0
      space-separated-tokens: 2.0.2
      style-to-js: 1.1.18
      unist-util-position: 5.0.0
      vfile-message: 4.0.3
    transitivePeerDependencies:
      - supports-color

  hast-util-to-text@4.0.2:
    dependencies:
      '@types/hast': 3.0.4
      '@types/unist': 3.0.3
      hast-util-is-element: 3.0.0
      unist-util-find-after: 5.0.0

  hast-util-whitespace@3.0.0:
    dependencies:
      '@types/hast': 3.0.4

  hastscript@9.0.1:
    dependencies:
      '@types/hast': 3.0.4
      comma-separated-tokens: 2.0.3
      hast-util-parse-selector: 4.0.0
      property-information: 7.1.0
      space-separated-tokens: 2.0.2

  highlight.js@11.11.1: {}

  html-encoding-sniffer@4.0.0:
    dependencies:
      whatwg-encoding: 3.1.1

  html-escaper@2.0.2: {}

  html-url-attributes@3.0.1: {}

  http-proxy-agent@7.0.2:
    dependencies:
      agent-base: 7.1.4
      debug: 4.4.3
    transitivePeerDependencies:
      - supports-color

  https-proxy-agent@7.0.6:
    dependencies:
      agent-base: 7.1.4
      debug: 4.4.3
    transitivePeerDependencies:
      - supports-color

  husky@9.1.7: {}

  iconv-lite@0.6.3:
    dependencies:
      safer-buffer: 2.1.2

  ignore@7.0.5: {}

  indent-string@4.0.0: {}

  ini@4.1.3: {}

  inline-style-parser@0.2.4: {}

  internal-slot@1.1.0:
    dependencies:
      es-errors: 1.3.0
      hasown: 2.0.2
      side-channel: 1.1.0

  is-alphabetical@2.0.1: {}

  is-alphanumerical@2.0.1:
    dependencies:
      is-alphabetical: 2.0.1
      is-decimal: 2.0.1

  is-arguments@1.2.0:
    dependencies:
      call-bound: 1.0.4
      has-tostringtag: 1.0.2

  is-array-buffer@3.0.5:
    dependencies:
      call-bind: 1.0.8
      call-bound: 1.0.4
      get-intrinsic: 1.3.0

  is-bigint@1.1.0:
    dependencies:
      has-bigints: 1.1.0

  is-binary-path@2.1.0:
    dependencies:
      binary-extensions: 2.3.0

  is-boolean-object@1.2.2:
    dependencies:
      call-bound: 1.0.4
      has-tostringtag: 1.0.2

  is-callable@1.2.7: {}

  is-core-module@2.16.1:
    dependencies:
      hasown: 2.0.2

  is-date-object@1.1.0:
    dependencies:
      call-bound: 1.0.4
      has-tostringtag: 1.0.2

  is-decimal@2.0.1: {}

  is-extglob@2.1.1: {}

  is-fullwidth-code-point@3.0.0: {}

  is-fullwidth-code-point@5.1.0:
    dependencies:
      get-east-asian-width: 1.4.0

  is-glob@4.0.3:
    dependencies:
      is-extglob: 2.1.1

  is-hexadecimal@2.0.1: {}

  is-map@2.0.3: {}

  is-number-object@1.1.1:
    dependencies:
      call-bound: 1.0.4
      has-tostringtag: 1.0.2

  is-number@7.0.0: {}

  is-plain-obj@4.1.0: {}

  is-potential-custom-element-name@1.0.1: {}

  is-regex@1.2.1:
    dependencies:
      call-bound: 1.0.4
      gopd: 1.2.0
      has-tostringtag: 1.0.2
      hasown: 2.0.2

  is-set@2.0.3: {}

  is-shared-array-buffer@1.0.4:
    dependencies:
      call-bound: 1.0.4

  is-string@1.1.1:
    dependencies:
      call-bound: 1.0.4
      has-tostringtag: 1.0.2

  is-symbol@1.1.1:
    dependencies:
      call-bound: 1.0.4
      has-symbols: 1.1.0
      safe-regex-test: 1.1.0

  is-weakmap@2.0.2: {}

  is-weakset@2.0.4:
    dependencies:
      call-bound: 1.0.4
      get-intrinsic: 1.3.0

  isarray@2.0.5: {}

  isexe@2.0.0: {}

  istanbul-lib-coverage@3.2.2: {}

  istanbul-lib-report@3.0.1:
    dependencies:
      istanbul-lib-coverage: 3.2.2
      make-dir: 4.0.0
      supports-color: 7.2.0

  istanbul-lib-source-maps@5.0.6:
    dependencies:
      '@jridgewell/trace-mapping': 0.3.31
      debug: 4.4.3
      istanbul-lib-coverage: 3.2.2
    transitivePeerDependencies:
      - supports-color

  istanbul-reports@3.2.0:
    dependencies:
      html-escaper: 2.0.2
      istanbul-lib-report: 3.0.1

  jackspeak@3.4.3:
    dependencies:
      '@isaacs/cliui': 8.0.2
    optionalDependencies:
      '@pkgjs/parseargs': 0.11.0

  jackspeak@4.1.1:
    dependencies:
      '@isaacs/cliui': 8.0.2

  jiti@1.21.7: {}

  jiti@2.6.1: {}

  js-tokens@4.0.0: {}

  js-tokens@9.0.1: {}

  js-yaml@4.1.0:
    dependencies:
      argparse: 2.0.1

  jsdom@27.1.0:
    dependencies:
      '@acemir/cssom': 0.9.19
      '@asamuzakjp/dom-selector': 6.7.4
      cssstyle: 5.3.2
      data-urls: 6.0.0
      decimal.js: 10.6.0
      html-encoding-sniffer: 4.0.0
      http-proxy-agent: 7.0.2
      https-proxy-agent: 7.0.6
      is-potential-custom-element-name: 1.0.1
      parse5: 8.0.0
      saxes: 6.0.0
      symbol-tree: 3.2.4
      tough-cookie: 6.0.0
      w3c-xmlserializer: 5.0.0
      webidl-conversions: 8.0.0
      whatwg-encoding: 3.1.1
      whatwg-mimetype: 4.0.0
      whatwg-url: 15.1.0
      ws: 8.18.3
      xml-name-validator: 5.0.0
    transitivePeerDependencies:
      - bufferutil
      - supports-color
      - utf-8-validate

  jsesc@3.1.0: {}

  json5@2.2.3: {}

  jsonc-parser@3.3.1: {}

  jsonpointer@5.0.1: {}

  katex@0.16.25:
    dependencies:
      commander: 8.3.0

  lightningcss-android-arm64@1.30.2:
    optional: true

  lightningcss-darwin-arm64@1.30.2:
    optional: true

  lightningcss-darwin-x64@1.30.2:
    optional: true

  lightningcss-freebsd-x64@1.30.2:
    optional: true

  lightningcss-linux-arm-gnueabihf@1.30.2:
    optional: true

  lightningcss-linux-arm64-gnu@1.30.2:
    optional: true

  lightningcss-linux-arm64-musl@1.30.2:
    optional: true

  lightningcss-linux-x64-gnu@1.30.2:
    optional: true

  lightningcss-linux-x64-musl@1.30.2:
    optional: true

  lightningcss-win32-arm64-msvc@1.30.2:
    optional: true

  lightningcss-win32-x64-msvc@1.30.2:
    optional: true

  lightningcss@1.30.2:
    dependencies:
      detect-libc: 2.1.2
    optionalDependencies:
      lightningcss-android-arm64: 1.30.2
      lightningcss-darwin-arm64: 1.30.2
      lightningcss-darwin-x64: 1.30.2
      lightningcss-freebsd-x64: 1.30.2
      lightningcss-linux-arm-gnueabihf: 1.30.2
      lightningcss-linux-arm64-gnu: 1.30.2
      lightningcss-linux-arm64-musl: 1.30.2
      lightningcss-linux-x64-gnu: 1.30.2
      lightningcss-linux-x64-musl: 1.30.2
      lightningcss-win32-arm64-msvc: 1.30.2
      lightningcss-win32-x64-msvc: 1.30.2

  lilconfig@3.1.3: {}

  lines-and-columns@1.2.4: {}

  linkify-it@5.0.0:
    dependencies:
      uc.micro: 2.1.0

  lint-staged@16.2.6:
    dependencies:
      commander: 14.0.2
      listr2: 9.0.5
      micromatch: 4.0.8
      nano-spawn: 2.0.0
      pidtree: 0.6.0
      string-argv: 0.3.2
      yaml: 2.8.1

  listr2@9.0.5:
    dependencies:
      cli-truncate: 5.1.1
      colorette: 2.0.20
      eventemitter3: 5.0.1
      log-update: 6.1.0
      rfdc: 1.4.1
      wrap-ansi: 9.0.2

  log-update@6.1.0:
    dependencies:
      ansi-escapes: 7.1.1
      cli-cursor: 5.0.0
      slice-ansi: 7.1.2
      strip-ansi: 7.1.2
      wrap-ansi: 9.0.2

  longest-streak@3.1.0: {}

  loose-envify@1.4.0:
    dependencies:
      js-tokens: 4.0.0

  lowlight@3.3.0:
    dependencies:
      '@types/hast': 3.0.4
      devlop: 1.1.0
      highlight.js: 11.11.1

  lru-cache@10.4.3: {}

  lru-cache@11.2.2: {}

  lru-cache@5.1.1:
    dependencies:
      yallist: 3.1.1

  lucide-react@0.548.0(react@18.3.1):
    dependencies:
      react: 18.3.1

  lucide-react@0.552.0(react@18.3.1):
    dependencies:
      react: 18.3.1

  lz-string@1.5.0: {}

  magic-string@0.30.21:
    dependencies:
      '@jridgewell/sourcemap-codec': 1.5.5

  magicast@0.3.5:
    dependencies:
      '@babel/parser': 7.28.4
      '@babel/types': 7.28.4
      source-map-js: 1.2.1

  make-dir@4.0.0:
    dependencies:
      semver: 7.7.3

  markdown-it@14.1.0:
    dependencies:
      argparse: 2.0.1
      entities: 4.5.0
      linkify-it: 5.0.0
      mdurl: 2.0.0
      punycode.js: 2.3.1
      uc.micro: 2.1.0

  markdown-table@3.0.4: {}

  markdownlint-cli@0.45.0:
    dependencies:
      commander: 13.1.0
      glob: 11.0.3
      ignore: 7.0.5
      js-yaml: 4.1.0
      jsonc-parser: 3.3.1
      jsonpointer: 5.0.1
      markdown-it: 14.1.0
      markdownlint: 0.38.0
      minimatch: 10.0.3
      run-con: 1.3.2
      smol-toml: 1.3.4
    transitivePeerDependencies:
      - supports-color

  markdownlint@0.38.0:
    dependencies:
      micromark: 4.0.2
      micromark-core-commonmark: 2.0.3
      micromark-extension-directive: 4.0.0
      micromark-extension-gfm-autolink-literal: 2.1.0
      micromark-extension-gfm-footnote: 2.1.0
      micromark-extension-gfm-table: 2.1.1
      micromark-extension-math: 3.1.0
      micromark-util-types: 2.0.2
    transitivePeerDependencies:
      - supports-color

  math-intrinsics@1.1.0: {}

  mdast-util-find-and-replace@3.0.2:
    dependencies:
      '@types/mdast': 4.0.4
      escape-string-regexp: 5.0.0
      unist-util-is: 6.0.1
      unist-util-visit-parents: 6.0.2

  mdast-util-from-markdown@2.0.2:
    dependencies:
      '@types/mdast': 4.0.4
      '@types/unist': 3.0.3
      decode-named-character-reference: 1.2.0
      devlop: 1.1.0
      mdast-util-to-string: 4.0.0
      micromark: 4.0.2
      micromark-util-decode-numeric-character-reference: 2.0.2
      micromark-util-decode-string: 2.0.1
      micromark-util-normalize-identifier: 2.0.1
      micromark-util-symbol: 2.0.1
      micromark-util-types: 2.0.2
      unist-util-stringify-position: 4.0.0
    transitivePeerDependencies:
      - supports-color

  mdast-util-gfm-autolink-literal@2.0.1:
    dependencies:
      '@types/mdast': 4.0.4
      ccount: 2.0.1
      devlop: 1.1.0
      mdast-util-find-and-replace: 3.0.2
      micromark-util-character: 2.1.1

  mdast-util-gfm-footnote@2.1.0:
    dependencies:
      '@types/mdast': 4.0.4
      devlop: 1.1.0
      mdast-util-from-markdown: 2.0.2
      mdast-util-to-markdown: 2.1.2
      micromark-util-normalize-identifier: 2.0.1
    transitivePeerDependencies:
      - supports-color

  mdast-util-gfm-strikethrough@2.0.0:
    dependencies:
      '@types/mdast': 4.0.4
      mdast-util-from-markdown: 2.0.2
      mdast-util-to-markdown: 2.1.2
    transitivePeerDependencies:
      - supports-color

  mdast-util-gfm-table@2.0.0:
    dependencies:
      '@types/mdast': 4.0.4
      devlop: 1.1.0
      markdown-table: 3.0.4
      mdast-util-from-markdown: 2.0.2
      mdast-util-to-markdown: 2.1.2
    transitivePeerDependencies:
      - supports-color

  mdast-util-gfm-task-list-item@2.0.0:
    dependencies:
      '@types/mdast': 4.0.4
      devlop: 1.1.0
      mdast-util-from-markdown: 2.0.2
      mdast-util-to-markdown: 2.1.2
    transitivePeerDependencies:
      - supports-color

  mdast-util-gfm@3.1.0:
    dependencies:
      mdast-util-from-markdown: 2.0.2
      mdast-util-gfm-autolink-literal: 2.0.1
      mdast-util-gfm-footnote: 2.1.0
      mdast-util-gfm-strikethrough: 2.0.0
      mdast-util-gfm-table: 2.0.0
      mdast-util-gfm-task-list-item: 2.0.0
      mdast-util-to-markdown: 2.1.2
    transitivePeerDependencies:
      - supports-color

  mdast-util-math@3.0.0:
    dependencies:
      '@types/hast': 3.0.4
      '@types/mdast': 4.0.4
      devlop: 1.1.0
      longest-streak: 3.1.0
      mdast-util-from-markdown: 2.0.2
      mdast-util-to-markdown: 2.1.2
      unist-util-remove-position: 5.0.0
    transitivePeerDependencies:
      - supports-color

  mdast-util-mdx-expression@2.0.1:
    dependencies:
      '@types/estree-jsx': 1.0.5
      '@types/hast': 3.0.4
      '@types/mdast': 4.0.4
      devlop: 1.1.0
      mdast-util-from-markdown: 2.0.2
      mdast-util-to-markdown: 2.1.2
    transitivePeerDependencies:
      - supports-color

  mdast-util-mdx-jsx@3.2.0:
    dependencies:
      '@types/estree-jsx': 1.0.5
      '@types/hast': 3.0.4
      '@types/mdast': 4.0.4
      '@types/unist': 3.0.3
      ccount: 2.0.1
      devlop: 1.1.0
      mdast-util-from-markdown: 2.0.2
      mdast-util-to-markdown: 2.1.2
      parse-entities: 4.0.2
      stringify-entities: 4.0.4
      unist-util-stringify-position: 4.0.0
      vfile-message: 4.0.3
    transitivePeerDependencies:
      - supports-color

  mdast-util-mdxjs-esm@2.0.1:
    dependencies:
      '@types/estree-jsx': 1.0.5
      '@types/hast': 3.0.4
      '@types/mdast': 4.0.4
      devlop: 1.1.0
      mdast-util-from-markdown: 2.0.2
      mdast-util-to-markdown: 2.1.2
    transitivePeerDependencies:
      - supports-color

  mdast-util-phrasing@4.1.0:
    dependencies:
      '@types/mdast': 4.0.4
      unist-util-is: 6.0.1

  mdast-util-to-hast@13.2.0:
    dependencies:
      '@types/hast': 3.0.4
      '@types/mdast': 4.0.4
      '@ungap/structured-clone': 1.3.0
      devlop: 1.1.0
      micromark-util-sanitize-uri: 2.0.1
      trim-lines: 3.0.1
      unist-util-position: 5.0.0
      unist-util-visit: 5.0.0
      vfile: 6.0.3

  mdast-util-to-markdown@2.1.2:
    dependencies:
      '@types/mdast': 4.0.4
      '@types/unist': 3.0.3
      longest-streak: 3.1.0
      mdast-util-phrasing: 4.1.0
      mdast-util-to-string: 4.0.0
      micromark-util-classify-character: 2.0.1
      micromark-util-decode-string: 2.0.1
      unist-util-visit: 5.0.0
      zwitch: 2.0.4

  mdast-util-to-string@4.0.0:
    dependencies:
      '@types/mdast': 4.0.4

  mdn-data@2.12.2: {}

  mdurl@2.0.0: {}

  merge2@1.4.1: {}

  micromark-core-commonmark@2.0.3:
    dependencies:
      decode-named-character-reference: 1.2.0
      devlop: 1.1.0
      micromark-factory-destination: 2.0.1
      micromark-factory-label: 2.0.1
      micromark-factory-space: 2.0.1
      micromark-factory-title: 2.0.1
      micromark-factory-whitespace: 2.0.1
      micromark-util-character: 2.1.1
      micromark-util-chunked: 2.0.1
      micromark-util-classify-character: 2.0.1
      micromark-util-html-tag-name: 2.0.1
      micromark-util-normalize-identifier: 2.0.1
      micromark-util-resolve-all: 2.0.1
      micromark-util-subtokenize: 2.1.0
      micromark-util-symbol: 2.0.1
      micromark-util-types: 2.0.2

  micromark-extension-directive@4.0.0:
    dependencies:
      devlop: 1.1.0
      micromark-factory-space: 2.0.1
      micromark-factory-whitespace: 2.0.1
      micromark-util-character: 2.1.1
      micromark-util-symbol: 2.0.1
      micromark-util-types: 2.0.2
      parse-entities: 4.0.2

  micromark-extension-gfm-autolink-literal@2.1.0:
    dependencies:
      micromark-util-character: 2.1.1
      micromark-util-sanitize-uri: 2.0.1
      micromark-util-symbol: 2.0.1
      micromark-util-types: 2.0.2

  micromark-extension-gfm-footnote@2.1.0:
    dependencies:
      devlop: 1.1.0
      micromark-core-commonmark: 2.0.3
      micromark-factory-space: 2.0.1
      micromark-util-character: 2.1.1
      micromark-util-normalize-identifier: 2.0.1
      micromark-util-sanitize-uri: 2.0.1
      micromark-util-symbol: 2.0.1
      micromark-util-types: 2.0.2

  micromark-extension-gfm-strikethrough@2.1.0:
    dependencies:
      devlop: 1.1.0
      micromark-util-chunked: 2.0.1
      micromark-util-classify-character: 2.0.1
      micromark-util-resolve-all: 2.0.1
      micromark-util-symbol: 2.0.1
      micromark-util-types: 2.0.2

  micromark-extension-gfm-table@2.1.1:
    dependencies:
      devlop: 1.1.0
      micromark-factory-space: 2.0.1
      micromark-util-character: 2.1.1
      micromark-util-symbol: 2.0.1
      micromark-util-types: 2.0.2

  micromark-extension-gfm-tagfilter@2.0.0:
    dependencies:
      micromark-util-types: 2.0.2

  micromark-extension-gfm-task-list-item@2.1.0:
    dependencies:
      devlop: 1.1.0
      micromark-factory-space: 2.0.1
      micromark-util-character: 2.1.1
      micromark-util-symbol: 2.0.1
      micromark-util-types: 2.0.2

  micromark-extension-gfm@3.0.0:
    dependencies:
      micromark-extension-gfm-autolink-literal: 2.1.0
      micromark-extension-gfm-footnote: 2.1.0
      micromark-extension-gfm-strikethrough: 2.1.0
      micromark-extension-gfm-table: 2.1.1
      micromark-extension-gfm-tagfilter: 2.0.0
      micromark-extension-gfm-task-list-item: 2.1.0
      micromark-util-combine-extensions: 2.0.1
      micromark-util-types: 2.0.2

  micromark-extension-math@3.1.0:
    dependencies:
      '@types/katex': 0.16.7
      devlop: 1.1.0
      katex: 0.16.25
      micromark-factory-space: 2.0.1
      micromark-util-character: 2.1.1
      micromark-util-symbol: 2.0.1
      micromark-util-types: 2.0.2

  micromark-factory-destination@2.0.1:
    dependencies:
      micromark-util-character: 2.1.1
      micromark-util-symbol: 2.0.1
      micromark-util-types: 2.0.2

  micromark-factory-label@2.0.1:
    dependencies:
      devlop: 1.1.0
      micromark-util-character: 2.1.1
      micromark-util-symbol: 2.0.1
      micromark-util-types: 2.0.2

  micromark-factory-space@2.0.1:
    dependencies:
      micromark-util-character: 2.1.1
      micromark-util-types: 2.0.2

  micromark-factory-title@2.0.1:
    dependencies:
      micromark-factory-space: 2.0.1
      micromark-util-character: 2.1.1
      micromark-util-symbol: 2.0.1
      micromark-util-types: 2.0.2

  micromark-factory-whitespace@2.0.1:
    dependencies:
      micromark-factory-space: 2.0.1
      micromark-util-character: 2.1.1
      micromark-util-symbol: 2.0.1
      micromark-util-types: 2.0.2

  micromark-util-character@2.1.1:
    dependencies:
      micromark-util-symbol: 2.0.1
      micromark-util-types: 2.0.2

  micromark-util-chunked@2.0.1:
    dependencies:
      micromark-util-symbol: 2.0.1

  micromark-util-classify-character@2.0.1:
    dependencies:
      micromark-util-character: 2.1.1
      micromark-util-symbol: 2.0.1
      micromark-util-types: 2.0.2

  micromark-util-combine-extensions@2.0.1:
    dependencies:
      micromark-util-chunked: 2.0.1
      micromark-util-types: 2.0.2

  micromark-util-decode-numeric-character-reference@2.0.2:
    dependencies:
      micromark-util-symbol: 2.0.1

  micromark-util-decode-string@2.0.1:
    dependencies:
      decode-named-character-reference: 1.2.0
      micromark-util-character: 2.1.1
      micromark-util-decode-numeric-character-reference: 2.0.2
      micromark-util-symbol: 2.0.1

  micromark-util-encode@2.0.1: {}

  micromark-util-html-tag-name@2.0.1: {}

  micromark-util-normalize-identifier@2.0.1:
    dependencies:
      micromark-util-symbol: 2.0.1

  micromark-util-resolve-all@2.0.1:
    dependencies:
      micromark-util-types: 2.0.2

  micromark-util-sanitize-uri@2.0.1:
    dependencies:
      micromark-util-character: 2.1.1
      micromark-util-encode: 2.0.1
      micromark-util-symbol: 2.0.1

  micromark-util-subtokenize@2.1.0:
    dependencies:
      devlop: 1.1.0
      micromark-util-chunked: 2.0.1
      micromark-util-symbol: 2.0.1
      micromark-util-types: 2.0.2

  micromark-util-symbol@2.0.1: {}

  micromark-util-types@2.0.2: {}

  micromark@4.0.2:
    dependencies:
      '@types/debug': 4.1.12
      debug: 4.4.3
      decode-named-character-reference: 1.2.0
      devlop: 1.1.0
      micromark-core-commonmark: 2.0.3
      micromark-factory-space: 2.0.1
      micromark-util-character: 2.1.1
      micromark-util-chunked: 2.0.1
      micromark-util-combine-extensions: 2.0.1
      micromark-util-decode-numeric-character-reference: 2.0.2
      micromark-util-encode: 2.0.1
      micromark-util-normalize-identifier: 2.0.1
      micromark-util-resolve-all: 2.0.1
      micromark-util-sanitize-uri: 2.0.1
      micromark-util-subtokenize: 2.1.0
      micromark-util-symbol: 2.0.1
      micromark-util-types: 2.0.2
    transitivePeerDependencies:
      - supports-color

  micromatch@4.0.8:
    dependencies:
      braces: 3.0.3
      picomatch: 2.3.1

  mimic-function@5.0.1: {}

  min-indent@1.0.1: {}

  minimatch@10.0.3:
    dependencies:
      '@isaacs/brace-expansion': 5.0.0

  minimatch@9.0.5:
    dependencies:
      brace-expansion: 2.0.2

  minimist@1.2.8: {}

  minipass@7.1.2: {}

  ms@2.1.3: {}

  mz@2.7.0:
    dependencies:
      any-promise: 1.3.0
      object-assign: 4.1.1
      thenify-all: 1.6.0

  nano-spawn@2.0.0: {}

  nanoid@3.3.11: {}

  node-releases@2.0.26: {}

  normalize-path@3.0.0: {}

  normalize-range@0.1.2: {}

  object-assign@4.1.1: {}

  object-hash@3.0.0: {}

  object-inspect@1.13.4: {}

  object-is@1.1.6:
    dependencies:
      call-bind: 1.0.8
      define-properties: 1.2.1

  object-keys@1.1.1: {}

  object.assign@4.1.7:
    dependencies:
      call-bind: 1.0.8
      call-bound: 1.0.4
      define-properties: 1.2.1
      es-object-atoms: 1.1.1
      has-symbols: 1.1.0
      object-keys: 1.1.1

  onetime@7.0.0:
    dependencies:
      mimic-function: 5.0.1

  package-json-from-dist@1.0.1: {}

  parse-entities@4.0.2:
    dependencies:
      '@types/unist': 2.0.11
      character-entities-legacy: 3.0.0
      character-reference-invalid: 2.0.1
      decode-named-character-reference: 1.2.0
      is-alphanumerical: 2.0.1
      is-decimal: 2.0.1
      is-hexadecimal: 2.0.1

  parse5@7.3.0:
    dependencies:
      entities: 6.0.1

  parse5@8.0.0:
    dependencies:
      entities: 6.0.1

  path-key@3.1.1: {}

  path-parse@1.0.7: {}

  path-scurry@1.11.1:
    dependencies:
      lru-cache: 10.4.3
      minipass: 7.1.2

  path-scurry@2.0.0:
    dependencies:
      lru-cache: 11.2.2
      minipass: 7.1.2

  pathe@2.0.3: {}

  picocolors@1.1.1: {}

  picomatch@2.3.1: {}

  picomatch@4.0.3: {}

  pidtree@0.6.0: {}

  pify@2.3.0: {}

  pirates@4.0.7: {}

  playwright-core@1.56.1: {}

  playwright@1.56.1:
    dependencies:
      playwright-core: 1.56.1
    optionalDependencies:
      fsevents: 2.3.2

  possible-typed-array-names@1.1.0: {}

  postcss-import@15.1.0(postcss@8.5.6):
    dependencies:
      postcss: 8.5.6
      postcss-value-parser: 4.2.0
      read-cache: 1.0.0
      resolve: 1.22.11

  postcss-js@4.1.0(postcss@8.5.6):
    dependencies:
      camelcase-css: 2.0.1
      postcss: 8.5.6

  postcss-load-config@6.0.1(jiti@1.21.7)(postcss@8.5.6)(yaml@2.8.1):
    dependencies:
      lilconfig: 3.1.3
    optionalDependencies:
      jiti: 1.21.7
      postcss: 8.5.6
      yaml: 2.8.1

  postcss-nested@6.2.0(postcss@8.5.6):
    dependencies:
      postcss: 8.5.6
      postcss-selector-parser: 6.1.2

  postcss-selector-parser@6.1.2:
    dependencies:
      cssesc: 3.0.0
      util-deprecate: 1.0.2

  postcss-value-parser@4.2.0: {}

  postcss@8.5.6:
    dependencies:
      nanoid: 3.3.11
      picocolors: 1.1.1
      source-map-js: 1.2.1

  prettier@3.6.2: {}

  pretty-format@27.5.1:
    dependencies:
      ansi-regex: 5.0.1
      ansi-styles: 5.2.0
      react-is: 17.0.2

  property-information@7.1.0: {}

  punycode.js@2.3.1: {}

  punycode@2.3.1: {}

  queue-microtask@1.2.3: {}

  react-dom@18.3.1(react@18.3.1):
    dependencies:
      loose-envify: 1.4.0
      react: 18.3.1
      scheduler: 0.23.2

  react-is@17.0.2: {}

  react-markdown@10.1.0(@types/react@18.3.26)(react@18.3.1):
    dependencies:
      '@types/hast': 3.0.4
      '@types/mdast': 4.0.4
      '@types/react': 18.3.26
      devlop: 1.1.0
      hast-util-to-jsx-runtime: 2.3.6
      html-url-attributes: 3.0.1
      mdast-util-to-hast: 13.2.0
      react: 18.3.1
      remark-parse: 11.0.0
      remark-rehype: 11.1.2
      unified: 11.0.5
      unist-util-visit: 5.0.0
      vfile: 6.0.3
    transitivePeerDependencies:
      - supports-color

  react-refresh@0.18.0: {}

  react@18.3.1:
    dependencies:
      loose-envify: 1.4.0

  read-cache@1.0.0:
    dependencies:
      pify: 2.3.0

  readdirp@3.6.0:
    dependencies:
      picomatch: 2.3.1

  redent@3.0.0:
    dependencies:
      indent-string: 4.0.0
      strip-indent: 3.0.0

  regexp.prototype.flags@1.5.4:
    dependencies:
      call-bind: 1.0.8
      define-properties: 1.2.1
      es-errors: 1.3.0
      get-proto: 1.0.1
      gopd: 1.2.0
      set-function-name: 2.0.2

  rehype-highlight@7.0.2:
    dependencies:
      '@types/hast': 3.0.4
      hast-util-to-text: 4.0.2
      lowlight: 3.3.0
      unist-util-visit: 5.0.0
      vfile: 6.0.3

  rehype-katex@7.0.1:
    dependencies:
      '@types/hast': 3.0.4
      '@types/katex': 0.16.7
      hast-util-from-html-isomorphic: 2.0.0
      hast-util-to-text: 4.0.2
      katex: 0.16.25
      unist-util-visit-parents: 6.0.2
      vfile: 6.0.3

  remark-gfm@4.0.1:
    dependencies:
      '@types/mdast': 4.0.4
      mdast-util-gfm: 3.1.0
      micromark-extension-gfm: 3.0.0
      remark-parse: 11.0.0
      remark-stringify: 11.0.0
      unified: 11.0.5
    transitivePeerDependencies:
      - supports-color

  remark-math@6.0.0:
    dependencies:
      '@types/mdast': 4.0.4
      mdast-util-math: 3.0.0
      micromark-extension-math: 3.1.0
      unified: 11.0.5
    transitivePeerDependencies:
      - supports-color

  remark-parse@11.0.0:
    dependencies:
      '@types/mdast': 4.0.4
      mdast-util-from-markdown: 2.0.2
      micromark-util-types: 2.0.2
      unified: 11.0.5
    transitivePeerDependencies:
      - supports-color

  remark-rehype@11.1.2:
    dependencies:
      '@types/hast': 3.0.4
      '@types/mdast': 4.0.4
      mdast-util-to-hast: 13.2.0
      unified: 11.0.5
      vfile: 6.0.3

  remark-stringify@11.0.0:
    dependencies:
      '@types/mdast': 4.0.4
      mdast-util-to-markdown: 2.1.2
      unified: 11.0.5

  require-from-string@2.0.2: {}

  resolve@1.22.11:
    dependencies:
      is-core-module: 2.16.1
      path-parse: 1.0.7
      supports-preserve-symlinks-flag: 1.0.0

  restore-cursor@5.1.0:
    dependencies:
      onetime: 7.0.0
      signal-exit: 4.1.0

  reusify@1.1.0: {}

  rfdc@1.4.1: {}

  rollup@4.52.5:
    dependencies:
      '@types/estree': 1.0.8
    optionalDependencies:
      '@rollup/rollup-android-arm-eabi': 4.52.5
      '@rollup/rollup-android-arm64': 4.52.5
      '@rollup/rollup-darwin-arm64': 4.52.5
      '@rollup/rollup-darwin-x64': 4.52.5
      '@rollup/rollup-freebsd-arm64': 4.52.5
      '@rollup/rollup-freebsd-x64': 4.52.5
      '@rollup/rollup-linux-arm-gnueabihf': 4.52.5
      '@rollup/rollup-linux-arm-musleabihf': 4.52.5
      '@rollup/rollup-linux-arm64-gnu': 4.52.5
      '@rollup/rollup-linux-arm64-musl': 4.52.5
      '@rollup/rollup-linux-loong64-gnu': 4.52.5
      '@rollup/rollup-linux-ppc64-gnu': 4.52.5
      '@rollup/rollup-linux-riscv64-gnu': 4.52.5
      '@rollup/rollup-linux-riscv64-musl': 4.52.5
      '@rollup/rollup-linux-s390x-gnu': 4.52.5
      '@rollup/rollup-linux-x64-gnu': 4.52.5
      '@rollup/rollup-linux-x64-musl': 4.52.5
      '@rollup/rollup-openharmony-arm64': 4.52.5
      '@rollup/rollup-win32-arm64-msvc': 4.52.5
      '@rollup/rollup-win32-ia32-msvc': 4.52.5
      '@rollup/rollup-win32-x64-gnu': 4.52.5
      '@rollup/rollup-win32-x64-msvc': 4.52.5
      fsevents: 2.3.3

  run-con@1.3.2:
    dependencies:
      deep-extend: 0.6.0
      ini: 4.1.3
      minimist: 1.2.8
      strip-json-comments: 3.1.1

  run-parallel@1.2.0:
    dependencies:
      queue-microtask: 1.2.3

  safe-regex-test@1.1.0:
    dependencies:
      call-bound: 1.0.4
      es-errors: 1.3.0
      is-regex: 1.2.1

  safer-buffer@2.1.2: {}

  saxes@6.0.0:
    dependencies:
      xmlchars: 2.2.0

  scheduler@0.23.2:
    dependencies:
      loose-envify: 1.4.0

  semver@6.3.1: {}

  semver@7.7.3: {}

  set-function-length@1.2.2:
    dependencies:
      define-data-property: 1.1.4
      es-errors: 1.3.0
      function-bind: 1.1.2
      get-intrinsic: 1.3.0
      gopd: 1.2.0
      has-property-descriptors: 1.0.2

  set-function-name@2.0.2:
    dependencies:
      define-data-property: 1.1.4
      es-errors: 1.3.0
      functions-have-names: 1.2.3
      has-property-descriptors: 1.0.2

  shebang-command@2.0.0:
    dependencies:
      shebang-regex: 3.0.0

  shebang-regex@3.0.0: {}

  side-channel-list@1.0.0:
    dependencies:
      es-errors: 1.3.0
      object-inspect: 1.13.4

  side-channel-map@1.0.1:
    dependencies:
      call-bound: 1.0.4
      es-errors: 1.3.0
      get-intrinsic: 1.3.0
      object-inspect: 1.13.4

  side-channel-weakmap@1.0.2:
    dependencies:
      call-bound: 1.0.4
      es-errors: 1.3.0
      get-intrinsic: 1.3.0
      object-inspect: 1.13.4
      side-channel-map: 1.0.1

  side-channel@1.1.0:
    dependencies:
      es-errors: 1.3.0
      object-inspect: 1.13.4
      side-channel-list: 1.0.0
      side-channel-map: 1.0.1
      side-channel-weakmap: 1.0.2

  siginfo@2.0.0: {}

  signal-exit@4.1.0: {}

  slice-ansi@7.1.2:
    dependencies:
      ansi-styles: 6.2.3
      is-fullwidth-code-point: 5.1.0

  smol-toml@1.3.4: {}

  source-map-js@1.2.1: {}

  space-separated-tokens@2.0.2: {}

  stackback@0.0.2: {}

  std-env@3.10.0: {}

  stop-iteration-iterator@1.1.0:
    dependencies:
      es-errors: 1.3.0
      internal-slot: 1.1.0

  string-argv@0.3.2: {}

  string-width@4.2.3:
    dependencies:
      emoji-regex: 8.0.0
      is-fullwidth-code-point: 3.0.0
      strip-ansi: 6.0.1

  string-width@5.1.2:
    dependencies:
      eastasianwidth: 0.2.0
      emoji-regex: 9.2.2
      strip-ansi: 7.1.2

  string-width@7.2.0:
    dependencies:
      emoji-regex: 10.6.0
      get-east-asian-width: 1.4.0
      strip-ansi: 7.1.2

  string-width@8.1.0:
    dependencies:
      get-east-asian-width: 1.4.0
      strip-ansi: 7.1.2

  stringify-entities@4.0.4:
    dependencies:
      character-entities-html4: 2.1.0
      character-entities-legacy: 3.0.0

  strip-ansi@6.0.1:
    dependencies:
      ansi-regex: 5.0.1

  strip-ansi@7.1.2:
    dependencies:
      ansi-regex: 6.2.2

  strip-indent@3.0.0:
    dependencies:
      min-indent: 1.0.1

  strip-json-comments@3.1.1: {}

  style-to-js@1.1.18:
    dependencies:
      style-to-object: 1.0.11

  style-to-object@1.0.11:
    dependencies:
      inline-style-parser: 0.2.4

  sucrase@3.35.0:
    dependencies:
      '@jridgewell/gen-mapping': 0.3.13
      commander: 4.1.1
      glob: 10.4.5
      lines-and-columns: 1.2.4
      mz: 2.7.0
      pirates: 4.0.7
      ts-interface-checker: 0.1.13

  supports-color@7.2.0:
    dependencies:
      has-flag: 4.0.0

  supports-preserve-symlinks-flag@1.0.0: {}

  symbol-tree@3.2.4: {}

  tailwindcss@3.4.18(yaml@2.8.1):
    dependencies:
      '@alloc/quick-lru': 5.2.0
      arg: 5.0.2
      chokidar: 3.6.0
      didyoumean: 1.2.2
      dlv: 1.1.3
      fast-glob: 3.3.3
      glob-parent: 6.0.2
      is-glob: 4.0.3
      jiti: 1.21.7
      lilconfig: 3.1.3
      micromatch: 4.0.8
      normalize-path: 3.0.0
      object-hash: 3.0.0
      picocolors: 1.1.1
      postcss: 8.5.6
      postcss-import: 15.1.0(postcss@8.5.6)
      postcss-js: 4.1.0(postcss@8.5.6)
      postcss-load-config: 6.0.1(jiti@1.21.7)(postcss@8.5.6)(yaml@2.8.1)
      postcss-nested: 6.2.0(postcss@8.5.6)
      postcss-selector-parser: 6.1.2
      resolve: 1.22.11
      sucrase: 3.35.0
    transitivePeerDependencies:
      - tsx
      - yaml

  tailwindcss@4.1.16: {}

  tapable@2.3.0: {}

  thenify-all@1.6.0:
    dependencies:
      thenify: 3.3.1

  thenify@3.3.1:
    dependencies:
      any-promise: 1.3.0

  tinybench@2.9.0: {}

  tinyexec@0.3.2: {}

  tinyglobby@0.2.15:
    dependencies:
      fdir: 6.5.0(picomatch@4.0.3)
      picomatch: 4.0.3

  tinyrainbow@3.0.3: {}

  tldts-core@7.0.17: {}

  tldts@7.0.17:
    dependencies:
      tldts-core: 7.0.17

  to-regex-range@5.0.1:
    dependencies:
      is-number: 7.0.0

  tough-cookie@6.0.0:
    dependencies:
      tldts: 7.0.17

  tr46@6.0.0:
    dependencies:
      punycode: 2.3.1

  trim-lines@3.0.1: {}

  trough@2.2.0: {}

  ts-interface-checker@0.1.13: {}

  typescript@5.9.3: {}

  uc.micro@2.1.0: {}

  undici-types@6.21.0: {}

  undici-types@7.16.0: {}

  unified@11.0.5:
    dependencies:
      '@types/unist': 3.0.3
      bail: 2.0.2
      devlop: 1.1.0
      extend: 3.0.2
      is-plain-obj: 4.1.0
      trough: 2.2.0
      vfile: 6.0.3

  unist-util-find-after@5.0.0:
    dependencies:
      '@types/unist': 3.0.3
      unist-util-is: 6.0.1

  unist-util-is@6.0.1:
    dependencies:
      '@types/unist': 3.0.3

  unist-util-position@5.0.0:
    dependencies:
      '@types/unist': 3.0.3

  unist-util-remove-position@5.0.0:
    dependencies:
      '@types/unist': 3.0.3
      unist-util-visit: 5.0.0

  unist-util-stringify-position@4.0.0:
    dependencies:
      '@types/unist': 3.0.3

  unist-util-visit-parents@6.0.2:
    dependencies:
      '@types/unist': 3.0.3
      unist-util-is: 6.0.1

  unist-util-visit@5.0.0:
    dependencies:
      '@types/unist': 3.0.3
      unist-util-is: 6.0.1
      unist-util-visit-parents: 6.0.2

  update-browserslist-db@1.1.4(browserslist@4.27.0):
    dependencies:
      browserslist: 4.27.0
      escalade: 3.2.0
      picocolors: 1.1.1

  use-sync-external-store@1.6.0(react@18.3.1):
    dependencies:
      react: 18.3.1
    optional: true

  util-deprecate@1.0.2: {}

  vfile-location@5.0.3:
    dependencies:
      '@types/unist': 3.0.3
      vfile: 6.0.3

  vfile-message@4.0.3:
    dependencies:
      '@types/unist': 3.0.3
      unist-util-stringify-position: 4.0.0

  vfile@6.0.3:
    dependencies:
      '@types/unist': 3.0.3
      vfile-message: 4.0.3

  vite@7.1.12(@types/node@22.18.12)(jiti@2.6.1)(lightningcss@1.30.2)(yaml@2.8.1):
    dependencies:
      esbuild: 0.25.11
      fdir: 6.5.0(picomatch@4.0.3)
      picomatch: 4.0.3
      postcss: 8.5.6
      rollup: 4.52.5
      tinyglobby: 0.2.15
    optionalDependencies:
      '@types/node': 22.18.12
      fsevents: 2.3.3
      jiti: 2.6.1
      lightningcss: 1.30.2
      yaml: 2.8.1

  vite@7.1.12(@types/node@24.9.2)(jiti@1.21.7)(lightningcss@1.30.2)(yaml@2.8.1):
    dependencies:
      esbuild: 0.25.11
      fdir: 6.5.0(picomatch@4.0.3)
      picomatch: 4.0.3
      postcss: 8.5.6
      rollup: 4.52.5
      tinyglobby: 0.2.15
    optionalDependencies:
      '@types/node': 24.9.2
      fsevents: 2.3.3
      jiti: 1.21.7
      lightningcss: 1.30.2
      yaml: 2.8.1

  vitest@4.0.5(@types/debug@4.1.12)(@types/node@24.9.2)(jiti@1.21.7)(jsdom@27.1.0)(lightningcss@1.30.2)(yaml@2.8.1):
    dependencies:
      '@vitest/expect': 4.0.5
      '@vitest/mocker': 4.0.5(vite@7.1.12(@types/node@24.9.2)(jiti@1.21.7)(lightningcss@1.30.2)(yaml@2.8.1))
      '@vitest/pretty-format': 4.0.5
      '@vitest/runner': 4.0.5
      '@vitest/snapshot': 4.0.5
      '@vitest/spy': 4.0.5
      '@vitest/utils': 4.0.5
      debug: 4.4.3
      es-module-lexer: 1.7.0
      expect-type: 1.2.2
      magic-string: 0.30.21
      pathe: 2.0.3
      picomatch: 4.0.3
      std-env: 3.10.0
      tinybench: 2.9.0
      tinyexec: 0.3.2
      tinyglobby: 0.2.15
      tinyrainbow: 3.0.3
      vite: 7.1.12(@types/node@24.9.2)(jiti@1.21.7)(lightningcss@1.30.2)(yaml@2.8.1)
      why-is-node-running: 2.3.0
    optionalDependencies:
      '@types/debug': 4.1.12
      '@types/node': 24.9.2
      jsdom: 27.1.0
    transitivePeerDependencies:
      - jiti
      - less
      - lightningcss
      - msw
      - sass
      - sass-embedded
      - stylus
      - sugarss
      - supports-color
      - terser
      - tsx
      - yaml

  vitest@4.0.7(@types/debug@4.1.12)(@types/node@22.18.12)(jiti@2.6.1)(jsdom@27.1.0)(lightningcss@1.30.2)(yaml@2.8.1):
    dependencies:
      '@vitest/expect': 4.0.7
      '@vitest/mocker': 4.0.7(vite@7.1.12(@types/node@22.18.12)(jiti@2.6.1)(lightningcss@1.30.2)(yaml@2.8.1))
      '@vitest/pretty-format': 4.0.7
      '@vitest/runner': 4.0.7
      '@vitest/snapshot': 4.0.7
      '@vitest/spy': 4.0.7
      '@vitest/utils': 4.0.7
      debug: 4.4.3
      es-module-lexer: 1.7.0
      expect-type: 1.2.2
      magic-string: 0.30.21
      pathe: 2.0.3
      picomatch: 4.0.3
      std-env: 3.10.0
      tinybench: 2.9.0
      tinyexec: 0.3.2
      tinyglobby: 0.2.15
      tinyrainbow: 3.0.3
      vite: 7.1.12(@types/node@22.18.12)(jiti@2.6.1)(lightningcss@1.30.2)(yaml@2.8.1)
      why-is-node-running: 2.3.0
    optionalDependencies:
      '@types/debug': 4.1.12
      '@types/node': 22.18.12
      jsdom: 27.1.0
    transitivePeerDependencies:
      - jiti
      - less
      - lightningcss
      - msw
      - sass
      - sass-embedded
      - stylus
      - sugarss
      - supports-color
      - terser
      - tsx
      - yaml

  w3c-xmlserializer@5.0.0:
    dependencies:
      xml-name-validator: 5.0.0

  web-namespaces@2.0.1: {}

  webidl-conversions@8.0.0: {}

  whatwg-encoding@3.1.1:
    dependencies:
      iconv-lite: 0.6.3

  whatwg-mimetype@4.0.0: {}

  whatwg-url@15.1.0:
    dependencies:
      tr46: 6.0.0
      webidl-conversions: 8.0.0

  which-boxed-primitive@1.1.1:
    dependencies:
      is-bigint: 1.1.0
      is-boolean-object: 1.2.2
      is-number-object: 1.1.1
      is-string: 1.1.1
      is-symbol: 1.1.1

  which-collection@1.0.2:
    dependencies:
      is-map: 2.0.3
      is-set: 2.0.3
      is-weakmap: 2.0.2
      is-weakset: 2.0.4

  which-typed-array@1.1.19:
    dependencies:
      available-typed-arrays: 1.0.7
      call-bind: 1.0.8
      call-bound: 1.0.4
      for-each: 0.3.5
      get-proto: 1.0.1
      gopd: 1.2.0
      has-tostringtag: 1.0.2

  which@2.0.2:
    dependencies:
      isexe: 2.0.0

  why-is-node-running@2.3.0:
    dependencies:
      siginfo: 2.0.0
      stackback: 0.0.2

  wrap-ansi@7.0.0:
    dependencies:
      ansi-styles: 4.3.0
      string-width: 4.2.3
      strip-ansi: 6.0.1

  wrap-ansi@8.1.0:
    dependencies:
      ansi-styles: 6.2.3
      string-width: 5.1.2
      strip-ansi: 7.1.2

  wrap-ansi@9.0.2:
    dependencies:
      ansi-styles: 6.2.3
      string-width: 7.2.0
      strip-ansi: 7.1.2

  ws@8.18.3: {}

  xml-name-validator@5.0.0: {}

  xmlchars@2.2.0: {}

  yallist@3.1.1: {}

  yaml@2.8.1: {}

  zustand@5.0.8(@types/react@18.3.26)(react@18.3.1)(use-sync-external-store@1.6.0(react@18.3.1)):
    optionalDependencies:
      '@types/react': 18.3.26
      react: 18.3.1
      use-sync-external-store: 1.6.0(react@18.3.1)

  zwitch@2.0.4: {}<|MERGE_RESOLUTION|>--- conflicted
+++ resolved
@@ -161,13 +161,8 @@
         specifier: ^5.1.0
         version: 5.1.0(vite@7.1.12(@types/node@22.18.12)(jiti@2.6.1)(lightningcss@1.30.2)(yaml@2.8.1))
       '@vitest/coverage-v8':
-<<<<<<< HEAD
         specifier: ^4.0.5
         version: 4.0.5(vitest@4.0.7(@types/debug@4.1.12)(@types/node@22.18.12)(jiti@2.6.1)(jsdom@27.1.0)(lightningcss@1.30.2)(yaml@2.8.1))
-=======
-        specifier: ^4.0.7
-        version: 4.0.7(vitest@4.0.7(@types/debug@4.1.12)(@types/node@22.18.12)(jiti@2.6.1)(jsdom@27.0.1(postcss@8.5.6))(lightningcss@1.30.2)(yaml@2.8.1))
->>>>>>> 89795204
       autoprefixer:
         specifier: ^10.4.19
         version: 10.4.21(postcss@8.5.6)
@@ -3483,11 +3478,7 @@
     transitivePeerDependencies:
       - supports-color
 
-<<<<<<< HEAD
   '@vitest/coverage-v8@4.0.5(vitest@4.0.7(@types/debug@4.1.12)(@types/node@22.18.12)(jiti@2.6.1)(jsdom@27.1.0)(lightningcss@1.30.2)(yaml@2.8.1))':
-=======
-  '@vitest/coverage-v8@4.0.7(vitest@4.0.7(@types/debug@4.1.12)(@types/node@22.18.12)(jiti@2.6.1)(jsdom@27.0.1(postcss@8.5.6))(lightningcss@1.30.2)(yaml@2.8.1))':
->>>>>>> 89795204
     dependencies:
       '@bcoe/v8-coverage': 1.0.2
       '@vitest/utils': 4.0.7
