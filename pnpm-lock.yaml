lockfileVersion: '9.0'

settings:
  autoInstallPeers: true
  excludeLinksFromLockfile: false

importers:

  .:
    devDependencies:
      '@playwright/test':
        specifier: ^1.56.1
        version: 1.56.1
      '@tauri-apps/cli':
        specifier: 2.9.1
        version: 2.9.1
      '@types/node':
        specifier: ^24.9.1
        version: 24.9.1
      '@types/react':
        specifier: ^18.3.3
        version: 18.3.26
      '@types/react-dom':
        specifier: ^18.3.0
        version: 18.3.7(@types/react@18.3.26)
      '@vitejs/plugin-react':
        specifier: ^4.3.1
<<<<<<< HEAD
        version: 4.7.0(vite@5.4.21(@types/node@24.9.1))
=======
        version: 4.7.0(vite@7.1.12(jiti@1.21.7)(yaml@2.8.1))
>>>>>>> 92f28f0a
      autoprefixer:
        specifier: ^10.4.19
        version: 10.4.21(postcss@8.5.6)
      husky:
        specifier: ^9.1.7
        version: 9.1.7
      lint-staged:
        specifier: ^16.2.6
        version: 16.2.6
      postcss:
        specifier: ^8.4.39
        version: 8.5.6
      prettier:
        specifier: ^3.6.2
        version: 3.6.2
      tailwindcss:
        specifier: ^3.4.4
        version: 3.4.18(yaml@2.8.1)
      typescript:
        specifier: ^5.9.3
        version: 5.9.3
      vite:
<<<<<<< HEAD
        specifier: ^5.3.4
        version: 5.4.21(@types/node@24.9.1)
=======
        specifier: ^7.1.12
        version: 7.1.12(jiti@1.21.7)(yaml@2.8.1)
>>>>>>> 92f28f0a

  linux-ai-assistant:
    dependencies:
      '@tauri-apps/api':
        specifier: 2.9.0
        version: 2.9.0
      '@tauri-apps/plugin-clipboard-manager':
        specifier: ^2.3.1
        version: 2.3.1
      '@tauri-apps/plugin-global-shortcut':
        specifier: 2.3.0
        version: 2.3.0
<<<<<<< HEAD
      '@tauri-apps/plugin-notification':
        specifier: 2.3.1
        version: 2.3.1
=======
      "@tauri-apps/plugin-notification":
        specifier: 2.3.2
        version: 2.3.2
>>>>>>> 92f28f0a
      lucide-react:
        specifier: ^0.263.1
        version: 0.263.1(react@18.3.1)
      react:
        specifier: ^18.3.1
        version: 18.3.1
      react-dom:
        specifier: ^18.3.1
        version: 18.3.1(react@18.3.1)
      react-markdown:
        specifier: ^10.1.0
        version: 10.1.0(@types/react@18.3.26)(react@18.3.1)
      rehype-highlight:
        specifier: ^7.0.0
        version: 7.0.2
      rehype-katex:
        specifier: ^7.0.0
        version: 7.0.1
      remark-gfm:
        specifier: ^4.0.0
        version: 4.0.1
      remark-math:
        specifier: ^6.0.0
        version: 6.0.0
      zustand:
        specifier: ^4.5.2
        version: 4.5.7(@types/react@18.3.26)(react@18.3.1)
    devDependencies:
      '@playwright/test':
        specifier: ^1.56.1
        version: 1.56.1
      '@tauri-apps/cli':
        specifier: ^2.0.0
        version: 2.9.1
      '@testing-library/jest-dom':
        specifier: ^6.0.0
        version: 6.9.1
      '@testing-library/react':
        specifier: ^14.0.0
        version: 14.3.1(@types/react@18.3.26)(react-dom@18.3.1(react@18.3.1))(react@18.3.1)
      '@types/react':
        specifier: ^18.3.3
        version: 18.3.26
      '@types/react-dom':
        specifier: ^18.3.0
        version: 18.3.7(@types/react@18.3.26)
      '@vitejs/plugin-react':
        specifier: ^4.3.1
<<<<<<< HEAD
        version: 4.7.0(vite@5.4.21(@types/node@24.9.1))
      '@vitest/coverage-v8':
=======
        version: 4.7.0(vite@7.1.12(jiti@1.21.7)(yaml@2.8.1))
      "@vitest/coverage-v8":
>>>>>>> 92f28f0a
        specifier: ^4.0.3
        version: 4.0.3(vitest@4.0.3(@types/debug@4.1.12)(@types/node@24.9.1)(jiti@1.21.7)(jsdom@27.0.1(postcss@8.5.6))(yaml@2.8.1))
      autoprefixer:
        specifier: ^10.4.19
        version: 10.4.21(postcss@8.5.6)
      husky:
        specifier: ^9.1.7
        version: 9.1.7
      jsdom:
        specifier: ^27.0.1
        version: 27.0.1(postcss@8.5.6)
      postcss:
        specifier: ^8.4.39
        version: 8.5.6
      prettier:
        specifier: ^3.6.2
        version: 3.6.2
      tailwindcss:
        specifier: ^3.4.4
        version: 3.4.18(yaml@2.8.1)
      typescript:
        specifier: ^5.7.2
        version: 5.9.3
      vite:
<<<<<<< HEAD
        specifier: ^5.3.4
        version: 5.4.21(@types/node@24.9.1)
=======
        specifier: ^7.1.12
        version: 7.1.12(jiti@1.21.7)(yaml@2.8.1)
>>>>>>> 92f28f0a
      vitest:
        specifier: ^4.0.3
        version: 4.0.3(@types/debug@4.1.12)(@types/node@24.9.1)(jiti@1.21.7)(jsdom@27.0.1(postcss@8.5.6))(yaml@2.8.1)

packages:

  '@adobe/css-tools@4.4.4':
    resolution: {integrity: sha512-Elp+iwUx5rN5+Y8xLt5/GRoG20WGoDCQ/1Fb+1LiGtvwbDavuSk0jhD/eZdckHAuzcDzccnkv+rEjyWfRx18gg==}

  '@alloc/quick-lru@5.2.0':
    resolution: {integrity: sha512-UrcABB+4bUrFABwbluTIBErXwvbsU/V7TZWfmbgJfbkwiBuziS9gxdODUyuiecfdGQ85jglMW6juS3+z5TsKLw==}
    engines: {node: '>=10'}

  '@asamuzakjp/css-color@4.0.5':
    resolution: {integrity: sha512-lMrXidNhPGsDjytDy11Vwlb6OIGrT3CmLg3VWNFyWkLWtijKl7xjvForlh8vuj0SHGjgl4qZEQzUmYTeQA2JFQ==}

  '@asamuzakjp/dom-selector@6.7.3':
    resolution: {integrity: sha512-kiGFeY+Hxf5KbPpjRLf+ffWbkos1aGo8MBfd91oxS3O57RgU3XhZrt/6UzoVF9VMpWbC3v87SRc9jxGrc9qHtQ==}

  '@asamuzakjp/nwsapi@2.3.9':
    resolution: {integrity: sha512-n8GuYSrI9bF7FFZ/SjhwevlHc8xaVlb/7HmHelnc/PZXBD2ZR49NnN9sMMuDdEGPeeRQ5d0hqlSlEpgCX3Wl0Q==}

  '@babel/code-frame@7.27.1':
    resolution: {integrity: sha512-cjQ7ZlQ0Mv3b47hABuTevyTuYN4i+loJKGeV9flcCgIK37cCXRh+L1bd3iBHlynerhQ7BhCkn2BPbQUL+rGqFg==}
    engines: {node: '>=6.9.0'}

  '@babel/compat-data@7.28.4':
    resolution: {integrity: sha512-YsmSKC29MJwf0gF8Rjjrg5LQCmyh+j/nD8/eP7f+BeoQTKYqs9RoWbjGOdy0+1Ekr68RJZMUOPVQaQisnIo4Rw==}
    engines: {node: '>=6.9.0'}

  '@babel/core@7.28.4':
    resolution: {integrity: sha512-2BCOP7TN8M+gVDj7/ht3hsaO/B/n5oDbiAyyvnRlNOs+u1o+JWNYTQrmpuNp1/Wq2gcFrI01JAW+paEKDMx/CA==}
    engines: {node: '>=6.9.0'}

  '@babel/generator@7.28.3':
    resolution: {integrity: sha512-3lSpxGgvnmZznmBkCRnVREPUFJv2wrv9iAoFDvADJc0ypmdOxdUtcLeBgBJ6zE0PMeTKnxeQzyk0xTBq4Ep7zw==}
    engines: {node: '>=6.9.0'}

  '@babel/helper-compilation-targets@7.27.2':
    resolution: {integrity: sha512-2+1thGUUWWjLTYTHZWK1n8Yga0ijBz1XAhUXcKy81rd5g6yh7hGqMp45v7cadSbEHc9G3OTv45SyneRN3ps4DQ==}
    engines: {node: '>=6.9.0'}

  '@babel/helper-globals@7.28.0':
    resolution: {integrity: sha512-+W6cISkXFa1jXsDEdYA8HeevQT/FULhxzR99pxphltZcVaugps53THCeiWA8SguxxpSp3gKPiuYfSWopkLQ4hw==}
    engines: {node: '>=6.9.0'}

  '@babel/helper-module-imports@7.27.1':
    resolution: {integrity: sha512-0gSFWUPNXNopqtIPQvlD5WgXYI5GY2kP2cCvoT8kczjbfcfuIljTbcWrulD1CIPIX2gt1wghbDy08yE1p+/r3w==}
    engines: {node: '>=6.9.0'}

  '@babel/helper-module-transforms@7.28.3':
    resolution: {integrity: sha512-gytXUbs8k2sXS9PnQptz5o0QnpLL51SwASIORY6XaBKF88nsOT0Zw9szLqlSGQDP/4TljBAD5y98p2U1fqkdsw==}
    engines: {node: '>=6.9.0'}
    peerDependencies:
      '@babel/core': ^7.0.0

  '@babel/helper-plugin-utils@7.27.1':
    resolution: {integrity: sha512-1gn1Up5YXka3YYAHGKpbideQ5Yjf1tDa9qYcgysz+cNCXukyLl6DjPXhD3VRwSb8c0J9tA4b2+rHEZtc6R0tlw==}
    engines: {node: '>=6.9.0'}

  '@babel/helper-string-parser@7.27.1':
    resolution: {integrity: sha512-qMlSxKbpRlAridDExk92nSobyDdpPijUq2DW6oDnUqd0iOGxmQjyqhMIihI9+zv4LPyZdRje2cavWPbCbWm3eA==}
    engines: {node: '>=6.9.0'}

  '@babel/helper-validator-identifier@7.27.1':
    resolution: {integrity: sha512-D2hP9eA+Sqx1kBZgzxZh0y1trbuU+JoDkiEwqhQ36nodYqJwyEIhPSdMNd7lOm/4io72luTPWH20Yda0xOuUow==}
    engines: {node: '>=6.9.0'}

  '@babel/helper-validator-option@7.27.1':
    resolution: {integrity: sha512-YvjJow9FxbhFFKDSuFnVCe2WxXk1zWc22fFePVNEaWJEu8IrZVlda6N0uHwzZrUM1il7NC9Mlp4MaJYbYd9JSg==}
    engines: {node: '>=6.9.0'}

  '@babel/helpers@7.28.4':
    resolution: {integrity: sha512-HFN59MmQXGHVyYadKLVumYsA9dBFun/ldYxipEjzA4196jpLZd8UjEEBLkbEkvfYreDqJhZxYAWFPtrfhNpj4w==}
    engines: {node: '>=6.9.0'}

  '@babel/parser@7.28.4':
    resolution: {integrity: sha512-yZbBqeM6TkpP9du/I2pUZnJsRMGGvOuIrhjzC1AwHwW+6he4mni6Bp/m8ijn0iOuZuPI2BfkCoSRunpyjnrQKg==}
    engines: {node: '>=6.0.0'}
    hasBin: true

  '@babel/plugin-transform-react-jsx-self@7.27.1':
    resolution: {integrity: sha512-6UzkCs+ejGdZ5mFFC/OCUrv028ab2fp1znZmCZjAOBKiBK2jXD1O+BPSfX8X2qjJ75fZBMSnQn3Rq2mrBJK2mw==}
    engines: {node: '>=6.9.0'}
    peerDependencies:
      '@babel/core': ^7.0.0-0

  '@babel/plugin-transform-react-jsx-source@7.27.1':
    resolution: {integrity: sha512-zbwoTsBruTeKB9hSq73ha66iFeJHuaFkUbwvqElnygoNbj/jHRsSeokowZFN3CZ64IvEqcmmkVe89OPXc7ldAw==}
    engines: {node: '>=6.9.0'}
    peerDependencies:
      '@babel/core': ^7.0.0-0

  '@babel/runtime@7.28.4':
    resolution: {integrity: sha512-Q/N6JNWvIvPnLDvjlE1OUBLPQHH6l3CltCEsHIujp45zQUSSh8K+gHnaEX45yAT1nyngnINhvWtzN+Nb9D8RAQ==}
    engines: {node: '>=6.9.0'}

  '@babel/template@7.27.2':
    resolution: {integrity: sha512-LPDZ85aEJyYSd18/DkjNh4/y1ntkE5KwUHWTiqgRxruuZL2F1yuHligVHLvcHY2vMHXttKFpJn6LwfI7cw7ODw==}
    engines: {node: '>=6.9.0'}

  '@babel/traverse@7.28.4':
    resolution: {integrity: sha512-YEzuboP2qvQavAcjgQNVgsvHIDv6ZpwXvcvjmyySP2DIMuByS/6ioU5G9pYrWHM6T2YDfc7xga9iNzYOs12CFQ==}
    engines: {node: '>=6.9.0'}

  '@babel/types@7.28.4':
    resolution: {integrity: sha512-bkFqkLhh3pMBUQQkpVgWDWq/lqzc2678eUyDlTBhRqhCHFguYYGM0Efga7tYk4TogG/3x0EEl66/OQ+WGbWB/Q==}
    engines: {node: '>=6.9.0'}

  '@bcoe/v8-coverage@1.0.2':
    resolution: {integrity: sha512-6zABk/ECA/QYSCQ1NGiVwwbQerUCZ+TQbp64Q3AgmfNvurHH0j8TtXa1qbShXA6qqkpAj4V5W8pP6mLe1mcMqA==}
    engines: {node: '>=18'}

  '@csstools/color-helpers@5.1.0':
    resolution: {integrity: sha512-S11EXWJyy0Mz5SYvRmY8nJYTFFd1LCNV+7cXyAgQtOOuzb4EsgfqDufL+9esx72/eLhsRdGZwaldu/h+E4t4BA==}
    engines: {node: '>=18'}

  '@csstools/css-calc@2.1.4':
    resolution: {integrity: sha512-3N8oaj+0juUw/1H3YwmDDJXCgTB1gKU6Hc/bB502u9zR0q2vd786XJH9QfrKIEgFlZmhZiq6epXl4rHqhzsIgQ==}
    engines: {node: '>=18'}
    peerDependencies:
      '@csstools/css-parser-algorithms': ^3.0.5
      '@csstools/css-tokenizer': ^3.0.4

  '@csstools/css-color-parser@3.1.0':
    resolution: {integrity: sha512-nbtKwh3a6xNVIp/VRuXV64yTKnb1IjTAEEh3irzS+HkKjAOYLTGNb9pmVNntZ8iVBHcWDA2Dof0QtPgFI1BaTA==}
    engines: {node: '>=18'}
    peerDependencies:
      '@csstools/css-parser-algorithms': ^3.0.5
      '@csstools/css-tokenizer': ^3.0.4

  '@csstools/css-parser-algorithms@3.0.5':
    resolution: {integrity: sha512-DaDeUkXZKjdGhgYaHNJTV9pV7Y9B3b644jCLs9Upc3VeNGg6LWARAT6O+Q+/COo+2gg/bM5rhpMAtf70WqfBdQ==}
    engines: {node: '>=18'}
    peerDependencies:
      '@csstools/css-tokenizer': ^3.0.4

  '@csstools/css-syntax-patches-for-csstree@1.0.14':
    resolution: {integrity: sha512-zSlIxa20WvMojjpCSy8WrNpcZ61RqfTfX3XTaOeVlGJrt/8HF3YbzgFZa01yTbT4GWQLwfTcC3EB8i3XnB647Q==}
    engines: {node: '>=18'}
    peerDependencies:
      postcss: ^8.4

<<<<<<< HEAD
  '@csstools/css-tokenizer@3.0.4':
    resolution: {integrity: sha512-Vd/9EVDiu6PPJt9yAh6roZP6El1xHrdvIVGjyBsHR0RYwNHgL7FJPyIIW4fANJNG6FtyZfvlRPpFI4ZM/lubvw==}
    engines: {node: '>=18'}

  '@esbuild/aix-ppc64@0.21.5':
    resolution: {integrity: sha512-1SDgH6ZSPTlggy1yI6+Dbkiz8xzpHJEVAlF/AM1tHPLsf5STom9rwtjE4hKAF20FfXXNTFqEYXyJNWh1GiZedQ==}
    engines: {node: '>=12'}
    cpu: [ppc64]
    os: [aix]

  '@esbuild/aix-ppc64@0.25.11':
    resolution: {integrity: sha512-Xt1dOL13m8u0WE8iplx9Ibbm+hFAO0GsU2P34UNoDGvZYkY8ifSiy6Zuc1lYxfG7svWE2fzqCUmFp5HCn51gJg==}
    engines: {node: '>=18'}
    cpu: [ppc64]
    os: [aix]

  '@esbuild/android-arm64@0.21.5':
    resolution: {integrity: sha512-c0uX9VAUBQ7dTDCjq+wdyGLowMdtR/GoC2U5IYk/7D1H1JYC0qseD7+11iMP2mRLN9RcCMRcjC4YMclCzGwS/A==}
    engines: {node: '>=12'}
    cpu: [arm64]
    os: [android]

  '@esbuild/android-arm64@0.25.11':
    resolution: {integrity: sha512-9slpyFBc4FPPz48+f6jyiXOx/Y4v34TUeDDXJpZqAWQn/08lKGeD8aDp9TMn9jDz2CiEuHwfhRmGBvpnd/PWIQ==}
    engines: {node: '>=18'}
    cpu: [arm64]
    os: [android]

  '@esbuild/android-arm@0.21.5':
    resolution: {integrity: sha512-vCPvzSjpPHEi1siZdlvAlsPxXl7WbOVUBBAowWug4rJHb68Ox8KualB+1ocNvT5fjv6wpkX6o/iEpbDrf68zcg==}
    engines: {node: '>=12'}
    cpu: [arm]
    os: [android]

  '@esbuild/android-arm@0.25.11':
    resolution: {integrity: sha512-uoa7dU+Dt3HYsethkJ1k6Z9YdcHjTrSb5NUy66ZfZaSV8hEYGD5ZHbEMXnqLFlbBflLsl89Zke7CAdDJ4JI+Gg==}
    engines: {node: '>=18'}
    cpu: [arm]
    os: [android]

  '@esbuild/android-x64@0.21.5':
    resolution: {integrity: sha512-D7aPRUUNHRBwHxzxRvp856rjUHRFW1SdQATKXH2hqA0kAZb1hKmi02OpYRacl0TxIGz/ZmXWlbZgjwWYaCakTA==}
    engines: {node: '>=12'}
    cpu: [x64]
    os: [android]

  '@esbuild/android-x64@0.25.11':
    resolution: {integrity: sha512-Sgiab4xBjPU1QoPEIqS3Xx+R2lezu0LKIEcYe6pftr56PqPygbB7+szVnzoShbx64MUupqoE0KyRlN7gezbl8g==}
    engines: {node: '>=18'}
    cpu: [x64]
    os: [android]

  '@esbuild/darwin-arm64@0.21.5':
    resolution: {integrity: sha512-DwqXqZyuk5AiWWf3UfLiRDJ5EDd49zg6O9wclZ7kUMv2WRFr4HKjXp/5t8JZ11QbQfUS6/cRCKGwYhtNAY88kQ==}
    engines: {node: '>=12'}
    cpu: [arm64]
    os: [darwin]

  '@esbuild/darwin-arm64@0.25.11':
    resolution: {integrity: sha512-VekY0PBCukppoQrycFxUqkCojnTQhdec0vevUL/EDOCnXd9LKWqD/bHwMPzigIJXPhC59Vd1WFIL57SKs2mg4w==}
    engines: {node: '>=18'}
    cpu: [arm64]
    os: [darwin]

  '@esbuild/darwin-x64@0.21.5':
    resolution: {integrity: sha512-se/JjF8NlmKVG4kNIuyWMV/22ZaerB+qaSi5MdrXtd6R08kvs2qCN4C09miupktDitvh8jRFflwGFBQcxZRjbw==}
    engines: {node: '>=12'}
    cpu: [x64]
    os: [darwin]

  '@esbuild/darwin-x64@0.25.11':
    resolution: {integrity: sha512-+hfp3yfBalNEpTGp9loYgbknjR695HkqtY3d3/JjSRUyPg/xd6q+mQqIb5qdywnDxRZykIHs3axEqU6l1+oWEQ==}
    engines: {node: '>=18'}
    cpu: [x64]
    os: [darwin]

  '@esbuild/freebsd-arm64@0.21.5':
    resolution: {integrity: sha512-5JcRxxRDUJLX8JXp/wcBCy3pENnCgBR9bN6JsY4OmhfUtIHe3ZW0mawA7+RDAcMLrMIZaf03NlQiX9DGyB8h4g==}
    engines: {node: '>=12'}
    cpu: [arm64]
    os: [freebsd]

  '@esbuild/freebsd-arm64@0.25.11':
    resolution: {integrity: sha512-CmKjrnayyTJF2eVuO//uSjl/K3KsMIeYeyN7FyDBjsR3lnSJHaXlVoAK8DZa7lXWChbuOk7NjAc7ygAwrnPBhA==}
    engines: {node: '>=18'}
    cpu: [arm64]
    os: [freebsd]

  '@esbuild/freebsd-x64@0.21.5':
    resolution: {integrity: sha512-J95kNBj1zkbMXtHVH29bBriQygMXqoVQOQYA+ISs0/2l3T9/kj42ow2mpqerRBxDJnmkUDCaQT/dfNXWX/ZZCQ==}
    engines: {node: '>=12'}
    cpu: [x64]
    os: [freebsd]

  '@esbuild/freebsd-x64@0.25.11':
    resolution: {integrity: sha512-Dyq+5oscTJvMaYPvW3x3FLpi2+gSZTCE/1ffdwuM6G1ARang/mb3jvjxs0mw6n3Lsw84ocfo9CrNMqc5lTfGOw==}
    engines: {node: '>=18'}
    cpu: [x64]
    os: [freebsd]

  '@esbuild/linux-arm64@0.21.5':
    resolution: {integrity: sha512-ibKvmyYzKsBeX8d8I7MH/TMfWDXBF3db4qM6sy+7re0YXya+K1cem3on9XgdT2EQGMu4hQyZhan7TeQ8XkGp4Q==}
    engines: {node: '>=12'}
    cpu: [arm64]
    os: [linux]

  '@esbuild/linux-arm64@0.25.11':
    resolution: {integrity: sha512-Qr8AzcplUhGvdyUF08A1kHU3Vr2O88xxP0Tm8GcdVOUm25XYcMPp2YqSVHbLuXzYQMf9Bh/iKx7YPqECs6ffLA==}
    engines: {node: '>=18'}
    cpu: [arm64]
    os: [linux]

  '@esbuild/linux-arm@0.21.5':
    resolution: {integrity: sha512-bPb5AHZtbeNGjCKVZ9UGqGwo8EUu4cLq68E95A53KlxAPRmUyYv2D6F0uUI65XisGOL1hBP5mTronbgo+0bFcA==}
    engines: {node: '>=12'}
    cpu: [arm]
    os: [linux]

  '@esbuild/linux-arm@0.25.11':
    resolution: {integrity: sha512-TBMv6B4kCfrGJ8cUPo7vd6NECZH/8hPpBHHlYI3qzoYFvWu2AdTvZNuU/7hsbKWqu/COU7NIK12dHAAqBLLXgw==}
    engines: {node: '>=18'}
    cpu: [arm]
    os: [linux]

  '@esbuild/linux-ia32@0.21.5':
    resolution: {integrity: sha512-YvjXDqLRqPDl2dvRODYmmhz4rPeVKYvppfGYKSNGdyZkA01046pLWyRKKI3ax8fbJoK5QbxblURkwK/MWY18Tg==}
    engines: {node: '>=12'}
    cpu: [ia32]
    os: [linux]

  '@esbuild/linux-ia32@0.25.11':
    resolution: {integrity: sha512-TmnJg8BMGPehs5JKrCLqyWTVAvielc615jbkOirATQvWWB1NMXY77oLMzsUjRLa0+ngecEmDGqt5jiDC6bfvOw==}
    engines: {node: '>=18'}
    cpu: [ia32]
    os: [linux]

  '@esbuild/linux-loong64@0.21.5':
    resolution: {integrity: sha512-uHf1BmMG8qEvzdrzAqg2SIG/02+4/DHB6a9Kbya0XDvwDEKCoC8ZRWI5JJvNdUjtciBGFQ5PuBlpEOXQj+JQSg==}
    engines: {node: '>=12'}
    cpu: [loong64]
    os: [linux]

  '@esbuild/linux-loong64@0.25.11':
    resolution: {integrity: sha512-DIGXL2+gvDaXlaq8xruNXUJdT5tF+SBbJQKbWy/0J7OhU8gOHOzKmGIlfTTl6nHaCOoipxQbuJi7O++ldrxgMw==}
    engines: {node: '>=18'}
    cpu: [loong64]
    os: [linux]

  '@esbuild/linux-mips64el@0.21.5':
    resolution: {integrity: sha512-IajOmO+KJK23bj52dFSNCMsz1QP1DqM6cwLUv3W1QwyxkyIWecfafnI555fvSGqEKwjMXVLokcV5ygHW5b3Jbg==}
    engines: {node: '>=12'}
    cpu: [mips64el]
    os: [linux]

  '@esbuild/linux-mips64el@0.25.11':
    resolution: {integrity: sha512-Osx1nALUJu4pU43o9OyjSCXokFkFbyzjXb6VhGIJZQ5JZi8ylCQ9/LFagolPsHtgw6himDSyb5ETSfmp4rpiKQ==}
    engines: {node: '>=18'}
    cpu: [mips64el]
    os: [linux]

  '@esbuild/linux-ppc64@0.21.5':
    resolution: {integrity: sha512-1hHV/Z4OEfMwpLO8rp7CvlhBDnjsC3CttJXIhBi+5Aj5r+MBvy4egg7wCbe//hSsT+RvDAG7s81tAvpL2XAE4w==}
    engines: {node: '>=12'}
    cpu: [ppc64]
    os: [linux]

  '@esbuild/linux-ppc64@0.25.11':
    resolution: {integrity: sha512-nbLFgsQQEsBa8XSgSTSlrnBSrpoWh7ioFDUmwo158gIm5NNP+17IYmNWzaIzWmgCxq56vfr34xGkOcZ7jX6CPw==}
    engines: {node: '>=18'}
    cpu: [ppc64]
    os: [linux]

  '@esbuild/linux-riscv64@0.21.5':
    resolution: {integrity: sha512-2HdXDMd9GMgTGrPWnJzP2ALSokE/0O5HhTUvWIbD3YdjME8JwvSCnNGBnTThKGEB91OZhzrJ4qIIxk/SBmyDDA==}
    engines: {node: '>=12'}
    cpu: [riscv64]
    os: [linux]

  '@esbuild/linux-riscv64@0.25.11':
    resolution: {integrity: sha512-HfyAmqZi9uBAbgKYP1yGuI7tSREXwIb438q0nqvlpxAOs3XnZ8RsisRfmVsgV486NdjD7Mw2UrFSw51lzUk1ww==}
    engines: {node: '>=18'}
    cpu: [riscv64]
    os: [linux]

  '@esbuild/linux-s390x@0.21.5':
    resolution: {integrity: sha512-zus5sxzqBJD3eXxwvjN1yQkRepANgxE9lgOW2qLnmr8ikMTphkjgXu1HR01K4FJg8h1kEEDAqDcZQtbrRnB41A==}
    engines: {node: '>=12'}
    cpu: [s390x]
    os: [linux]

  '@esbuild/linux-s390x@0.25.11':
    resolution: {integrity: sha512-HjLqVgSSYnVXRisyfmzsH6mXqyvj0SA7pG5g+9W7ESgwA70AXYNpfKBqh1KbTxmQVaYxpzA/SvlB9oclGPbApw==}
    engines: {node: '>=18'}
    cpu: [s390x]
    os: [linux]

  '@esbuild/linux-x64@0.21.5':
    resolution: {integrity: sha512-1rYdTpyv03iycF1+BhzrzQJCdOuAOtaqHTWJZCWvijKD2N5Xu0TtVC8/+1faWqcP9iBCWOmjmhoH94dH82BxPQ==}
    engines: {node: '>=12'}
    cpu: [x64]
    os: [linux]

  '@esbuild/linux-x64@0.25.11':
    resolution: {integrity: sha512-HSFAT4+WYjIhrHxKBwGmOOSpphjYkcswF449j6EjsjbinTZbp8PJtjsVK1XFJStdzXdy/jaddAep2FGY+wyFAQ==}
    engines: {node: '>=18'}
=======
  "@csstools/css-tokenizer@3.0.4":
    resolution:
      {
        integrity: sha512-Vd/9EVDiu6PPJt9yAh6roZP6El1xHrdvIVGjyBsHR0RYwNHgL7FJPyIIW4fANJNG6FtyZfvlRPpFI4ZM/lubvw==,
      }
    engines: { node: ">=18" }

  "@esbuild/aix-ppc64@0.25.11":
    resolution:
      {
        integrity: sha512-Xt1dOL13m8u0WE8iplx9Ibbm+hFAO0GsU2P34UNoDGvZYkY8ifSiy6Zuc1lYxfG7svWE2fzqCUmFp5HCn51gJg==,
      }
    engines: { node: ">=18" }
    cpu: [ppc64]
    os: [aix]

  "@esbuild/android-arm64@0.25.11":
    resolution:
      {
        integrity: sha512-9slpyFBc4FPPz48+f6jyiXOx/Y4v34TUeDDXJpZqAWQn/08lKGeD8aDp9TMn9jDz2CiEuHwfhRmGBvpnd/PWIQ==,
      }
    engines: { node: ">=18" }
    cpu: [arm64]
    os: [android]

  "@esbuild/android-arm@0.25.11":
    resolution:
      {
        integrity: sha512-uoa7dU+Dt3HYsethkJ1k6Z9YdcHjTrSb5NUy66ZfZaSV8hEYGD5ZHbEMXnqLFlbBflLsl89Zke7CAdDJ4JI+Gg==,
      }
    engines: { node: ">=18" }
    cpu: [arm]
    os: [android]

  "@esbuild/android-x64@0.25.11":
    resolution:
      {
        integrity: sha512-Sgiab4xBjPU1QoPEIqS3Xx+R2lezu0LKIEcYe6pftr56PqPygbB7+szVnzoShbx64MUupqoE0KyRlN7gezbl8g==,
      }
    engines: { node: ">=18" }
    cpu: [x64]
    os: [android]

  "@esbuild/darwin-arm64@0.25.11":
    resolution:
      {
        integrity: sha512-VekY0PBCukppoQrycFxUqkCojnTQhdec0vevUL/EDOCnXd9LKWqD/bHwMPzigIJXPhC59Vd1WFIL57SKs2mg4w==,
      }
    engines: { node: ">=18" }
    cpu: [arm64]
    os: [darwin]

  "@esbuild/darwin-x64@0.25.11":
    resolution:
      {
        integrity: sha512-+hfp3yfBalNEpTGp9loYgbknjR695HkqtY3d3/JjSRUyPg/xd6q+mQqIb5qdywnDxRZykIHs3axEqU6l1+oWEQ==,
      }
    engines: { node: ">=18" }
    cpu: [x64]
    os: [darwin]

  "@esbuild/freebsd-arm64@0.25.11":
    resolution:
      {
        integrity: sha512-CmKjrnayyTJF2eVuO//uSjl/K3KsMIeYeyN7FyDBjsR3lnSJHaXlVoAK8DZa7lXWChbuOk7NjAc7ygAwrnPBhA==,
      }
    engines: { node: ">=18" }
    cpu: [arm64]
    os: [freebsd]

  "@esbuild/freebsd-x64@0.25.11":
    resolution:
      {
        integrity: sha512-Dyq+5oscTJvMaYPvW3x3FLpi2+gSZTCE/1ffdwuM6G1ARang/mb3jvjxs0mw6n3Lsw84ocfo9CrNMqc5lTfGOw==,
      }
    engines: { node: ">=18" }
    cpu: [x64]
    os: [freebsd]

  "@esbuild/linux-arm64@0.25.11":
    resolution:
      {
        integrity: sha512-Qr8AzcplUhGvdyUF08A1kHU3Vr2O88xxP0Tm8GcdVOUm25XYcMPp2YqSVHbLuXzYQMf9Bh/iKx7YPqECs6ffLA==,
      }
    engines: { node: ">=18" }
    cpu: [arm64]
    os: [linux]

  "@esbuild/linux-arm@0.25.11":
    resolution:
      {
        integrity: sha512-TBMv6B4kCfrGJ8cUPo7vd6NECZH/8hPpBHHlYI3qzoYFvWu2AdTvZNuU/7hsbKWqu/COU7NIK12dHAAqBLLXgw==,
      }
    engines: { node: ">=18" }
    cpu: [arm]
    os: [linux]

  "@esbuild/linux-ia32@0.25.11":
    resolution:
      {
        integrity: sha512-TmnJg8BMGPehs5JKrCLqyWTVAvielc615jbkOirATQvWWB1NMXY77oLMzsUjRLa0+ngecEmDGqt5jiDC6bfvOw==,
      }
    engines: { node: ">=18" }
    cpu: [ia32]
    os: [linux]

  "@esbuild/linux-loong64@0.25.11":
    resolution:
      {
        integrity: sha512-DIGXL2+gvDaXlaq8xruNXUJdT5tF+SBbJQKbWy/0J7OhU8gOHOzKmGIlfTTl6nHaCOoipxQbuJi7O++ldrxgMw==,
      }
    engines: { node: ">=18" }
    cpu: [loong64]
    os: [linux]

  "@esbuild/linux-mips64el@0.25.11":
    resolution:
      {
        integrity: sha512-Osx1nALUJu4pU43o9OyjSCXokFkFbyzjXb6VhGIJZQ5JZi8ylCQ9/LFagolPsHtgw6himDSyb5ETSfmp4rpiKQ==,
      }
    engines: { node: ">=18" }
    cpu: [mips64el]
    os: [linux]

  "@esbuild/linux-ppc64@0.25.11":
    resolution:
      {
        integrity: sha512-nbLFgsQQEsBa8XSgSTSlrnBSrpoWh7ioFDUmwo158gIm5NNP+17IYmNWzaIzWmgCxq56vfr34xGkOcZ7jX6CPw==,
      }
    engines: { node: ">=18" }
    cpu: [ppc64]
    os: [linux]

  "@esbuild/linux-riscv64@0.25.11":
    resolution:
      {
        integrity: sha512-HfyAmqZi9uBAbgKYP1yGuI7tSREXwIb438q0nqvlpxAOs3XnZ8RsisRfmVsgV486NdjD7Mw2UrFSw51lzUk1ww==,
      }
    engines: { node: ">=18" }
    cpu: [riscv64]
    os: [linux]

  "@esbuild/linux-s390x@0.25.11":
    resolution:
      {
        integrity: sha512-HjLqVgSSYnVXRisyfmzsH6mXqyvj0SA7pG5g+9W7ESgwA70AXYNpfKBqh1KbTxmQVaYxpzA/SvlB9oclGPbApw==,
      }
    engines: { node: ">=18" }
    cpu: [s390x]
    os: [linux]

  "@esbuild/linux-x64@0.25.11":
    resolution:
      {
        integrity: sha512-HSFAT4+WYjIhrHxKBwGmOOSpphjYkcswF449j6EjsjbinTZbp8PJtjsVK1XFJStdzXdy/jaddAep2FGY+wyFAQ==,
      }
    engines: { node: ">=18" }
>>>>>>> 92f28f0a
    cpu: [x64]
    os: [linux]

  '@esbuild/netbsd-arm64@0.25.11':
    resolution: {integrity: sha512-hr9Oxj1Fa4r04dNpWr3P8QKVVsjQhqrMSUzZzf+LZcYjZNqhA3IAfPQdEh1FLVUJSiu6sgAwp3OmwBfbFgG2Xg==}
    engines: {node: '>=18'}
    cpu: [arm64]
    os: [netbsd]

<<<<<<< HEAD
  '@esbuild/netbsd-x64@0.21.5':
    resolution: {integrity: sha512-Woi2MXzXjMULccIwMnLciyZH4nCIMpWQAs049KEeMvOcNADVxo0UBIQPfSmxB3CWKedngg7sWZdLvLczpe0tLg==}
    engines: {node: '>=12'}
    cpu: [x64]
    os: [netbsd]

  '@esbuild/netbsd-x64@0.25.11':
    resolution: {integrity: sha512-u7tKA+qbzBydyj0vgpu+5h5AeudxOAGncb8N6C9Kh1N4n7wU1Xw1JDApsRjpShRpXRQlJLb9wY28ELpwdPcZ7A==}
    engines: {node: '>=18'}
=======
  "@esbuild/netbsd-x64@0.25.11":
    resolution:
      {
        integrity: sha512-u7tKA+qbzBydyj0vgpu+5h5AeudxOAGncb8N6C9Kh1N4n7wU1Xw1JDApsRjpShRpXRQlJLb9wY28ELpwdPcZ7A==,
      }
    engines: { node: ">=18" }
>>>>>>> 92f28f0a
    cpu: [x64]
    os: [netbsd]

  '@esbuild/openbsd-arm64@0.25.11':
    resolution: {integrity: sha512-Qq6YHhayieor3DxFOoYM1q0q1uMFYb7cSpLD2qzDSvK1NAvqFi8Xgivv0cFC6J+hWVw2teCYltyy9/m/14ryHg==}
    engines: {node: '>=18'}
    cpu: [arm64]
    os: [openbsd]

<<<<<<< HEAD
  '@esbuild/openbsd-x64@0.21.5':
    resolution: {integrity: sha512-HLNNw99xsvx12lFBUwoT8EVCsSvRNDVxNpjZ7bPn947b8gJPzeHWyNVhFsaerc0n3TsbOINvRP2byTZ5LKezow==}
    engines: {node: '>=12'}
    cpu: [x64]
    os: [openbsd]

  '@esbuild/openbsd-x64@0.25.11':
    resolution: {integrity: sha512-CN+7c++kkbrckTOz5hrehxWN7uIhFFlmS/hqziSFVWpAzpWrQoAG4chH+nN3Be+Kzv/uuo7zhX716x3Sn2Jduw==}
    engines: {node: '>=18'}
=======
  "@esbuild/openbsd-x64@0.25.11":
    resolution:
      {
        integrity: sha512-CN+7c++kkbrckTOz5hrehxWN7uIhFFlmS/hqziSFVWpAzpWrQoAG4chH+nN3Be+Kzv/uuo7zhX716x3Sn2Jduw==,
      }
    engines: { node: ">=18" }
>>>>>>> 92f28f0a
    cpu: [x64]
    os: [openbsd]

  '@esbuild/openharmony-arm64@0.25.11':
    resolution: {integrity: sha512-rOREuNIQgaiR+9QuNkbkxubbp8MSO9rONmwP5nKncnWJ9v5jQ4JxFnLu4zDSRPf3x4u+2VN4pM4RdyIzDty/wQ==}
    engines: {node: '>=18'}
    cpu: [arm64]
    os: [openharmony]

<<<<<<< HEAD
  '@esbuild/sunos-x64@0.21.5':
    resolution: {integrity: sha512-6+gjmFpfy0BHU5Tpptkuh8+uw3mnrvgs+dSPQXQOv3ekbordwnzTVEb4qnIvQcYXq6gzkyTnoZ9dZG+D4garKg==}
    engines: {node: '>=12'}
    cpu: [x64]
    os: [sunos]

  '@esbuild/sunos-x64@0.25.11':
    resolution: {integrity: sha512-nq2xdYaWxyg9DcIyXkZhcYulC6pQ2FuCgem3LI92IwMgIZ69KHeY8T4Y88pcwoLIjbed8n36CyKoYRDygNSGhA==}
    engines: {node: '>=18'}
    cpu: [x64]
    os: [sunos]

  '@esbuild/win32-arm64@0.21.5':
    resolution: {integrity: sha512-Z0gOTd75VvXqyq7nsl93zwahcTROgqvuAcYDUr+vOv8uHhNSKROyU961kgtCD1e95IqPKSQKH7tBTslnS3tA8A==}
    engines: {node: '>=12'}
    cpu: [arm64]
    os: [win32]

  '@esbuild/win32-arm64@0.25.11':
    resolution: {integrity: sha512-3XxECOWJq1qMZ3MN8srCJ/QfoLpL+VaxD/WfNRm1O3B4+AZ/BnLVgFbUV3eiRYDMXetciH16dwPbbHqwe1uU0Q==}
    engines: {node: '>=18'}
    cpu: [arm64]
    os: [win32]

  '@esbuild/win32-ia32@0.21.5':
    resolution: {integrity: sha512-SWXFF1CL2RVNMaVs+BBClwtfZSvDgtL//G/smwAc5oVK/UPu2Gu9tIaRgFmYFFKrmg3SyAjSrElf0TiJ1v8fYA==}
    engines: {node: '>=12'}
    cpu: [ia32]
    os: [win32]

  '@esbuild/win32-ia32@0.25.11':
    resolution: {integrity: sha512-3ukss6gb9XZ8TlRyJlgLn17ecsK4NSQTmdIXRASVsiS2sQ6zPPZklNJT5GR5tE/MUarymmy8kCEf5xPCNCqVOA==}
    engines: {node: '>=18'}
    cpu: [ia32]
    os: [win32]

  '@esbuild/win32-x64@0.21.5':
    resolution: {integrity: sha512-tQd/1efJuzPC6rCFwEvLtci/xNFcTZknmXs98FYDfGE4wP9ClFV98nyKrzJKVPMhdDnjzLhdUyMX4PsQAPjwIw==}
    engines: {node: '>=12'}
    cpu: [x64]
    os: [win32]

  '@esbuild/win32-x64@0.25.11':
    resolution: {integrity: sha512-D7Hpz6A2L4hzsRpPaCYkQnGOotdUpDzSGRIv9I+1ITdHROSFUWW95ZPZWQmGka1Fg7W3zFJowyn9WGwMJ0+KPA==}
    engines: {node: '>=18'}
=======
  "@esbuild/sunos-x64@0.25.11":
    resolution:
      {
        integrity: sha512-nq2xdYaWxyg9DcIyXkZhcYulC6pQ2FuCgem3LI92IwMgIZ69KHeY8T4Y88pcwoLIjbed8n36CyKoYRDygNSGhA==,
      }
    engines: { node: ">=18" }
    cpu: [x64]
    os: [sunos]

  "@esbuild/win32-arm64@0.25.11":
    resolution:
      {
        integrity: sha512-3XxECOWJq1qMZ3MN8srCJ/QfoLpL+VaxD/WfNRm1O3B4+AZ/BnLVgFbUV3eiRYDMXetciH16dwPbbHqwe1uU0Q==,
      }
    engines: { node: ">=18" }
    cpu: [arm64]
    os: [win32]

  "@esbuild/win32-ia32@0.25.11":
    resolution:
      {
        integrity: sha512-3ukss6gb9XZ8TlRyJlgLn17ecsK4NSQTmdIXRASVsiS2sQ6zPPZklNJT5GR5tE/MUarymmy8kCEf5xPCNCqVOA==,
      }
    engines: { node: ">=18" }
    cpu: [ia32]
    os: [win32]

  "@esbuild/win32-x64@0.25.11":
    resolution:
      {
        integrity: sha512-D7Hpz6A2L4hzsRpPaCYkQnGOotdUpDzSGRIv9I+1ITdHROSFUWW95ZPZWQmGka1Fg7W3zFJowyn9WGwMJ0+KPA==,
      }
    engines: { node: ">=18" }
>>>>>>> 92f28f0a
    cpu: [x64]
    os: [win32]

  '@isaacs/cliui@8.0.2':
    resolution: {integrity: sha512-O8jcjabXaleOG9DQ0+ARXWZBTfnP4WNAqzuiJK7ll44AmxGKv/J2M4TPjxjY3znBCfvBXFzucm1twdyFybFqEA==}
    engines: {node: '>=12'}

  '@jridgewell/gen-mapping@0.3.13':
    resolution: {integrity: sha512-2kkt/7niJ6MgEPxF0bYdQ6etZaA+fQvDcLKckhy1yIQOzaoKjBBjSj63/aLVjYE3qhRt5dvM+uUyfCg6UKCBbA==}

  '@jridgewell/remapping@2.3.5':
    resolution: {integrity: sha512-LI9u/+laYG4Ds1TDKSJW2YPrIlcVYOwi2fUC6xB43lueCjgxV4lffOCZCtYFiH6TNOX+tQKXx97T4IKHbhyHEQ==}

  '@jridgewell/resolve-uri@3.1.2':
    resolution: {integrity: sha512-bRISgCIjP20/tbWSPWMEi54QVPRZExkuD9lJL+UIxUKtwVJA8wW1Trb1jMs1RFXo1CBTNZ/5hpC9QvmKWdopKw==}
    engines: {node: '>=6.0.0'}

  '@jridgewell/sourcemap-codec@1.5.5':
    resolution: {integrity: sha512-cYQ9310grqxueWbl+WuIUIaiUaDcj7WOq5fVhEljNVgRfOUhY9fy2zTvfoqWsnebh8Sl70VScFbICvJnLKB0Og==}

  '@jridgewell/trace-mapping@0.3.31':
    resolution: {integrity: sha512-zzNR+SdQSDJzc8joaeP8QQoCQr8NuYx2dIIytl1QeBEZHJ9uW6hebsrYgbz8hJwUQao3TWCMtmfV8Nu1twOLAw==}

  '@nodelib/fs.scandir@2.1.5':
    resolution: {integrity: sha512-vq24Bq3ym5HEQm2NKCr3yXDwjc7vTsEThRDnkp2DK9p1uqLR+DHurm/NOTo0KG7HYHU7eppKZj3MyqYuMBf62g==}
    engines: {node: '>= 8'}

  '@nodelib/fs.stat@2.0.5':
    resolution: {integrity: sha512-RkhPPp2zrqDAQA/2jNhnztcPAlv64XdhIp7a7454A5ovI7Bukxgt7MX7udwAu3zg1DcpPU0rz3VV1SeaqvY4+A==}
    engines: {node: '>= 8'}

  '@nodelib/fs.walk@1.2.8':
    resolution: {integrity: sha512-oGB+UxlgWcgQkgwo8GcEGwemoTFt3FIO9ababBmaGwXIoBKZ+GTy0pP185beGg7Llih/NSHSV2XAs1lnznocSg==}
    engines: {node: '>= 8'}

  '@pkgjs/parseargs@0.11.0':
    resolution: {integrity: sha512-+1VkjdD0QBLPodGrJUeqarH8VAIvQODIbwh9XpP5Syisf7YoQgsJKPNFoqqLQlu+VQ/tVSshMR6loPMn8U+dPg==}
    engines: {node: '>=14'}

  '@playwright/test@1.56.1':
    resolution: {integrity: sha512-vSMYtL/zOcFpvJCW71Q/OEGQb7KYBPAdKh35WNSkaZA75JlAO8ED8UN6GUNTm3drWomcbcqRPFqQbLae8yBTdg==}
    engines: {node: '>=18'}
    hasBin: true

  '@rolldown/pluginutils@1.0.0-beta.27':
    resolution: {integrity: sha512-+d0F4MKMCbeVUJwG96uQ4SgAznZNSq93I3V+9NHA4OpvqG8mRCpGdKmK8l/dl02h2CCDHwW2FqilnTyDcAnqjA==}

  '@rollup/rollup-android-arm-eabi@4.52.5':
    resolution: {integrity: sha512-8c1vW4ocv3UOMp9K+gToY5zL2XiiVw3k7f1ksf4yO1FlDFQ1C2u72iACFnSOceJFsWskc2WZNqeRhFRPzv+wtQ==}
    cpu: [arm]
    os: [android]

  '@rollup/rollup-android-arm64@4.52.5':
    resolution: {integrity: sha512-mQGfsIEFcu21mvqkEKKu2dYmtuSZOBMmAl5CFlPGLY94Vlcm+zWApK7F/eocsNzp8tKmbeBP8yXyAbx0XHsFNA==}
    cpu: [arm64]
    os: [android]

  '@rollup/rollup-darwin-arm64@4.52.5':
    resolution: {integrity: sha512-takF3CR71mCAGA+v794QUZ0b6ZSrgJkArC+gUiG6LB6TQty9T0Mqh3m2ImRBOxS2IeYBo4lKWIieSvnEk2OQWA==}
    cpu: [arm64]
    os: [darwin]

  '@rollup/rollup-darwin-x64@4.52.5':
    resolution: {integrity: sha512-W901Pla8Ya95WpxDn//VF9K9u2JbocwV/v75TE0YIHNTbhqUTv9w4VuQ9MaWlNOkkEfFwkdNhXgcLqPSmHy0fA==}
    cpu: [x64]
    os: [darwin]

  '@rollup/rollup-freebsd-arm64@4.52.5':
    resolution: {integrity: sha512-QofO7i7JycsYOWxe0GFqhLmF6l1TqBswJMvICnRUjqCx8b47MTo46W8AoeQwiokAx3zVryVnxtBMcGcnX12LvA==}
    cpu: [arm64]
    os: [freebsd]

  '@rollup/rollup-freebsd-x64@4.52.5':
    resolution: {integrity: sha512-jr21b/99ew8ujZubPo9skbrItHEIE50WdV86cdSoRkKtmWa+DDr6fu2c/xyRT0F/WazZpam6kk7IHBerSL7LDQ==}
    cpu: [x64]
    os: [freebsd]

  '@rollup/rollup-linux-arm-gnueabihf@4.52.5':
    resolution: {integrity: sha512-PsNAbcyv9CcecAUagQefwX8fQn9LQ4nZkpDboBOttmyffnInRy8R8dSg6hxxl2Re5QhHBf6FYIDhIj5v982ATQ==}
    cpu: [arm]
    os: [linux]

  '@rollup/rollup-linux-arm-musleabihf@4.52.5':
    resolution: {integrity: sha512-Fw4tysRutyQc/wwkmcyoqFtJhh0u31K+Q6jYjeicsGJJ7bbEq8LwPWV/w0cnzOqR2m694/Af6hpFayLJZkG2VQ==}
    cpu: [arm]
    os: [linux]

  '@rollup/rollup-linux-arm64-gnu@4.52.5':
    resolution: {integrity: sha512-a+3wVnAYdQClOTlyapKmyI6BLPAFYs0JM8HRpgYZQO02rMR09ZcV9LbQB+NL6sljzG38869YqThrRnfPMCDtZg==}
    cpu: [arm64]
    os: [linux]

  '@rollup/rollup-linux-arm64-musl@4.52.5':
    resolution: {integrity: sha512-AvttBOMwO9Pcuuf7m9PkC1PUIKsfaAJ4AYhy944qeTJgQOqJYJ9oVl2nYgY7Rk0mkbsuOpCAYSs6wLYB2Xiw0Q==}
    cpu: [arm64]
    os: [linux]

  '@rollup/rollup-linux-loong64-gnu@4.52.5':
    resolution: {integrity: sha512-DkDk8pmXQV2wVrF6oq5tONK6UHLz/XcEVow4JTTerdeV1uqPeHxwcg7aFsfnSm9L+OO8WJsWotKM2JJPMWrQtA==}
    cpu: [loong64]
    os: [linux]

  '@rollup/rollup-linux-ppc64-gnu@4.52.5':
    resolution: {integrity: sha512-W/b9ZN/U9+hPQVvlGwjzi+Wy4xdoH2I8EjaCkMvzpI7wJUs8sWJ03Rq96jRnHkSrcHTpQe8h5Tg3ZzUPGauvAw==}
    cpu: [ppc64]
    os: [linux]

  '@rollup/rollup-linux-riscv64-gnu@4.52.5':
    resolution: {integrity: sha512-sjQLr9BW7R/ZiXnQiWPkErNfLMkkWIoCz7YMn27HldKsADEKa5WYdobaa1hmN6slu9oWQbB6/jFpJ+P2IkVrmw==}
    cpu: [riscv64]
    os: [linux]

  '@rollup/rollup-linux-riscv64-musl@4.52.5':
    resolution: {integrity: sha512-hq3jU/kGyjXWTvAh2awn8oHroCbrPm8JqM7RUpKjalIRWWXE01CQOf/tUNWNHjmbMHg/hmNCwc/Pz3k1T/j/Lg==}
    cpu: [riscv64]
    os: [linux]

  '@rollup/rollup-linux-s390x-gnu@4.52.5':
    resolution: {integrity: sha512-gn8kHOrku8D4NGHMK1Y7NA7INQTRdVOntt1OCYypZPRt6skGbddska44K8iocdpxHTMMNui5oH4elPH4QOLrFQ==}
    cpu: [s390x]
    os: [linux]

  '@rollup/rollup-linux-x64-gnu@4.52.5':
    resolution: {integrity: sha512-hXGLYpdhiNElzN770+H2nlx+jRog8TyynpTVzdlc6bndktjKWyZyiCsuDAlpd+j+W+WNqfcyAWz9HxxIGfZm1Q==}
    cpu: [x64]
    os: [linux]

  '@rollup/rollup-linux-x64-musl@4.52.5':
    resolution: {integrity: sha512-arCGIcuNKjBoKAXD+y7XomR9gY6Mw7HnFBv5Rw7wQRvwYLR7gBAgV7Mb2QTyjXfTveBNFAtPt46/36vV9STLNg==}
    cpu: [x64]
    os: [linux]

  '@rollup/rollup-openharmony-arm64@4.52.5':
    resolution: {integrity: sha512-QoFqB6+/9Rly/RiPjaomPLmR/13cgkIGfA40LHly9zcH1S0bN2HVFYk3a1eAyHQyjs3ZJYlXvIGtcCs5tko9Cw==}
    cpu: [arm64]
    os: [openharmony]

  '@rollup/rollup-win32-arm64-msvc@4.52.5':
    resolution: {integrity: sha512-w0cDWVR6MlTstla1cIfOGyl8+qb93FlAVutcor14Gf5Md5ap5ySfQ7R9S/NjNaMLSFdUnKGEasmVnu3lCMqB7w==}
    cpu: [arm64]
    os: [win32]

  '@rollup/rollup-win32-ia32-msvc@4.52.5':
    resolution: {integrity: sha512-Aufdpzp7DpOTULJCuvzqcItSGDH73pF3ko/f+ckJhxQyHtp67rHw3HMNxoIdDMUITJESNE6a8uh4Lo4SLouOUg==}
    cpu: [ia32]
    os: [win32]

  '@rollup/rollup-win32-x64-gnu@4.52.5':
    resolution: {integrity: sha512-UGBUGPFp1vkj6p8wCRraqNhqwX/4kNQPS57BCFc8wYh0g94iVIW33wJtQAx3G7vrjjNtRaxiMUylM0ktp/TRSQ==}
    cpu: [x64]
    os: [win32]

  '@rollup/rollup-win32-x64-msvc@4.52.5':
    resolution: {integrity: sha512-TAcgQh2sSkykPRWLrdyy2AiceMckNf5loITqXxFI5VuQjS5tSuw3WlwdN8qv8vzjLAUTvYaH/mVjSFpbkFbpTg==}
    cpu: [x64]
    os: [win32]

  '@standard-schema/spec@1.0.0':
    resolution: {integrity: sha512-m2bOd0f2RT9k8QJx1JN85cZYyH1RqFBdlwtkSlf4tBDYLCiiZnv1fIIwacK6cqwXavOydf0NPToMQgpKq+dVlA==}

  '@tauri-apps/api@2.9.0':
    resolution: {integrity: sha512-qD5tMjh7utwBk9/5PrTA/aGr3i5QaJ/Mlt7p8NilQ45WgbifUNPyKWsA63iQ8YfQq6R8ajMapU+/Q8nMcPRLNw==}

  '@tauri-apps/cli-darwin-arm64@2.9.1':
    resolution: {integrity: sha512-sdwhtsE/6njD0AjgfYEj1JyxZH4SBmCJSXpRm6Ph5fQeuZD6MyjzjdVOrrtFguyREVQ7xn0Ujkwvbo01ULthNg==}
    engines: {node: '>= 10'}
    cpu: [arm64]
    os: [darwin]

  '@tauri-apps/cli-darwin-x64@2.9.1':
    resolution: {integrity: sha512-c86g+67wTdI4TUCD7CaSd/13+oYuLQxVST4ZNJ5C+6i1kdnU3Us1L68N9MvbDLDQGJc9eo0pvuK6sCWkee+BzA==}
    engines: {node: '>= 10'}
    cpu: [x64]
    os: [darwin]

  '@tauri-apps/cli-linux-arm-gnueabihf@2.9.1':
    resolution: {integrity: sha512-IrB3gFQmueQKJjjisOcMktW/Gh6gxgqYO419doA3YZ7yIV5rbE8ZW52Q3I4AO+SlFEyVYer5kpi066p0JBlLGw==}
    engines: {node: '>= 10'}
    cpu: [arm]
    os: [linux]

  '@tauri-apps/cli-linux-arm64-gnu@2.9.1':
    resolution: {integrity: sha512-Ke7TyXvu6HbWSkmVkFbbH19D3cLsd117YtXP/u9NIvSpYwKeFtnbpirrIUfPm44Q+PZFZ2Hvg8X9qoUiAK0zKw==}
    engines: {node: '>= 10'}
    cpu: [arm64]
    os: [linux]

  '@tauri-apps/cli-linux-arm64-musl@2.9.1':
    resolution: {integrity: sha512-sGvy75sv55oeMulR5ArwPD28DsDQxqTzLhXCrpU9/nbFg/JImmI7k994YE9fr3V0qE3Cjk5gjLldRNv7I9sjwQ==}
    engines: {node: '>= 10'}
    cpu: [arm64]
    os: [linux]

  '@tauri-apps/cli-linux-riscv64-gnu@2.9.1':
    resolution: {integrity: sha512-tEKbJydV3BdIxpAx8aGHW6VDg1xW4LlQuRD/QeFZdZNTreHJpMbJEcdvAcI+Hg6vgQpVpaoEldR9W4F6dYSLqQ==}
    engines: {node: '>= 10'}
    cpu: [riscv64]
    os: [linux]

  '@tauri-apps/cli-linux-x64-gnu@2.9.1':
    resolution: {integrity: sha512-mg5msXHagtHpyCVWgI01M26JeSrgE/otWyGdYcuTwyRYZYEJRTbcNt7hscOkdNlPBe7isScW7PVKbxmAjJJl4g==}
    engines: {node: '>= 10'}
    cpu: [x64]
    os: [linux]

  '@tauri-apps/cli-linux-x64-musl@2.9.1':
    resolution: {integrity: sha512-lFZEXkpDreUe3zKilvnMsrnKP9gwQudaEjDnOz/GMzbzNceIuPfFZz0cR/ky1Aoq4eSvZonPKHhROq4owz4fzg==}
    engines: {node: '>= 10'}
    cpu: [x64]
    os: [linux]

  '@tauri-apps/cli-win32-arm64-msvc@2.9.1':
    resolution: {integrity: sha512-ejc5RAp/Lm1Aj0EQHaT+Wdt5PHfdgQV5hIDV00MV6HNbIb5W4ZUFxMDaRkAg65gl9MvY2fH396riePW3RoKXDw==}
    engines: {node: '>= 10'}
    cpu: [arm64]
    os: [win32]

  '@tauri-apps/cli-win32-ia32-msvc@2.9.1':
    resolution: {integrity: sha512-fSATtJDc0fNjVB6ystyi8NbwhNFk8i8E05h6KrsC8Fio5eaJIJvPCbC9pdrPl6kkxN1X7fj25ErBbgfqgcK8Fg==}
    engines: {node: '>= 10'}
    cpu: [ia32]
    os: [win32]

  '@tauri-apps/cli-win32-x64-msvc@2.9.1':
    resolution: {integrity: sha512-/JHlOzpUDhjBOO9w167bcYxfJbcMQv7ykS/Y07xjtcga8np0rzUzVGWYmLMH7orKcDMC7wjhheEW1x8cbGma/Q==}
    engines: {node: '>= 10'}
    cpu: [x64]
    os: [win32]

  '@tauri-apps/cli@2.9.1':
    resolution: {integrity: sha512-kKi2/WWsNXKoMdatBl4xrT7e1Ce27JvsetBVfWuIb6D3ep/Y0WO5SIr70yarXOSWam8NyDur4ipzjZkg6m7VDg==}
    engines: {node: '>= 10'}
    hasBin: true

<<<<<<< HEAD
  '@tauri-apps/plugin-clipboard-manager@2.3.1':
    resolution: {integrity: sha512-lQMaUSFs5my8oEHuvQOLJoPHfxRJNn0gwXyTsyMhtQZBD4sYLiDux8p+EsagY6vv5SkSYWVViJYvlcPIjJ+Dog==}

  '@tauri-apps/plugin-global-shortcut@2.3.0':
    resolution: {integrity: sha512-WbAz0ElhpP+0kzQZRScdCC7UQ7OPH8PAn//fsBNu7+ywihsnVSVOg1L9YhieAtLNtAlnmFI69Yl5AGaA3ge5IQ==}

  '@tauri-apps/plugin-notification@2.3.1':
    resolution: {integrity: sha512-7gqgfANSREKhh35fY1L4j3TUjUdePmU735FYDqRGeIf8nMXWpcx6j4FhN9/4nYz+m0mv79DCTPLqIPTySggGgg==}

  '@testing-library/dom@9.3.4':
    resolution: {integrity: sha512-FlS4ZWlp97iiNWig0Muq8p+3rVDjRiYE+YKGbAqXOu9nwJFFOdL00kFpz42M+4huzYi86vAK1sOOfyOG45muIQ==}
    engines: {node: '>=14'}

  '@testing-library/jest-dom@6.9.1':
    resolution: {integrity: sha512-zIcONa+hVtVSSep9UT3jZ5rizo2BsxgyDYU7WFD5eICBE7no3881HGeb/QkGfsJs6JTkY1aQhT7rIPC7e+0nnA==}
    engines: {node: '>=14', npm: '>=6', yarn: '>=1'}

  '@testing-library/react@14.3.1':
    resolution: {integrity: sha512-H99XjUhWQw0lTgyMN05W3xQG1Nh4lq574D8keFf1dDoNTJgp66VbJozRaczoF+wsiaPJNt/TcnfpLGufGxSrZQ==}
    engines: {node: '>=14'}
=======
  "@tauri-apps/plugin-global-shortcut@2.3.0":
    resolution:
      {
        integrity: sha512-WbAz0ElhpP+0kzQZRScdCC7UQ7OPH8PAn//fsBNu7+ywihsnVSVOg1L9YhieAtLNtAlnmFI69Yl5AGaA3ge5IQ==,
      }

  "@tauri-apps/plugin-notification@2.3.2":
    resolution:
      {
        integrity: sha512-xJV7NxBYFD65nnFzYiR9gloT1yFIyGYQav5z7od2+JRlJF968ZYbVFHPkyy6h9yYjvGh2FQKsn45E5xlXTJl7A==,
      }

  "@testing-library/dom@9.3.4":
    resolution:
      {
        integrity: sha512-FlS4ZWlp97iiNWig0Muq8p+3rVDjRiYE+YKGbAqXOu9nwJFFOdL00kFpz42M+4huzYi86vAK1sOOfyOG45muIQ==,
      }
    engines: { node: ">=14" }

  "@testing-library/jest-dom@6.9.1":
    resolution:
      {
        integrity: sha512-zIcONa+hVtVSSep9UT3jZ5rizo2BsxgyDYU7WFD5eICBE7no3881HGeb/QkGfsJs6JTkY1aQhT7rIPC7e+0nnA==,
      }
    engines: { node: ">=14", npm: ">=6", yarn: ">=1" }

  "@testing-library/react@14.3.1":
    resolution:
      {
        integrity: sha512-H99XjUhWQw0lTgyMN05W3xQG1Nh4lq574D8keFf1dDoNTJgp66VbJozRaczoF+wsiaPJNt/TcnfpLGufGxSrZQ==,
      }
    engines: { node: ">=14" }
>>>>>>> 92f28f0a
    peerDependencies:
      react: ^18.0.0
      react-dom: ^18.0.0

  '@types/aria-query@5.0.4':
    resolution: {integrity: sha512-rfT93uj5s0PRL7EzccGMs3brplhcrghnDoV26NqKhCAS1hVo+WdNsPvE/yb6ilfr5hi2MEk6d5EWJTKdxg8jVw==}

  '@types/babel__core@7.20.5':
    resolution: {integrity: sha512-qoQprZvz5wQFJwMDqeseRXWv3rqMvhgpbXFfVyWhbx9X47POIA6i/+dXefEmZKoAgOaTdaIgNSMqMIU61yRyzA==}

  '@types/babel__generator@7.27.0':
    resolution: {integrity: sha512-ufFd2Xi92OAVPYsy+P4n7/U7e68fex0+Ee8gSG9KX7eo084CWiQ4sdxktvdl0bOPupXtVJPY19zk6EwWqUQ8lg==}

  '@types/babel__template@7.4.4':
    resolution: {integrity: sha512-h/NUaSyG5EyxBIp8YRxo4RMe2/qQgvyowRwVMzhYhBCONbW8PUsg4lkFMrhgZhUe5z3L3MiLDuvyJ/CaPa2A8A==}

  '@types/babel__traverse@7.28.0':
    resolution: {integrity: sha512-8PvcXf70gTDZBgt9ptxJ8elBeBjcLOAcOtoO/mPJjtji1+CdGbHgm77om1GrsPxsiE+uXIpNSK64UYaIwQXd4Q==}

  '@types/chai@5.2.3':
    resolution: {integrity: sha512-Mw558oeA9fFbv65/y4mHtXDs9bPnFMZAL/jxdPFUpOHHIXX91mcgEHbS5Lahr+pwZFR8A7GQleRWeI6cGFC2UA==}

  '@types/debug@4.1.12':
    resolution: {integrity: sha512-vIChWdVG3LG1SMxEvI/AK+FWJthlrqlTu7fbrlywTkkaONwk/UAGaULXRlf8vkzFBLVm0zkMdCquhL5aOjhXPQ==}

  '@types/deep-eql@4.0.2':
    resolution: {integrity: sha512-c9h9dVVMigMPc4bwTvC5dxqtqJZwQPePsWjPlpSOnojbor6pGqdk541lfA7AqFQr5pB1BRdq0juY9db81BwyFw==}

  '@types/estree-jsx@1.0.5':
    resolution: {integrity: sha512-52CcUVNFyfb1A2ALocQw/Dd1BQFNmSdkuC3BkZ6iqhdMfQz7JWOFRuJFloOzjk+6WijU56m9oKXFAXc7o3Towg==}

  '@types/estree@1.0.8':
    resolution: {integrity: sha512-dWHzHa2WqEXI/O1E9OjrocMTKJl2mSrEolh1Iomrv6U+JuNwaHXsXx9bLu5gG7BUWFIN0skIQJQ/L1rIex4X6w==}

  '@types/hast@3.0.4':
    resolution: {integrity: sha512-WPs+bbQw5aCj+x6laNGWLH3wviHtoCv/P3+otBhbOhJgG8qtpdAMlTCxLtsTWA7LH1Oh/bFCHsBn0TPS5m30EQ==}

  '@types/katex@0.16.7':
    resolution: {integrity: sha512-HMwFiRujE5PjrgwHQ25+bsLJgowjGjm5Z8FVSf0N6PwgJrwxH0QxzHYDcKsTfV3wva0vzrpqMTJS2jXPr5BMEQ==}

  '@types/mdast@4.0.4':
    resolution: {integrity: sha512-kGaNbPh1k7AFzgpud/gMdvIm5xuECykRR+JnWKQno9TAXVa6WIVCGTPvYGekIDL4uwCZQSYbUxNBSb1aUo79oA==}

  '@types/ms@2.1.0':
    resolution: {integrity: sha512-GsCCIZDE/p3i96vtEqx+7dBUGXrc7zeSK3wwPHIaRThS+9OhWIXRqzs4d6k1SVU8g91DrNRWxWUGhp5KXQb2VA==}

  '@types/node@24.9.1':
    resolution: {integrity: sha512-QoiaXANRkSXK6p0Duvt56W208du4P9Uye9hWLWgGMDTEoKPhuenzNcC4vGUmrNkiOKTlIrBoyNQYNpSwfEZXSg==}

  '@types/prop-types@15.7.15':
    resolution: {integrity: sha512-F6bEyamV9jKGAFBEmlQnesRPGOQqS2+Uwi0Em15xenOxHaf2hv6L8YCVn3rPdPJOiJfPiCnLIRyvwVaqMY3MIw==}

  '@types/react-dom@18.3.7':
    resolution: {integrity: sha512-MEe3UeoENYVFXzoXEWsvcpg6ZvlrFNlOQ7EOsvhI3CfAXwzPfO8Qwuxd40nepsYKqyyVQnTdEfv68q91yLcKrQ==}
    peerDependencies:
      '@types/react': ^18.0.0

  '@types/react@18.3.26':
    resolution: {integrity: sha512-RFA/bURkcKzx/X9oumPG9Vp3D3JUgus/d0b67KB0t5S/raciymilkOa66olh78MUI92QLbEJevO7rvqU/kjwKA==}

  '@types/unist@2.0.11':
    resolution: {integrity: sha512-CmBKiL6NNo/OqgmMn95Fk9Whlp2mtvIv+KNpQKN2F4SjvrEesubTRWGYSg+BnWZOnlCaSTU1sMpsBOzgbYhnsA==}

  '@types/unist@3.0.3':
    resolution: {integrity: sha512-ko/gIFJRv177XgZsZcBwnqJN5x/Gien8qNOn0D5bQU/zAzVf9Zt3BlcUiLqhV9y4ARk0GbT3tnUiPNgnTXzc/Q==}

  '@ungap/structured-clone@1.3.0':
    resolution: {integrity: sha512-WmoN8qaIAo7WTYWbAZuG8PYEhn5fkz7dZrqTBZ7dtt//lL2Gwms1IcnQ5yHqjDfX8Ft5j4YzDM23f87zBfDe9g==}

  '@vitejs/plugin-react@4.7.0':
    resolution: {integrity: sha512-gUu9hwfWvvEDBBmgtAowQCojwZmJ5mcLn3aufeCsitijs3+f2NsrPtlAWIR6OPiqljl96GVCUbLe0HyqIpVaoA==}
    engines: {node: ^14.18.0 || >=16.0.0}
    peerDependencies:
      vite: ^4.2.0 || ^5.0.0 || ^6.0.0 || ^7.0.0

  '@vitest/coverage-v8@4.0.3':
    resolution: {integrity: sha512-I+MlLwyJRBjmJr1kFYSxoseINbIdpxIAeK10jmXgB0FUtIfdYsvM3lGAvBu5yk8WPyhefzdmbCHCc1idFbNRcg==}
    peerDependencies:
      '@vitest/browser': 4.0.3
      vitest: 4.0.3
    peerDependenciesMeta:
      '@vitest/browser':
        optional: true

  '@vitest/expect@4.0.3':
    resolution: {integrity: sha512-v3eSDx/bF25pzar6aEJrrdTXJduEBU3uSGXHslIdGIpJVP8tQQHV6x1ZfzbFQ/bLIomLSbR/2ZCfnaEGkWkiVQ==}

  '@vitest/mocker@4.0.3':
    resolution: {integrity: sha512-evZcRspIPbbiJEe748zI2BRu94ThCBE+RkjCpVF8yoVYuTV7hMe+4wLF/7K86r8GwJHSmAPnPbZhpXWWrg1qbA==}
    peerDependencies:
      msw: ^2.4.9
      vite: ^6.0.0 || ^7.0.0-0
    peerDependenciesMeta:
      msw:
        optional: true
      vite:
        optional: true

  '@vitest/pretty-format@4.0.3':
    resolution: {integrity: sha512-N7gly/DRXzxa9w9sbDXwD9QNFYP2hw90LLLGDobPNwiWgyW95GMxsCt29/COIKKh3P7XJICR38PSDePenMBtsw==}

  '@vitest/runner@4.0.3':
    resolution: {integrity: sha512-1/aK6fPM0lYXWyGKwop2Gbvz1plyTps/HDbIIJXYtJtspHjpXIeB3If07eWpVH4HW7Rmd3Rl+IS/+zEAXrRtXA==}

  '@vitest/snapshot@4.0.3':
    resolution: {integrity: sha512-amnYmvZ5MTjNCP1HZmdeczAPLRD6iOm9+2nMRUGxbe/6sQ0Ymur0NnR9LIrWS8JA3wKE71X25D6ya/3LN9YytA==}

  '@vitest/spy@4.0.3':
    resolution: {integrity: sha512-82vVL8Cqz7rbXaNUl35V2G7xeNMAjBdNOVaHbrzznT9BmiCiPOzhf0FhU3eP41nP1bLDm/5wWKZqkG4nyU95DQ==}

  '@vitest/utils@4.0.3':
    resolution: {integrity: sha512-qV6KJkq8W3piW6MDIbGOmn1xhvcW4DuA07alqaQ+vdx7YA49J85pnwnxigZVQFQw3tWnQNRKWwhz5wbP6iv/GQ==}

  agent-base@7.1.4:
    resolution: {integrity: sha512-MnA+YT8fwfJPgBx3m60MNqakm30XOkyIoH1y6huTQvC0PwZG7ki8NacLBcrPbNoo8vEZy7Jpuk7+jMO+CUovTQ==}
    engines: {node: '>= 14'}

  ansi-escapes@7.1.1:
    resolution: {integrity: sha512-Zhl0ErHcSRUaVfGUeUdDuLgpkEo8KIFjB4Y9uAc46ScOpdDiU1Dbyplh7qWJeJ/ZHpbyMSM26+X3BySgnIz40Q==}
    engines: {node: '>=18'}

  ansi-regex@5.0.1:
    resolution: {integrity: sha512-quJQXlTSUGL2LH9SUXo8VwsY4soanhgo6LNSm84E1LBcE8s3O0wpdiRzyR9z/ZZJMlMWv37qOOb9pdJlMUEKFQ==}
    engines: {node: '>=8'}

  ansi-regex@6.2.2:
    resolution: {integrity: sha512-Bq3SmSpyFHaWjPk8If9yc6svM8c56dB5BAtW4Qbw5jHTwwXXcTLoRMkpDJp6VL0XzlWaCHTXrkFURMYmD0sLqg==}
    engines: {node: '>=12'}

  ansi-styles@4.3.0:
    resolution: {integrity: sha512-zbB9rCJAT1rbjiVDb2hqKFHNYLxgtk8NURxZ3IZwD3F6NtxbXZQCnnSi1Lkx+IDohdPlFp222wVALIheZJQSEg==}
    engines: {node: '>=8'}

  ansi-styles@5.2.0:
    resolution: {integrity: sha512-Cxwpt2SfTzTtXcfOlzGEee8O+c+MmUgGrNiBcXnuWxuFJHe6a5Hz7qwhwe5OgaSYI0IJvkLqWX1ASG+cJOkEiA==}
    engines: {node: '>=10'}

  ansi-styles@6.2.3:
    resolution: {integrity: sha512-4Dj6M28JB+oAH8kFkTLUo+a2jwOFkuqb3yucU0CANcRRUbxS0cP0nZYCGjcc3BNXwRIsUVmDGgzawme7zvJHvg==}
    engines: {node: '>=12'}

  any-promise@1.3.0:
    resolution: {integrity: sha512-7UvmKalWRt1wgjL1RrGxoSJW/0QZFIegpeGvZG9kjp8vrRu55XTHbwnqq2GpXm9uLbcuhxm3IqX9OB4MZR1b2A==}

  anymatch@3.1.3:
    resolution: {integrity: sha512-KMReFUr0B4t+D+OBkjR3KYqvocp2XaSzO55UcB6mgQMd3KbcE+mWTyvVV7D/zsdEbNnV6acZUutkiHQXvTr1Rw==}
    engines: {node: '>= 8'}

  arg@5.0.2:
    resolution: {integrity: sha512-PYjyFOLKQ9y57JvQ6QLo8dAgNqswh8M1RMJYdQduT6xbWSgK36P/Z/v+p888pM69jMMfS8Xd8F6I1kQ/I9HUGg==}

  aria-query@5.1.3:
    resolution: {integrity: sha512-R5iJ5lkuHybztUfuOAznmboyjWq8O6sqNqtK7CLOqdydi54VNbORp49mb14KbWgG1QD3JFO9hJdZ+y4KutfdOQ==}

  aria-query@5.3.2:
    resolution: {integrity: sha512-COROpnaoap1E2F000S62r6A60uHZnmlvomhfyT2DlTcrY1OrBKn2UhH7qn5wTC9zMvD0AY7csdPSNwKP+7WiQw==}
    engines: {node: '>= 0.4'}

  array-buffer-byte-length@1.0.2:
    resolution: {integrity: sha512-LHE+8BuR7RYGDKvnrmcuSq3tDcKv9OFEXQt/HpbZhY7V6h0zlUXutnAD82GiFx9rdieCMjkvtcsPqBwgUl1Iiw==}
    engines: {node: '>= 0.4'}

  assertion-error@2.0.1:
    resolution: {integrity: sha512-Izi8RQcffqCeNVgFigKli1ssklIbpHnCYc6AknXGYoB6grJqyeby7jv12JUQgmTAnIDnbck1uxksT4dzN3PWBA==}
    engines: {node: '>=12'}

  ast-v8-to-istanbul@0.3.8:
    resolution: {integrity: sha512-szgSZqUxI5T8mLKvS7WTjF9is+MVbOeLADU73IseOcrqhxr/VAvy6wfoVE39KnKzA7JRhjF5eUagNlHwvZPlKQ==}

  autoprefixer@10.4.21:
    resolution: {integrity: sha512-O+A6LWV5LDHSJD3LjHYoNi4VLsj/Whi7k6zG12xTYaU4cQ8oxQGckXNX8cRHK5yOZ/ppVHe0ZBXGzSV9jXdVbQ==}
    engines: {node: ^10 || ^12 || >=14}
    hasBin: true
    peerDependencies:
      postcss: ^8.1.0

  available-typed-arrays@1.0.7:
    resolution: {integrity: sha512-wvUjBtSGN7+7SjNpq/9M2Tg350UZD3q62IFZLbRAR1bSMlCo1ZaeW+BJ+D090e4hIIZLBcTDWe4Mh4jvUDajzQ==}
    engines: {node: '>= 0.4'}

  bail@2.0.2:
    resolution: {integrity: sha512-0xO6mYd7JB2YesxDKplafRpsiOzPt9V02ddPCLbY1xYGPOX24NTyN50qnUxgCPcSoYMhKpAuBTjQoRZCAkUDRw==}

  balanced-match@1.0.2:
    resolution: {integrity: sha512-3oSeUO0TMV67hN1AmbXsK4yaqU7tjiHlbxRDZOpH0KW9+CeX4bRAaX0Anxt0tx2MrpRpWwQaPwIlISEJhYU5Pw==}

  baseline-browser-mapping@2.8.19:
    resolution: {integrity: sha512-zoKGUdu6vb2jd3YOq0nnhEDQVbPcHhco3UImJrv5dSkvxTc2pl2WjOPsjZXDwPDSl5eghIMuY3R6J9NDKF3KcQ==}
    hasBin: true

  bidi-js@1.0.3:
    resolution: {integrity: sha512-RKshQI1R3YQ+n9YJz2QQ147P66ELpa1FQEg20Dk8oW9t2KgLbpDLLp9aGZ7y8WHSshDknG0bknqGw5/tyCs5tw==}

  binary-extensions@2.3.0:
    resolution: {integrity: sha512-Ceh+7ox5qe7LJuLHoY0feh3pHuUDHAcRUeyL2VYghZwfpkNIy/+8Ocg0a3UuSoYzavmylwuLWQOf3hl0jjMMIw==}
    engines: {node: '>=8'}

  brace-expansion@2.0.2:
    resolution: {integrity: sha512-Jt0vHyM+jmUBqojB7E1NIYadt0vI0Qxjxd2TErW94wDz+E2LAm5vKMXXwg6ZZBTHPuUlDgQHKXvjGBdfcF1ZDQ==}

  braces@3.0.3:
    resolution: {integrity: sha512-yQbXgO/OSZVD2IsiLlro+7Hf6Q18EJrKSEsdoMzKePKXct3gvD8oLcOQdIzGupr5Fj+EDe8gO/lxc1BzfMpxvA==}
    engines: {node: '>=8'}

  browserslist@4.27.0:
    resolution: {integrity: sha512-AXVQwdhot1eqLihwasPElhX2tAZiBjWdJ9i/Zcj2S6QYIjkx62OKSfnobkriB81C3l4w0rVy3Nt4jaTBltYEpw==}
    engines: {node: ^6 || ^7 || ^8 || ^9 || ^10 || ^11 || ^12 || >=13.7}
    hasBin: true

  call-bind-apply-helpers@1.0.2:
    resolution: {integrity: sha512-Sp1ablJ0ivDkSzjcaJdxEunN5/XvksFJ2sMBFfq6x0ryhQV/2b/KwFe21cMpmHtPOSij8K99/wSfoEuTObmuMQ==}
    engines: {node: '>= 0.4'}

  call-bind@1.0.8:
    resolution: {integrity: sha512-oKlSFMcMwpUg2ednkhQ454wfWiU/ul3CkJe/PEHcTKuiX6RpbehUiFMXu13HalGZxfUwCQzZG747YXBn1im9ww==}
    engines: {node: '>= 0.4'}

  call-bound@1.0.4:
    resolution: {integrity: sha512-+ys997U96po4Kx/ABpBCqhA9EuxJaQWDQg7295H4hBphv3IZg0boBKuwYpt4YXp6MZ5AmZQnU/tyMTlRpaSejg==}
    engines: {node: '>= 0.4'}

  camelcase-css@2.0.1:
    resolution: {integrity: sha512-QOSvevhslijgYwRx6Rv7zKdMF8lbRmx+uQGx2+vDc+KI/eBnsy9kit5aj23AgGu3pa4t9AgwbnXWqS+iOY+2aA==}
    engines: {node: '>= 6'}

  caniuse-lite@1.0.30001751:
    resolution: {integrity: sha512-A0QJhug0Ly64Ii3eIqHu5X51ebln3k4yTUkY1j8drqpWHVreg/VLijN48cZ1bYPiqOQuqpkIKnzr/Ul8V+p6Cw==}

  ccount@2.0.1:
    resolution: {integrity: sha512-eyrF0jiFpY+3drT6383f1qhkbGsLSifNAjA61IUjZjmLCWjItY6LB9ft9YhoDgwfmclB2zhu51Lc7+95b8NRAg==}

  chai@6.2.0:
    resolution: {integrity: sha512-aUTnJc/JipRzJrNADXVvpVqi6CO0dn3nx4EVPxijri+fj3LUUDyZQOgVeW54Ob3Y1Xh9Iz8f+CgaCl8v0mn9bA==}
    engines: {node: '>=18'}

  chalk@4.1.2:
    resolution: {integrity: sha512-oKnbhFyRIXpUuez8iBMmyEa4nbj4IOQyuhc/wy9kY7/WVPcwIO9VA668Pu8RkO7+0G76SLROeyw9CpQ061i4mA==}
    engines: {node: '>=10'}

  character-entities-html4@2.1.0:
    resolution: {integrity: sha512-1v7fgQRj6hnSwFpq1Eu0ynr/CDEw0rXo2B61qXrLNdHZmPKgb7fqS1a2JwF0rISo9q77jDI8VMEHoApn8qDoZA==}

  character-entities-legacy@3.0.0:
    resolution: {integrity: sha512-RpPp0asT/6ufRm//AJVwpViZbGM/MkjQFxJccQRHmISF/22NBtsHqAWmL+/pmkPWoIUJdWyeVleTl1wydHATVQ==}

  character-entities@2.0.2:
    resolution: {integrity: sha512-shx7oQ0Awen/BRIdkjkvz54PnEEI/EjwXDSIZp86/KKdbafHh1Df/RYGBhn4hbe2+uKC9FnT5UCEdyPz3ai9hQ==}

  character-reference-invalid@2.0.1:
    resolution: {integrity: sha512-iBZ4F4wRbyORVsu0jPV7gXkOsGYjGHPmAyv+HiHG8gi5PtC9KI2j1+v8/tlibRvjoWX027ypmG/n0HtO5t7unw==}

  chokidar@3.6.0:
    resolution: {integrity: sha512-7VT13fmjotKpGipCW9JEQAusEPE+Ei8nl6/g4FBAmIm0GOOLMua9NDDo/DWp0ZAxCr3cPq5ZpBqmPAQgDda2Pw==}
    engines: {node: '>= 8.10.0'}

  cli-cursor@5.0.0:
    resolution: {integrity: sha512-aCj4O5wKyszjMmDT4tZj93kxyydN/K5zPWSCe6/0AV/AA1pqe5ZBIw0a2ZfPQV7lL5/yb5HsUreJ6UFAF1tEQw==}
    engines: {node: '>=18'}

  cli-truncate@5.1.1:
    resolution: {integrity: sha512-SroPvNHxUnk+vIW/dOSfNqdy1sPEFkrTk6TUtqLCnBlo3N7TNYYkzzN7uSD6+jVjrdO4+p8nH7JzH6cIvUem6A==}
    engines: {node: '>=20'}

  color-convert@2.0.1:
    resolution: {integrity: sha512-RRECPsj7iu/xb5oKYcsFHSppFNnsj/52OVTRKb4zP5onXwVF3zVmmToNcOfGC+CRDpfK/U584fMg38ZHCaElKQ==}
    engines: {node: '>=7.0.0'}

  color-name@1.1.4:
    resolution: {integrity: sha512-dOy+3AuW3a2wNbZHIuMZpTcgjGuLU/uBL/ubcZF9OXbDo8ff4O8yVp5Bf0efS8uEoYo5q4Fx7dY9OgQGXgAsQA==}

  colorette@2.0.20:
    resolution: {integrity: sha512-IfEDxwoWIjkeXL1eXcDiow4UbKjhLdq6/EuSVR9GMN7KVH3r9gQ83e73hsz1Nd1T3ijd5xv1wcWRYO+D6kCI2w==}

  comma-separated-tokens@2.0.3:
    resolution: {integrity: sha512-Fu4hJdvzeylCfQPp9SGWidpzrMs7tTrlu6Vb8XGaRGck8QSNZJJp538Wrb60Lax4fPwR64ViY468OIUTbRlGZg==}

  commander@14.0.2:
    resolution: {integrity: sha512-TywoWNNRbhoD0BXs1P3ZEScW8W5iKrnbithIl0YH+uCmBd0QpPOA8yc82DS3BIE5Ma6FnBVUsJ7wVUDz4dvOWQ==}
    engines: {node: '>=20'}

  commander@4.1.1:
    resolution: {integrity: sha512-NOKm8xhkzAjzFx8B2v5OAHT+u5pRQc2UCa2Vq9jYL/31o2wi9mxBA7LIFs3sV5VSC49z6pEhfbMULvShKj26WA==}
    engines: {node: '>= 6'}

  commander@8.3.0:
    resolution: {integrity: sha512-OkTL9umf+He2DZkUq8f8J9of7yL6RJKI24dVITBmNfZBmri9zYZQrKkuXiKhyfPSu8tUhnVBB1iKXevvnlR4Ww==}
    engines: {node: '>= 12'}

  convert-source-map@2.0.0:
    resolution: {integrity: sha512-Kvp459HrV2FEJ1CAsi1Ku+MY3kasH19TFykTz2xWmMeq6bk2NU3XXvfJ+Q61m0xktWwt+1HSYf3JZsTms3aRJg==}

  cross-spawn@7.0.6:
    resolution: {integrity: sha512-uV2QOWP2nWzsy2aMp8aRibhi9dlzF5Hgh5SHaB9OiTGEyDTiJJyx0uy51QXdyWbtAHNua4XJzUKca3OzKUd3vA==}
    engines: {node: '>= 8'}

  css-tree@3.1.0:
    resolution: {integrity: sha512-0eW44TGN5SQXU1mWSkKwFstI/22X2bG1nYzZTYMAWjylYURhse752YgbE4Cx46AC+bAvI+/dYTPRk1LqSUnu6w==}
    engines: {node: ^10 || ^12.20.0 || ^14.13.0 || >=15.0.0}

  css.escape@1.5.1:
    resolution: {integrity: sha512-YUifsXXuknHlUsmlgyY0PKzgPOr7/FjCePfHNt0jxm83wHZi44VDMQ7/fGNkjY3/jV1MC+1CmZbaHzugyeRtpg==}

  cssesc@3.0.0:
    resolution: {integrity: sha512-/Tb/JcjK111nNScGob5MNtsntNM1aCNUDipB/TkwZFhyDrrE47SOx/18wF2bbjgc3ZzCSKW1T5nt5EbFoAz/Vg==}
    engines: {node: '>=4'}
    hasBin: true

  cssstyle@5.3.1:
    resolution: {integrity: sha512-g5PC9Aiph9eiczFpcgUhd9S4UUO3F+LHGRIi5NUMZ+4xtoIYbHNZwZnWA2JsFGe8OU8nl4WyaEFiZuGuxlutJQ==}
    engines: {node: '>=20'}

  csstype@3.1.3:
    resolution: {integrity: sha512-M1uQkMl8rQK/szD0LNhtqxIPLpimGm8sOBwU7lLnCpSbTyY3yeU1Vc7l4KT5zT4s/yOxHH5O7tIuuLOCnLADRw==}

  data-urls@6.0.0:
    resolution: {integrity: sha512-BnBS08aLUM+DKamupXs3w2tJJoqU+AkaE/+6vQxi/G/DPmIZFJJp9Dkb1kM03AZx8ADehDUZgsNxju3mPXZYIA==}
    engines: {node: '>=20'}

  debug@4.4.3:
    resolution: {integrity: sha512-RGwwWnwQvkVfavKVt22FGLw+xYSdzARwm0ru6DhTVA3umU5hZc28V3kO4stgYryrTlLpuvgI9GiijltAjNbcqA==}
    engines: {node: '>=6.0'}
    peerDependencies:
      supports-color: '*'
    peerDependenciesMeta:
      supports-color:
        optional: true

  decimal.js@10.6.0:
    resolution: {integrity: sha512-YpgQiITW3JXGntzdUmyUR1V812Hn8T1YVXhCu+wO3OpS4eU9l4YdD3qjyiKdV6mvV29zapkMeD390UVEf2lkUg==}

  decode-named-character-reference@1.2.0:
    resolution: {integrity: sha512-c6fcElNV6ShtZXmsgNgFFV5tVX2PaV4g+MOAkb8eXHvn6sryJBrZa9r0zV6+dtTyoCKxtDy5tyQ5ZwQuidtd+Q==}

  deep-equal@2.2.3:
    resolution: {integrity: sha512-ZIwpnevOurS8bpT4192sqAowWM76JDKSHYzMLty3BZGSswgq6pBaH3DhCSW5xVAZICZyKdOBPjwww5wfgT/6PA==}
    engines: {node: '>= 0.4'}

  define-data-property@1.1.4:
    resolution: {integrity: sha512-rBMvIzlpA8v6E+SJZoo++HAYqsLrkg7MSfIinMPFhmkorw7X+dOXVJQs+QT69zGkzMyfDnIMN2Wid1+NbL3T+A==}
    engines: {node: '>= 0.4'}

  define-properties@1.2.1:
    resolution: {integrity: sha512-8QmQKqEASLd5nx0U1B1okLElbUuuttJ/AnYmRXbbbGDWh6uS208EjD4Xqq/I9wK7u0v6O08XhTWnt5XtEbR6Dg==}
    engines: {node: '>= 0.4'}

  dequal@2.0.3:
    resolution: {integrity: sha512-0je+qPKHEMohvfRTCEo3CrPG6cAzAYgmzKyxRiYSSDkS6eGJdyVJm7WaYA5ECaAD9wLB2T4EEeymA5aFVcYXCA==}
    engines: {node: '>=6'}

  devlop@1.1.0:
    resolution: {integrity: sha512-RWmIqhcFf1lRYBvNmr7qTNuyCt/7/ns2jbpp1+PalgE/rDQcBT0fioSMUpJ93irlUhC5hrg4cYqe6U+0ImW0rA==}

  didyoumean@1.2.2:
    resolution: {integrity: sha512-gxtyfqMg7GKyhQmb056K7M3xszy/myH8w+B4RT+QXBQsvAOdc3XymqDDPHx1BgPgsdAA5SIifona89YtRATDzw==}

  dlv@1.1.3:
    resolution: {integrity: sha512-+HlytyjlPKnIG8XuRG8WvmBP8xs8P71y+SKKS6ZXWoEgLuePxtDoUEiH7WkdePWrQ5JBpE6aoVqfZfJUQkjXwA==}

  dom-accessibility-api@0.5.16:
    resolution: {integrity: sha512-X7BJ2yElsnOJ30pZF4uIIDfBEVgF4XEBxL9Bxhy6dnrm5hkzqmsWHGTiHqRiITNhMyFLyAiWndIJP7Z1NTteDg==}

  dom-accessibility-api@0.6.3:
    resolution: {integrity: sha512-7ZgogeTnjuHbo+ct10G9Ffp0mif17idi0IyWNVA/wcwcm7NPOD/WEHVP3n7n3MhXqxoIYm8d6MuZohYWIZ4T3w==}

  dunder-proto@1.0.1:
    resolution: {integrity: sha512-KIN/nDJBQRcXw0MLVhZE9iQHmG68qAVIBg9CqmUYjmQIhgij9U5MFvrqkUL5FbtyyzZuOeOt0zdeRe4UY7ct+A==}
    engines: {node: '>= 0.4'}

  eastasianwidth@0.2.0:
    resolution: {integrity: sha512-I88TYZWc9XiYHRQ4/3c5rjjfgkjhLyW2luGIheGERbNQ6OY7yTybanSpDXZa8y7VUP9YmDcYa+eyq4ca7iLqWA==}

  electron-to-chromium@1.5.239:
    resolution: {integrity: sha512-1y5w0Zsq39MSPmEjHjbizvhYoTaulVtivpxkp5q5kaPmQtsK6/2nvAzGRxNMS9DoYySp9PkW0MAQDwU1m764mg==}

  emoji-regex@10.6.0:
    resolution: {integrity: sha512-toUI84YS5YmxW219erniWD0CIVOo46xGKColeNQRgOzDorgBi1v4D71/OFzgD9GO2UGKIv1C3Sp8DAn0+j5w7A==}

  emoji-regex@8.0.0:
    resolution: {integrity: sha512-MSjYzcWNOA0ewAHpz0MxpYFvwg6yjy1NG3xteoqz644VCo/RPgnr1/GGt+ic3iJTzQ8Eu3TdM14SawnVUmGE6A==}

  emoji-regex@9.2.2:
    resolution: {integrity: sha512-L18DaJsXSUk2+42pv8mLs5jJT2hqFkFE4j21wOmgbUqsZ2hL72NsUU785g9RXgo3s0ZNgVl42TiHp3ZtOv/Vyg==}

  entities@6.0.1:
    resolution: {integrity: sha512-aN97NXWF6AWBTahfVOIrB/NShkzi5H7F9r1s9mD3cDj4Ko5f2qhhVoYMibXF7GlLveb/D2ioWay8lxI97Ven3g==}
    engines: {node: '>=0.12'}

  environment@1.1.0:
    resolution: {integrity: sha512-xUtoPkMggbz0MPyPiIWr1Kp4aeWJjDZ6SMvURhimjdZgsRuDplF5/s9hcgGhyXMhs+6vpnuoiZ2kFiu3FMnS8Q==}
    engines: {node: '>=18'}

  es-define-property@1.0.1:
    resolution: {integrity: sha512-e3nRfgfUZ4rNGL232gUgX06QNyyez04KdjFrF+LTRoOXmrOgFKDg4BCdsjW8EnT69eqdYGmRpJwiPVYNrCaW3g==}
    engines: {node: '>= 0.4'}

  es-errors@1.3.0:
    resolution: {integrity: sha512-Zf5H2Kxt2xjTvbJvP2ZWLEICxA6j+hAmMzIlypy4xcBg1vKVnx89Wy0GbS+kf5cwCVFFzdCFh2XSCFNULS6csw==}
    engines: {node: '>= 0.4'}

  es-get-iterator@1.1.3:
    resolution: {integrity: sha512-sPZmqHBe6JIiTfN5q2pEi//TwxmAFHwj/XEuYjTuse78i8KxaqMTTzxPoFKuzRpDpTJ+0NAbpfenkmH2rePtuw==}

  es-module-lexer@1.7.0:
    resolution: {integrity: sha512-jEQoCwk8hyb2AZziIOLhDqpm5+2ww5uIE6lkO/6jcOCusfk6LhMHpXXfBLXTZ7Ydyt0j4VoUQv6uGNYbdW+kBA==}

  es-object-atoms@1.1.1:
    resolution: {integrity: sha512-FGgH2h8zKNim9ljj7dankFPcICIK9Cp5bm+c2gQSYePhpaG5+esrLODihIorn+Pe6FGJzWhXQotPv73jTaldXA==}
    engines: {node: '>= 0.4'}

<<<<<<< HEAD
  esbuild@0.21.5:
    resolution: {integrity: sha512-mg3OPMV4hXywwpoDxu3Qda5xCKQi+vCTZq8S9J/EpkhB2HzKXq4SNFZE3+NK93JYxc8VMSep+lOUSC/RVKaBqw==}
    engines: {node: '>=12'}
    hasBin: true

=======
>>>>>>> 92f28f0a
  esbuild@0.25.11:
    resolution: {integrity: sha512-KohQwyzrKTQmhXDW1PjCv3Tyspn9n5GcY2RTDqeORIdIJY8yKIF7sTSopFmn/wpMPW4rdPXI0UE5LJLuq3bx0Q==}
    engines: {node: '>=18'}
    hasBin: true

  escalade@3.2.0:
    resolution: {integrity: sha512-WUj2qlxaQtO4g6Pq5c29GTcWGDyd8itL8zTlipgECz3JesAiiOKotd8JU6otB3PACgG6xkJUyVhboMS+bje/jA==}
    engines: {node: '>=6'}

  escape-string-regexp@5.0.0:
    resolution: {integrity: sha512-/veY75JbMK4j1yjvuUxuVsiS/hr/4iHs9FTT6cgTexxdE0Ly/glccBAkloH/DofkjRbZU3bnoj38mOmhkZ0lHw==}
    engines: {node: '>=12'}

  estree-util-is-identifier-name@3.0.0:
    resolution: {integrity: sha512-hFtqIDZTIUZ9BXLb8y4pYGyk6+wekIivNVTcmvk8NoOh+VeRn5y6cEHzbURrWbfp1fIqdVipilzj+lfaadNZmg==}

  estree-walker@3.0.3:
    resolution: {integrity: sha512-7RUKfXgSMMkzt6ZuXmqapOurLGPPfgj6l9uRZ7lRGolvk0y2yocc35LdcxKC5PQZdn2DMqioAQ2NoWcrTKmm6g==}

  eventemitter3@5.0.1:
    resolution: {integrity: sha512-GWkBvjiSZK87ELrYOSESUYeVIc9mvLLf/nXalMOS5dYrgZq9o5OVkbZAVM06CVxYsCwH9BDZFPlQTlPA1j4ahA==}

  expect-type@1.2.2:
    resolution: {integrity: sha512-JhFGDVJ7tmDJItKhYgJCGLOWjuK9vPxiXoUFLwLDc99NlmklilbiQJwoctZtt13+xMw91MCk/REan6MWHqDjyA==}
    engines: {node: '>=12.0.0'}

  extend@3.0.2:
    resolution: {integrity: sha512-fjquC59cD7CyW6urNXK0FBufkZcoiGG80wTuPujX590cB5Ttln20E2UB4S/WARVqhXffZl2LNgS+gQdPIIim/g==}

  fast-glob@3.3.3:
    resolution: {integrity: sha512-7MptL8U0cqcFdzIzwOTHoilX9x5BrNqye7Z/LuC7kCMRio1EMSyqRK3BEAUD7sXRq4iT4AzTVuZdhgQ2TCvYLg==}
    engines: {node: '>=8.6.0'}

  fastq@1.19.1:
    resolution: {integrity: sha512-GwLTyxkCXjXbxqIhTsMI2Nui8huMPtnxg7krajPJAjnEG/iiOS7i+zCtWGZR9G0NBKbXKh6X9m9UIsYX/N6vvQ==}

  fdir@6.5.0:
    resolution: {integrity: sha512-tIbYtZbucOs0BRGqPJkshJUYdL+SDH7dVM8gjy+ERp3WAUjLEFJE+02kanyHtwjWOnwrKYBiwAmM0p4kLJAnXg==}
    engines: {node: '>=12.0.0'}
    peerDependencies:
      picomatch: ^3 || ^4
    peerDependenciesMeta:
      picomatch:
        optional: true

  fill-range@7.1.1:
    resolution: {integrity: sha512-YsGpe3WHLK8ZYi4tWDg2Jy3ebRz2rXowDxnld4bkQB00cc/1Zw9AWnC0i9ztDJitivtQvaI9KaLyKrc+hBW0yg==}
    engines: {node: '>=8'}

  for-each@0.3.5:
    resolution: {integrity: sha512-dKx12eRCVIzqCxFGplyFKJMPvLEWgmNtUrpTiJIR5u97zEhRG8ySrtboPHZXx7daLxQVrl643cTzbab2tkQjxg==}
    engines: {node: '>= 0.4'}

  foreground-child@3.3.1:
    resolution: {integrity: sha512-gIXjKqtFuWEgzFRJA9WCQeSJLZDjgJUOMCMzxtvFq/37KojM1BFGufqsCy0r4qSQmYLsZYMeyRqzIWOMup03sw==}
    engines: {node: '>=14'}

  fraction.js@4.3.7:
    resolution: {integrity: sha512-ZsDfxO51wGAXREY55a7la9LScWpwv9RxIrYABrlvOFBlH/ShPnrtsXeuUIfXKKOVicNxQ+o8JTbJvjS4M89yew==}

  fsevents@2.3.2:
    resolution: {integrity: sha512-xiqMQR4xAeHTuB9uWm+fFRcIOgKBMiOBP+eXiyT7jsgVCq1bkVygt00oASowB7EdtpOHaaPgKt812P9ab+DDKA==}
    engines: {node: ^8.16.0 || ^10.6.0 || >=11.0.0}
    os: [darwin]

  fsevents@2.3.3:
    resolution: {integrity: sha512-5xoDfX+fL7faATnagmWPpbFtwh/R77WmMMqqHGS65C3vvB0YHrgF+B1YmZ3441tMj5n63k0212XNoJwzlhffQw==}
    engines: {node: ^8.16.0 || ^10.6.0 || >=11.0.0}
    os: [darwin]

  function-bind@1.1.2:
    resolution: {integrity: sha512-7XHNxH7qX9xG5mIwxkhumTox/MIRNcOgDrxWsMt2pAr23WHp6MrRlN7FBSFpCpr+oVO0F744iUgR82nJMfG2SA==}

  functions-have-names@1.2.3:
    resolution: {integrity: sha512-xckBUXyTIqT97tq2x2AMb+g163b5JFysYk0x4qxNFwbfQkmNZoiRHb6sPzI9/QV33WeuvVYBUIiD4NzNIyqaRQ==}

  gensync@1.0.0-beta.2:
    resolution: {integrity: sha512-3hN7NaskYvMDLQY55gnW3NQ+mesEAepTqlg+VEbj7zzqEMBVNhzcGYYeqFo/TlYz6eQiFcp1HcsCZO+nGgS8zg==}
    engines: {node: '>=6.9.0'}

  get-east-asian-width@1.4.0:
    resolution: {integrity: sha512-QZjmEOC+IT1uk6Rx0sX22V6uHWVwbdbxf1faPqJ1QhLdGgsRGCZoyaQBm/piRdJy/D2um6hM1UP7ZEeQ4EkP+Q==}
    engines: {node: '>=18'}

  get-intrinsic@1.3.0:
    resolution: {integrity: sha512-9fSjSaos/fRIVIp+xSJlE6lfwhES7LNtKaCBIamHsjr2na1BiABJPo0mOjjz8GJDURarmCPGqaiVg5mfjb98CQ==}
    engines: {node: '>= 0.4'}

  get-proto@1.0.1:
    resolution: {integrity: sha512-sTSfBjoXBp89JvIKIefqw7U2CCebsc74kiY6awiGogKtoSGbgjYE/G/+l9sF3MWFPNc9IcoOC4ODfKHfxFmp0g==}
    engines: {node: '>= 0.4'}

  glob-parent@5.1.2:
    resolution: {integrity: sha512-AOIgSQCepiJYwP3ARnGx+5VnTu2HBYdzbGP45eLw1vr3zB3vZLeyed1sC9hnbcOc9/SrMyM5RPQrkGz4aS9Zow==}
    engines: {node: '>= 6'}

  glob-parent@6.0.2:
    resolution: {integrity: sha512-XxwI8EOhVQgWp6iDL+3b0r86f4d6AX6zSU55HfB4ydCEuXLXc5FcYeOu+nnGftS4TEju/11rt4KJPTMgbfmv4A==}
    engines: {node: '>=10.13.0'}

  glob@10.4.5:
    resolution: {integrity: sha512-7Bv8RF0k6xjo7d4A/PxYLbUCfb6c+Vpd2/mB2yRDlew7Jb5hEXiCD9ibfO7wpk8i4sevK6DFny9h7EYbM3/sHg==}
    hasBin: true

  gopd@1.2.0:
    resolution: {integrity: sha512-ZUKRh6/kUFoAiTAtTYPZJ3hw9wNxx+BIBOijnlG9PnrJsCcSjs1wyyD6vJpaYtgnzDrKYRSqf3OO6Rfa93xsRg==}
    engines: {node: '>= 0.4'}

  has-bigints@1.1.0:
    resolution: {integrity: sha512-R3pbpkcIqv2Pm3dUwgjclDRVmWpTJW2DcMzcIhEXEx1oh/CEMObMm3KLmRJOdvhM7o4uQBnwr8pzRK2sJWIqfg==}
    engines: {node: '>= 0.4'}

  has-flag@4.0.0:
    resolution: {integrity: sha512-EykJT/Q1KjTWctppgIAgfSO0tKVuZUjhgMr17kqTumMl6Afv3EISleU7qZUzoXDFTAHTDC4NOoG/ZxU3EvlMPQ==}
    engines: {node: '>=8'}

  has-property-descriptors@1.0.2:
    resolution: {integrity: sha512-55JNKuIW+vq4Ke1BjOTjM2YctQIvCT7GFzHwmfZPGo5wnrgkid0YQtnAleFSqumZm4az3n2BS+erby5ipJdgrg==}

  has-symbols@1.1.0:
    resolution: {integrity: sha512-1cDNdwJ2Jaohmb3sg4OmKaMBwuC48sYni5HUw2DvsC8LjGTLK9h+eb1X6RyuOHe4hT0ULCW68iomhjUoKUqlPQ==}
    engines: {node: '>= 0.4'}

  has-tostringtag@1.0.2:
    resolution: {integrity: sha512-NqADB8VjPFLM2V0VvHUewwwsw0ZWBaIdgo+ieHtK3hasLz4qeCRjYcqfB6AQrBggRKppKF8L52/VqdVsO47Dlw==}
    engines: {node: '>= 0.4'}

  hasown@2.0.2:
    resolution: {integrity: sha512-0hJU9SCPvmMzIBdZFqNPXWa6dqh7WdH0cII9y+CyS8rG3nL48Bclra9HmKhVVUHyPWNH5Y7xDwAB7bfgSjkUMQ==}
    engines: {node: '>= 0.4'}

  hast-util-from-dom@5.0.1:
    resolution: {integrity: sha512-N+LqofjR2zuzTjCPzyDUdSshy4Ma6li7p/c3pA78uTwzFgENbgbUrm2ugwsOdcjI1muO+o6Dgzp9p8WHtn/39Q==}

  hast-util-from-html-isomorphic@2.0.0:
    resolution: {integrity: sha512-zJfpXq44yff2hmE0XmwEOzdWin5xwH+QIhMLOScpX91e/NSGPsAzNCvLQDIEPyO2TXi+lBmU6hjLIhV8MwP2kw==}

  hast-util-from-html@2.0.3:
    resolution: {integrity: sha512-CUSRHXyKjzHov8yKsQjGOElXy/3EKpyX56ELnkHH34vDVw1N1XSQ1ZcAvTyAPtGqLTuKP/uxM+aLkSPqF/EtMw==}

  hast-util-from-parse5@8.0.3:
    resolution: {integrity: sha512-3kxEVkEKt0zvcZ3hCRYI8rqrgwtlIOFMWkbclACvjlDw8Li9S2hk/d51OI0nr/gIpdMHNepwgOKqZ/sy0Clpyg==}

  hast-util-is-element@3.0.0:
    resolution: {integrity: sha512-Val9mnv2IWpLbNPqc/pUem+a7Ipj2aHacCwgNfTiK0vJKl0LF+4Ba4+v1oPHFpf3bLYmreq0/l3Gud9S5OH42g==}

  hast-util-parse-selector@4.0.0:
    resolution: {integrity: sha512-wkQCkSYoOGCRKERFWcxMVMOcYE2K1AaNLU8DXS9arxnLOUEWbOXKXiJUNzEpqZ3JOKpnha3jkFrumEjVliDe7A==}

  hast-util-to-jsx-runtime@2.3.6:
    resolution: {integrity: sha512-zl6s8LwNyo1P9uw+XJGvZtdFF1GdAkOg8ujOw+4Pyb76874fLps4ueHXDhXWdk6YHQ6OgUtinliG7RsYvCbbBg==}

  hast-util-to-text@4.0.2:
    resolution: {integrity: sha512-KK6y/BN8lbaq654j7JgBydev7wuNMcID54lkRav1P0CaE1e47P72AWWPiGKXTJU271ooYzcvTAn/Zt0REnvc7A==}

  hast-util-whitespace@3.0.0:
    resolution: {integrity: sha512-88JUN06ipLwsnv+dVn+OIYOvAuvBMy/Qoi6O7mQHxdPXpjy+Cd6xRkWwux7DKO+4sYILtLBRIKgsdpS2gQc7qw==}

  hastscript@9.0.1:
    resolution: {integrity: sha512-g7df9rMFX/SPi34tyGCyUBREQoKkapwdY/T04Qn9TDWfHhAYt4/I0gMVirzK5wEzeUqIjEB+LXC/ypb7Aqno5w==}

  highlight.js@11.11.1:
    resolution: {integrity: sha512-Xwwo44whKBVCYoliBQwaPvtd/2tYFkRQtXDWj1nackaV2JPXx3L0+Jvd8/qCJ2p+ML0/XVkJ2q+Mr+UVdpJK5w==}
    engines: {node: '>=12.0.0'}

  html-encoding-sniffer@4.0.0:
    resolution: {integrity: sha512-Y22oTqIU4uuPgEemfz7NDJz6OeKf12Lsu+QC+s3BVpda64lTiMYCyGwg5ki4vFxkMwQdeZDl2adZoqUgdFuTgQ==}
    engines: {node: '>=18'}

  html-escaper@2.0.2:
    resolution: {integrity: sha512-H2iMtd0I4Mt5eYiapRdIDjp+XzelXQ0tFE4JS7YFwFevXXMmOp9myNrUvCg0D6ws8iqkRPBfKHgbwig1SmlLfg==}

  html-url-attributes@3.0.1:
    resolution: {integrity: sha512-ol6UPyBWqsrO6EJySPz2O7ZSr856WDrEzM5zMqp+FJJLGMW35cLYmmZnl0vztAZxRUoNZJFTCohfjuIJ8I4QBQ==}

  http-proxy-agent@7.0.2:
    resolution: {integrity: sha512-T1gkAiYYDWYx3V5Bmyu7HcfcvL7mUrTWiM6yOfa3PIphViJ/gFPbvidQ+veqSOHci/PxBcDabeUNCzpOODJZig==}
    engines: {node: '>= 14'}

  https-proxy-agent@7.0.6:
    resolution: {integrity: sha512-vK9P5/iUfdl95AI+JVyUuIcVtd4ofvtrOr3HNtM2yxC9bnMbEdp3x01OhQNnjb8IJYi38VlTE3mBXwcfvywuSw==}
    engines: {node: '>= 14'}

<<<<<<< HEAD
  husky@8.0.3:
    resolution: {integrity: sha512-+dQSyqPh4x1hlO1swXBiNb2HzTDN1I2IGLQx1GrBuiqFJfoMrnZWwVmatvSiO+Iz8fBUnf+lekwNo4c2LlXItg==}
    engines: {node: '>=14'}
=======
  husky@9.1.7:
    resolution:
      {
        integrity: sha512-5gs5ytaNjBrh5Ow3zrvdUUY+0VxIuWVL4i9irt6friV+BqdCfmV11CQTWMiBYWHbXhco+J1kHfTOUkePhCDvMA==,
      }
    engines: { node: ">=18" }
>>>>>>> 92f28f0a
    hasBin: true

  iconv-lite@0.6.3:
    resolution: {integrity: sha512-4fCk79wshMdzMp2rH06qWrJE4iolqLhCUH+OiuIgU++RB0+94NlDL81atO7GX55uUKueo0txHNtvEyI6D7WdMw==}
    engines: {node: '>=0.10.0'}

  indent-string@4.0.0:
    resolution: {integrity: sha512-EdDDZu4A2OyIK7Lr/2zG+w5jmbuk1DVBnEwREQvBzspBJkCEbRa8GxU1lghYcaGJCnRWibjDXlq779X1/y5xwg==}
    engines: {node: '>=8'}

  inline-style-parser@0.2.4:
    resolution: {integrity: sha512-0aO8FkhNZlj/ZIbNi7Lxxr12obT7cL1moPfE4tg1LkX7LlLfC6DeX4l2ZEud1ukP9jNQyNnfzQVqwbwmAATY4Q==}

  internal-slot@1.1.0:
    resolution: {integrity: sha512-4gd7VpWNQNB4UKKCFFVcp1AVv+FMOgs9NKzjHKusc8jTMhd5eL1NqQqOpE0KzMds804/yHlglp3uxgluOqAPLw==}
    engines: {node: '>= 0.4'}

  is-alphabetical@2.0.1:
    resolution: {integrity: sha512-FWyyY60MeTNyeSRpkM2Iry0G9hpr7/9kD40mD/cGQEuilcZYS4okz8SN2Q6rLCJ8gbCt6fN+rC+6tMGS99LaxQ==}

  is-alphanumerical@2.0.1:
    resolution: {integrity: sha512-hmbYhX/9MUMF5uh7tOXyK/n0ZvWpad5caBA17GsC6vyuCqaWliRG5K1qS9inmUhEMaOBIW7/whAnSwveW/LtZw==}

  is-arguments@1.2.0:
    resolution: {integrity: sha512-7bVbi0huj/wrIAOzb8U1aszg9kdi3KN/CyU19CTI7tAoZYEZoL9yCDXpbXN+uPsuWnP02cyug1gleqq+TU+YCA==}
    engines: {node: '>= 0.4'}

  is-array-buffer@3.0.5:
    resolution: {integrity: sha512-DDfANUiiG2wC1qawP66qlTugJeL5HyzMpfr8lLK+jMQirGzNod0B12cFB/9q838Ru27sBwfw78/rdoU7RERz6A==}
    engines: {node: '>= 0.4'}

  is-bigint@1.1.0:
    resolution: {integrity: sha512-n4ZT37wG78iz03xPRKJrHTdZbe3IicyucEtdRsV5yglwc3GyUfbAfpSeD0FJ41NbUNSt5wbhqfp1fS+BgnvDFQ==}
    engines: {node: '>= 0.4'}

  is-binary-path@2.1.0:
    resolution: {integrity: sha512-ZMERYes6pDydyuGidse7OsHxtbI7WVeUEozgR/g7rd0xUimYNlvZRE/K2MgZTjWy725IfelLeVcEM97mmtRGXw==}
    engines: {node: '>=8'}

  is-boolean-object@1.2.2:
    resolution: {integrity: sha512-wa56o2/ElJMYqjCjGkXri7it5FbebW5usLw/nPmCMs5DeZ7eziSYZhSmPRn0txqeW4LnAmQQU7FgqLpsEFKM4A==}
    engines: {node: '>= 0.4'}

  is-callable@1.2.7:
    resolution: {integrity: sha512-1BC0BVFhS/p0qtw6enp8e+8OD0UrK0oFLztSjNzhcKA3WDuJxxAPXzPuPtKkjEY9UUoEWlX/8fgKeu2S8i9JTA==}
    engines: {node: '>= 0.4'}

  is-core-module@2.16.1:
    resolution: {integrity: sha512-UfoeMA6fIJ8wTYFEUjelnaGI67v6+N7qXJEvQuIGa99l4xsCruSYOVSQ0uPANn4dAzm8lkYPaKLrrijLq7x23w==}
    engines: {node: '>= 0.4'}

  is-date-object@1.1.0:
    resolution: {integrity: sha512-PwwhEakHVKTdRNVOw+/Gyh0+MzlCl4R6qKvkhuvLtPMggI1WAHt9sOwZxQLSGpUaDnrdyDsomoRgNnCfKNSXXg==}
    engines: {node: '>= 0.4'}

  is-decimal@2.0.1:
    resolution: {integrity: sha512-AAB9hiomQs5DXWcRB1rqsxGUstbRroFOPPVAomNk/3XHR5JyEZChOyTWe2oayKnsSsr/kcGqF+z6yuH6HHpN0A==}

  is-extglob@2.1.1:
    resolution: {integrity: sha512-SbKbANkN603Vi4jEZv49LeVJMn4yGwsbzZworEoyEiutsN3nJYdbO36zfhGJ6QEDpOZIFkDtnq5JRxmvl3jsoQ==}
    engines: {node: '>=0.10.0'}

  is-fullwidth-code-point@3.0.0:
    resolution: {integrity: sha512-zymm5+u+sCsSWyD9qNaejV3DFvhCKclKdizYaJUuHA83RLjb7nSuGnddCHGv0hk+KY7BMAlsWeK4Ueg6EV6XQg==}
    engines: {node: '>=8'}

  is-fullwidth-code-point@5.1.0:
    resolution: {integrity: sha512-5XHYaSyiqADb4RnZ1Bdad6cPp8Toise4TzEjcOYDHZkTCbKgiUl7WTUCpNWHuxmDt91wnsZBc9xinNzopv3JMQ==}
    engines: {node: '>=18'}

  is-glob@4.0.3:
    resolution: {integrity: sha512-xelSayHH36ZgE7ZWhli7pW34hNbNl8Ojv5KVmkJD4hBdD3th8Tfk9vYasLM+mXWOZhFkgZfxhLSnrwRr4elSSg==}
    engines: {node: '>=0.10.0'}

  is-hexadecimal@2.0.1:
    resolution: {integrity: sha512-DgZQp241c8oO6cA1SbTEWiXeoxV42vlcJxgH+B3hi1AiqqKruZR3ZGF8In3fj4+/y/7rHvlOZLZtgJ/4ttYGZg==}

  is-map@2.0.3:
    resolution: {integrity: sha512-1Qed0/Hr2m+YqxnM09CjA2d/i6YZNfF6R2oRAOj36eUdS6qIV/huPJNSEpKbupewFs+ZsJlxsjjPbc0/afW6Lw==}
    engines: {node: '>= 0.4'}

  is-number-object@1.1.1:
    resolution: {integrity: sha512-lZhclumE1G6VYD8VHe35wFaIif+CTy5SJIi5+3y4psDgWu4wPDoBhF8NxUOinEc7pHgiTsT6MaBb92rKhhD+Xw==}
    engines: {node: '>= 0.4'}

  is-number@7.0.0:
    resolution: {integrity: sha512-41Cifkg6e8TylSpdtTpeLVMqvSBEVzTttHvERD741+pnZ8ANv0004MRL43QKPDlK9cGvNp6NZWZUBlbGXYxxng==}
    engines: {node: '>=0.12.0'}

  is-plain-obj@4.1.0:
    resolution: {integrity: sha512-+Pgi+vMuUNkJyExiMBt5IlFoMyKnr5zhJ4Uspz58WOhBF5QoIZkFyNHIbBAtHwzVAgk5RtndVNsDRN61/mmDqg==}
    engines: {node: '>=12'}

  is-potential-custom-element-name@1.0.1:
    resolution: {integrity: sha512-bCYeRA2rVibKZd+s2625gGnGF/t7DSqDs4dP7CrLA1m7jKWz6pps0LpYLJN8Q64HtmPKJ1hrN3nzPNKFEKOUiQ==}

  is-regex@1.2.1:
    resolution: {integrity: sha512-MjYsKHO5O7mCsmRGxWcLWheFqN9DJ/2TmngvjKXihe6efViPqc274+Fx/4fYj/r03+ESvBdTXK0V6tA3rgez1g==}
    engines: {node: '>= 0.4'}

  is-set@2.0.3:
    resolution: {integrity: sha512-iPAjerrse27/ygGLxw+EBR9agv9Y6uLeYVJMu+QNCoouJ1/1ri0mGrcWpfCqFZuzzx3WjtwxG098X+n4OuRkPg==}
    engines: {node: '>= 0.4'}

  is-shared-array-buffer@1.0.4:
    resolution: {integrity: sha512-ISWac8drv4ZGfwKl5slpHG9OwPNty4jOWPRIhBpxOoD+hqITiwuipOQ2bNthAzwA3B4fIjO4Nln74N0S9byq8A==}
    engines: {node: '>= 0.4'}

  is-string@1.1.1:
    resolution: {integrity: sha512-BtEeSsoaQjlSPBemMQIrY1MY0uM6vnS1g5fmufYOtnxLGUZM2178PKbhsk7Ffv58IX+ZtcvoGwccYsh0PglkAA==}
    engines: {node: '>= 0.4'}

  is-symbol@1.1.1:
    resolution: {integrity: sha512-9gGx6GTtCQM73BgmHQXfDmLtfjjTUDSyoxTCbp5WtoixAhfgsDirWIcVQ/IHpvI5Vgd5i/J5F7B9cN/WlVbC/w==}
    engines: {node: '>= 0.4'}

  is-weakmap@2.0.2:
    resolution: {integrity: sha512-K5pXYOm9wqY1RgjpL3YTkF39tni1XajUIkawTLUo9EZEVUFga5gSQJF8nNS7ZwJQ02y+1YCNYcMh+HIf1ZqE+w==}
    engines: {node: '>= 0.4'}

  is-weakset@2.0.4:
    resolution: {integrity: sha512-mfcwb6IzQyOKTs84CQMrOwW4gQcaTOAWJ0zzJCl2WSPDrWk/OzDaImWFH3djXhb24g4eudZfLRozAvPGw4d9hQ==}
    engines: {node: '>= 0.4'}

  isarray@2.0.5:
    resolution: {integrity: sha512-xHjhDr3cNBK0BzdUJSPXZntQUx/mwMS5Rw4A7lPJ90XGAO6ISP/ePDNuo0vhqOZU+UD5JoodwCAAoZQd3FeAKw==}

  isexe@2.0.0:
    resolution: {integrity: sha512-RHxMLp9lnKHGHRng9QFhRCMbYAcVpn69smSGcq3f36xjgVVWThj4qqLbTLlq7Ssj8B+fIQ1EuCEGI2lKsyQeIw==}

  istanbul-lib-coverage@3.2.2:
    resolution: {integrity: sha512-O8dpsF+r0WV/8MNRKfnmrtCWhuKjxrq2w+jpzBL5UZKTi2LeVWnWOmWRxFlesJONmc+wLAGvKQZEOanko0LFTg==}
    engines: {node: '>=8'}

  istanbul-lib-report@3.0.1:
    resolution: {integrity: sha512-GCfE1mtsHGOELCU8e/Z7YWzpmybrx/+dSTfLrvY8qRmaY6zXTKWn6WQIjaAFw069icm6GVMNkgu0NzI4iPZUNw==}
    engines: {node: '>=10'}

  istanbul-lib-source-maps@5.0.6:
    resolution: {integrity: sha512-yg2d+Em4KizZC5niWhQaIomgf5WlL4vOOjZ5xGCmF8SnPE/mDWWXgvRExdcpCgh9lLRRa1/fSYp2ymmbJ1pI+A==}
    engines: {node: '>=10'}

  istanbul-reports@3.2.0:
    resolution: {integrity: sha512-HGYWWS/ehqTV3xN10i23tkPkpH46MLCIMFNCaaKNavAXTF1RkqxawEPtnjnGZ6XKSInBKkiOA5BKS+aZiY3AvA==}
    engines: {node: '>=8'}

  jackspeak@3.4.3:
    resolution: {integrity: sha512-OGlZQpz2yfahA/Rd1Y8Cd9SIEsqvXkLVoSw/cgwhnhFMDbsQFeZYoJJ7bIZBS9BcamUW96asq/npPWugM+RQBw==}

  jiti@1.21.7:
    resolution: {integrity: sha512-/imKNG4EbWNrVjoNC/1H5/9GFy+tqjGBHCaSsN+P2RnPqjsLmv6UD3Ej+Kj8nBWaRAwyk7kK5ZUc+OEatnTR3A==}
    hasBin: true

  js-tokens@4.0.0:
    resolution: {integrity: sha512-RdJUflcE3cUzKiMqQgsCu06FPu9UdIJO0beYbPhHN4k6apgJtifcoCtT9bcxOpYBtpD2kCM6Sbzg4CausW/PKQ==}

  js-tokens@9.0.1:
    resolution: {integrity: sha512-mxa9E9ITFOt0ban3j6L5MpjwegGz6lBQmM1IJkWeBZGcMxto50+eWdjC/52xDbS2vy0k7vIMK0Fe2wfL9OQSpQ==}

  jsdom@27.0.1:
    resolution: {integrity: sha512-SNSQteBL1IlV2zqhwwolaG9CwhIhTvVHWg3kTss/cLE7H/X4644mtPQqYvCfsSrGQWt9hSZcgOXX8bOZaMN+kA==}
    engines: {node: '>=20'}
    peerDependencies:
      canvas: ^3.0.0
    peerDependenciesMeta:
      canvas:
        optional: true

  jsesc@3.1.0:
    resolution: {integrity: sha512-/sM3dO2FOzXjKQhJuo0Q173wf2KOo8t4I8vHy6lF9poUp7bKT0/NHE8fPX23PwfhnykfqnC2xRxOnVw5XuGIaA==}
    engines: {node: '>=6'}
    hasBin: true

  json5@2.2.3:
    resolution: {integrity: sha512-XmOWe7eyHYH14cLdVPoyg+GOH3rYX++KpzrylJwSW98t3Nk+U8XOl8FWKOgwtzdb8lXGf6zYwDUzeHMWfxasyg==}
    engines: {node: '>=6'}
    hasBin: true

  katex@0.16.25:
    resolution: {integrity: sha512-woHRUZ/iF23GBP1dkDQMh1QBad9dmr8/PAwNA54VrSOVYgI12MAcE14TqnDdQOdzyEonGzMepYnqBMYdsoAr8Q==}
    hasBin: true

  lilconfig@3.1.3:
    resolution: {integrity: sha512-/vlFKAoH5Cgt3Ie+JLhRbwOsCQePABiU3tJ1egGvyQ+33R/vcwM2Zl2QR/LzjsBeItPt3oSVXapn+m4nQDvpzw==}
    engines: {node: '>=14'}

  lines-and-columns@1.2.4:
    resolution: {integrity: sha512-7ylylesZQ/PV29jhEDl3Ufjo6ZX7gCqJr5F7PKrqc93v7fzSymt1BpwEU8nAUXs8qzzvqhbjhK5QZg6Mt/HkBg==}

  lint-staged@16.2.6:
    resolution: {integrity: sha512-s1gphtDbV4bmW1eylXpVMk2u7is7YsrLl8hzrtvC70h4ByhcMLZFY01Fx05ZUDNuv1H8HO4E+e2zgejV1jVwNw==}
    engines: {node: '>=20.17'}
    hasBin: true

  listr2@9.0.5:
    resolution: {integrity: sha512-ME4Fb83LgEgwNw96RKNvKV4VTLuXfoKudAmm2lP8Kk87KaMK0/Xrx/aAkMWmT8mDb+3MlFDspfbCs7adjRxA2g==}
    engines: {node: '>=20.0.0'}

  log-update@6.1.0:
    resolution: {integrity: sha512-9ie8ItPR6tjY5uYJh8K/Zrv/RMZ5VOlOWvtZdEHYSTFKZfIBPQa9tOAEeAWhd+AnIneLJ22w5fjOYtoutpWq5w==}
    engines: {node: '>=18'}

  longest-streak@3.1.0:
    resolution: {integrity: sha512-9Ri+o0JYgehTaVBBDoMqIl8GXtbWg711O3srftcHhZ0dqnETqLaoIK0x17fUw9rFSlK/0NlsKe0Ahhyl5pXE2g==}

  loose-envify@1.4.0:
    resolution: {integrity: sha512-lyuxPGr/Wfhrlem2CL/UcnUc1zcqKAImBDzukY7Y5F/yQiNdko6+fRLevlw1HgMySw7f611UIY408EtxRSoK3Q==}
    hasBin: true

  lowlight@3.3.0:
    resolution: {integrity: sha512-0JNhgFoPvP6U6lE/UdVsSq99tn6DhjjpAj5MxG49ewd2mOBVtwWYIT8ClyABhq198aXXODMU6Ox8DrGy/CpTZQ==}

  lru-cache@10.4.3:
    resolution: {integrity: sha512-JNAzZcXrCt42VGLuYz0zfAzDfAvJWW6AfYlDBQyDV5DClI2m5sAmK+OIO7s59XfsRsWHp02jAJrRadPRGTt6SQ==}

  lru-cache@11.2.2:
    resolution: {integrity: sha512-F9ODfyqML2coTIsQpSkRHnLSZMtkU8Q+mSfcaIyKwy58u+8k5nvAYeiNhsyMARvzNcXJ9QfWVrcPsC9e9rAxtg==}
    engines: {node: 20 || >=22}

  lru-cache@5.1.1:
    resolution: {integrity: sha512-KpNARQA3Iwv+jTA0utUVVbrh+Jlrr1Fv0e56GGzAFOXN7dk/FviaDW8LHmK52DlcH4WP2n6gI8vN1aesBFgo9w==}

  lucide-react@0.263.1:
    resolution: {integrity: sha512-keqxAx97PlaEN89PXZ6ki1N8nRjGWtDa4021GFYLNj0RgruM5odbpl8GHTExj0hhPq3sF6Up0gnxt6TSHu+ovw==}
    peerDependencies:
      react: ^16.5.1 || ^17.0.0 || ^18.0.0

  lz-string@1.5.0:
    resolution: {integrity: sha512-h5bgJWpxJNswbU7qCrV0tIKQCaS3blPDrqKWx+QxzuzL1zGUzij9XCWLrSLsJPu5t+eWA/ycetzYAO5IOMcWAQ==}
    hasBin: true

  magic-string@0.30.21:
    resolution: {integrity: sha512-vd2F4YUyEXKGcLHoq+TEyCjxueSeHnFxyyjNp80yg0XV4vUhnDer/lvvlqM/arB5bXQN5K2/3oinyCRyx8T2CQ==}

  magicast@0.3.5:
    resolution: {integrity: sha512-L0WhttDl+2BOsybvEOLK7fW3UA0OQ0IQ2d6Zl2x/a6vVRs3bAY0ECOSHHeL5jD+SbOpOCUEi0y1DgHEn9Qn1AQ==}

  make-dir@4.0.0:
    resolution: {integrity: sha512-hXdUTZYIVOt1Ex//jAQi+wTZZpUpwBj/0QsOzqegb3rGMMeJiSEu5xLHnYfBrRV4RH2+OCSOO95Is/7x1WJ4bw==}
    engines: {node: '>=10'}

  markdown-table@3.0.4:
    resolution: {integrity: sha512-wiYz4+JrLyb/DqW2hkFJxP7Vd7JuTDm77fvbM8VfEQdmSMqcImWeeRbHwZjBjIFki/VaMK2BhFi7oUUZeM5bqw==}

  math-intrinsics@1.1.0:
    resolution: {integrity: sha512-/IXtbwEk5HTPyEwyKX6hGkYXxM9nbj64B+ilVJnC/R6B0pH5G4V3b0pVbL7DBj4tkhBAppbQUlf6F6Xl9LHu1g==}
    engines: {node: '>= 0.4'}

  mdast-util-find-and-replace@3.0.2:
    resolution: {integrity: sha512-Tmd1Vg/m3Xz43afeNxDIhWRtFZgM2VLyaf4vSTYwudTyeuTneoL3qtWMA5jeLyz/O1vDJmmV4QuScFCA2tBPwg==}

  mdast-util-from-markdown@2.0.2:
    resolution: {integrity: sha512-uZhTV/8NBuw0WHkPTrCqDOl0zVe1BIng5ZtHoDk49ME1qqcjYmmLmOf0gELgcRMxN4w2iuIeVso5/6QymSrgmA==}

  mdast-util-gfm-autolink-literal@2.0.1:
    resolution: {integrity: sha512-5HVP2MKaP6L+G6YaxPNjuL0BPrq9orG3TsrZ9YXbA3vDw/ACI4MEsnoDpn6ZNm7GnZgtAcONJyPhOP8tNJQavQ==}

  mdast-util-gfm-footnote@2.1.0:
    resolution: {integrity: sha512-sqpDWlsHn7Ac9GNZQMeUzPQSMzR6Wv0WKRNvQRg0KqHh02fpTz69Qc1QSseNX29bhz1ROIyNyxExfawVKTm1GQ==}

  mdast-util-gfm-strikethrough@2.0.0:
    resolution: {integrity: sha512-mKKb915TF+OC5ptj5bJ7WFRPdYtuHv0yTRxK2tJvi+BDqbkiG7h7u/9SI89nRAYcmap2xHQL9D+QG/6wSrTtXg==}

  mdast-util-gfm-table@2.0.0:
    resolution: {integrity: sha512-78UEvebzz/rJIxLvE7ZtDd/vIQ0RHv+3Mh5DR96p7cS7HsBhYIICDBCu8csTNWNO6tBWfqXPWekRuj2FNOGOZg==}

  mdast-util-gfm-task-list-item@2.0.0:
    resolution: {integrity: sha512-IrtvNvjxC1o06taBAVJznEnkiHxLFTzgonUdy8hzFVeDun0uTjxxrRGVaNFqkU1wJR3RBPEfsxmU6jDWPofrTQ==}

  mdast-util-gfm@3.1.0:
    resolution: {integrity: sha512-0ulfdQOM3ysHhCJ1p06l0b0VKlhU0wuQs3thxZQagjcjPrlFRqY215uZGHHJan9GEAXd9MbfPjFJz+qMkVR6zQ==}

  mdast-util-math@3.0.0:
    resolution: {integrity: sha512-Tl9GBNeG/AhJnQM221bJR2HPvLOSnLE/T9cJI9tlc6zwQk2nPk/4f0cHkOdEixQPC/j8UtKDdITswvLAy1OZ1w==}

  mdast-util-mdx-expression@2.0.1:
    resolution: {integrity: sha512-J6f+9hUp+ldTZqKRSg7Vw5V6MqjATc+3E4gf3CFNcuZNWD8XdyI6zQ8GqH7f8169MM6P7hMBRDVGnn7oHB9kXQ==}

  mdast-util-mdx-jsx@3.2.0:
    resolution: {integrity: sha512-lj/z8v0r6ZtsN/cGNNtemmmfoLAFZnjMbNyLzBafjzikOM+glrjNHPlf6lQDOTccj9n5b0PPihEBbhneMyGs1Q==}

  mdast-util-mdxjs-esm@2.0.1:
    resolution: {integrity: sha512-EcmOpxsZ96CvlP03NghtH1EsLtr0n9Tm4lPUJUBccV9RwUOneqSycg19n5HGzCf+10LozMRSObtVr3ee1WoHtg==}

  mdast-util-phrasing@4.1.0:
    resolution: {integrity: sha512-TqICwyvJJpBwvGAMZjj4J2n0X8QWp21b9l0o7eXyVJ25YNWYbJDVIyD1bZXE6WtV6RmKJVYmQAKWa0zWOABz2w==}

  mdast-util-to-hast@13.2.0:
    resolution: {integrity: sha512-QGYKEuUsYT9ykKBCMOEDLsU5JRObWQusAolFMeko/tYPufNkRffBAQjIE+99jbA87xv6FgmjLtwjh9wBWajwAA==}

  mdast-util-to-markdown@2.1.2:
    resolution: {integrity: sha512-xj68wMTvGXVOKonmog6LwyJKrYXZPvlwabaryTjLh9LuvovB/KAH+kvi8Gjj+7rJjsFi23nkUxRQv1KqSroMqA==}

  mdast-util-to-string@4.0.0:
    resolution: {integrity: sha512-0H44vDimn51F0YwvxSJSm0eCDOJTRlmN0R1yBh4HLj9wiV1Dn0QoXGbvFAWj2hSItVTlCmBF1hqKlIyUBVFLPg==}

  mdn-data@2.12.2:
    resolution: {integrity: sha512-IEn+pegP1aManZuckezWCO+XZQDplx1366JoVhTpMpBB1sPey/SbveZQUosKiKiGYjg1wH4pMlNgXbCiYgihQA==}

  merge2@1.4.1:
    resolution: {integrity: sha512-8q7VEgMJW4J8tcfVPy8g09NcQwZdbwFEqhe/WZkoIzjn/3TGDwtOCYtXGxA3O8tPzpczCCDgv+P2P5y00ZJOOg==}
    engines: {node: '>= 8'}

  micromark-core-commonmark@2.0.3:
    resolution: {integrity: sha512-RDBrHEMSxVFLg6xvnXmb1Ayr2WzLAWjeSATAoxwKYJV94TeNavgoIdA0a9ytzDSVzBy2YKFK+emCPOEibLeCrg==}

  micromark-extension-gfm-autolink-literal@2.1.0:
    resolution: {integrity: sha512-oOg7knzhicgQ3t4QCjCWgTmfNhvQbDDnJeVu9v81r7NltNCVmhPy1fJRX27pISafdjL+SVc4d3l48Gb6pbRypw==}

  micromark-extension-gfm-footnote@2.1.0:
    resolution: {integrity: sha512-/yPhxI1ntnDNsiHtzLKYnE3vf9JZ6cAisqVDauhp4CEHxlb4uoOTxOCJ+9s51bIB8U1N1FJ1RXOKTIlD5B/gqw==}

  micromark-extension-gfm-strikethrough@2.1.0:
    resolution: {integrity: sha512-ADVjpOOkjz1hhkZLlBiYA9cR2Anf8F4HqZUO6e5eDcPQd0Txw5fxLzzxnEkSkfnD0wziSGiv7sYhk/ktvbf1uw==}

  micromark-extension-gfm-table@2.1.1:
    resolution: {integrity: sha512-t2OU/dXXioARrC6yWfJ4hqB7rct14e8f7m0cbI5hUmDyyIlwv5vEtooptH8INkbLzOatzKuVbQmAYcbWoyz6Dg==}

  micromark-extension-gfm-tagfilter@2.0.0:
    resolution: {integrity: sha512-xHlTOmuCSotIA8TW1mDIM6X2O1SiX5P9IuDtqGonFhEK0qgRI4yeC6vMxEV2dgyr2TiD+2PQ10o+cOhdVAcwfg==}

  micromark-extension-gfm-task-list-item@2.1.0:
    resolution: {integrity: sha512-qIBZhqxqI6fjLDYFTBIa4eivDMnP+OZqsNwmQ3xNLE4Cxwc+zfQEfbs6tzAo2Hjq+bh6q5F+Z8/cksrLFYWQQw==}

  micromark-extension-gfm@3.0.0:
    resolution: {integrity: sha512-vsKArQsicm7t0z2GugkCKtZehqUm31oeGBV/KVSorWSy8ZlNAv7ytjFhvaryUiCUJYqs+NoE6AFhpQvBTM6Q4w==}

  micromark-extension-math@3.1.0:
    resolution: {integrity: sha512-lvEqd+fHjATVs+2v/8kg9i5Q0AP2k85H0WUOwpIVvUML8BapsMvh1XAogmQjOCsLpoKRCVQqEkQBB3NhVBcsOg==}

  micromark-factory-destination@2.0.1:
    resolution: {integrity: sha512-Xe6rDdJlkmbFRExpTOmRj9N3MaWmbAgdpSrBQvCFqhezUn4AHqJHbaEnfbVYYiexVSs//tqOdY/DxhjdCiJnIA==}

  micromark-factory-label@2.0.1:
    resolution: {integrity: sha512-VFMekyQExqIW7xIChcXn4ok29YE3rnuyveW3wZQWWqF4Nv9Wk5rgJ99KzPvHjkmPXF93FXIbBp6YdW3t71/7Vg==}

  micromark-factory-space@2.0.1:
    resolution: {integrity: sha512-zRkxjtBxxLd2Sc0d+fbnEunsTj46SWXgXciZmHq0kDYGnck/ZSGj9/wULTV95uoeYiK5hRXP2mJ98Uo4cq/LQg==}

  micromark-factory-title@2.0.1:
    resolution: {integrity: sha512-5bZ+3CjhAd9eChYTHsjy6TGxpOFSKgKKJPJxr293jTbfry2KDoWkhBb6TcPVB4NmzaPhMs1Frm9AZH7OD4Cjzw==}

  micromark-factory-whitespace@2.0.1:
    resolution: {integrity: sha512-Ob0nuZ3PKt/n0hORHyvoD9uZhr+Za8sFoP+OnMcnWK5lngSzALgQYKMr9RJVOWLqQYuyn6ulqGWSXdwf6F80lQ==}

  micromark-util-character@2.1.1:
    resolution: {integrity: sha512-wv8tdUTJ3thSFFFJKtpYKOYiGP2+v96Hvk4Tu8KpCAsTMs6yi+nVmGh1syvSCsaxz45J6Jbw+9DD6g97+NV67Q==}

  micromark-util-chunked@2.0.1:
    resolution: {integrity: sha512-QUNFEOPELfmvv+4xiNg2sRYeS/P84pTW0TCgP5zc9FpXetHY0ab7SxKyAQCNCc1eK0459uoLI1y5oO5Vc1dbhA==}

  micromark-util-classify-character@2.0.1:
    resolution: {integrity: sha512-K0kHzM6afW/MbeWYWLjoHQv1sgg2Q9EccHEDzSkxiP/EaagNzCm7T/WMKZ3rjMbvIpvBiZgwR3dKMygtA4mG1Q==}

  micromark-util-combine-extensions@2.0.1:
    resolution: {integrity: sha512-OnAnH8Ujmy59JcyZw8JSbK9cGpdVY44NKgSM7E9Eh7DiLS2E9RNQf0dONaGDzEG9yjEl5hcqeIsj4hfRkLH/Bg==}

  micromark-util-decode-numeric-character-reference@2.0.2:
    resolution: {integrity: sha512-ccUbYk6CwVdkmCQMyr64dXz42EfHGkPQlBj5p7YVGzq8I7CtjXZJrubAYezf7Rp+bjPseiROqe7G6foFd+lEuw==}

  micromark-util-decode-string@2.0.1:
    resolution: {integrity: sha512-nDV/77Fj6eH1ynwscYTOsbK7rR//Uj0bZXBwJZRfaLEJ1iGBR6kIfNmlNqaqJf649EP0F3NWNdeJi03elllNUQ==}

  micromark-util-encode@2.0.1:
    resolution: {integrity: sha512-c3cVx2y4KqUnwopcO9b/SCdo2O67LwJJ/UyqGfbigahfegL9myoEFoDYZgkT7f36T0bLrM9hZTAaAyH+PCAXjw==}

  micromark-util-html-tag-name@2.0.1:
    resolution: {integrity: sha512-2cNEiYDhCWKI+Gs9T0Tiysk136SnR13hhO8yW6BGNyhOC4qYFnwF1nKfD3HFAIXA5c45RrIG1ub11GiXeYd1xA==}

  micromark-util-normalize-identifier@2.0.1:
    resolution: {integrity: sha512-sxPqmo70LyARJs0w2UclACPUUEqltCkJ6PhKdMIDuJ3gSf/Q+/GIe3WKl0Ijb/GyH9lOpUkRAO2wp0GVkLvS9Q==}

  micromark-util-resolve-all@2.0.1:
    resolution: {integrity: sha512-VdQyxFWFT2/FGJgwQnJYbe1jjQoNTS4RjglmSjTUlpUMa95Htx9NHeYW4rGDJzbjvCsl9eLjMQwGeElsqmzcHg==}

  micromark-util-sanitize-uri@2.0.1:
    resolution: {integrity: sha512-9N9IomZ/YuGGZZmQec1MbgxtlgougxTodVwDzzEouPKo3qFWvymFHWcnDi2vzV1ff6kas9ucW+o3yzJK9YB1AQ==}

  micromark-util-subtokenize@2.1.0:
    resolution: {integrity: sha512-XQLu552iSctvnEcgXw6+Sx75GflAPNED1qx7eBJ+wydBb2KCbRZe+NwvIEEMM83uml1+2WSXpBAcp9IUCgCYWA==}

  micromark-util-symbol@2.0.1:
    resolution: {integrity: sha512-vs5t8Apaud9N28kgCrRUdEed4UJ+wWNvicHLPxCa9ENlYuAY31M0ETy5y1vA33YoNPDFTghEbnh6efaE8h4x0Q==}

  micromark-util-types@2.0.2:
    resolution: {integrity: sha512-Yw0ECSpJoViF1qTU4DC6NwtC4aWGt1EkzaQB8KPPyCRR8z9TWeV0HbEFGTO+ZY1wB22zmxnJqhPyTpOVCpeHTA==}

  micromark@4.0.2:
    resolution: {integrity: sha512-zpe98Q6kvavpCr1NPVSCMebCKfD7CA2NqZ+rykeNhONIJBpc1tFKt9hucLGwha3jNTNI8lHpctWJWoimVF4PfA==}

  micromatch@4.0.8:
    resolution: {integrity: sha512-PXwfBhYu0hBCPw8Dn0E+WDYb7af3dSLVWKi3HGv84IdF4TyFoC0ysxFd0Goxw7nSv4T/PzEJQxsYsEiFCKo2BA==}
    engines: {node: '>=8.6'}

  mimic-function@5.0.1:
    resolution: {integrity: sha512-VP79XUPxV2CigYP3jWwAUFSku2aKqBH7uTAapFWCBqutsbmDo96KY5o8uh6U+/YSIn5OxJnXp73beVkpqMIGhA==}
    engines: {node: '>=18'}

  min-indent@1.0.1:
    resolution: {integrity: sha512-I9jwMn07Sy/IwOj3zVkVik2JTvgpaykDZEigL6Rx6N9LbMywwUSMtxET+7lVoDLLd3O3IXwJwvuuns8UB/HeAg==}
    engines: {node: '>=4'}

  minimatch@9.0.5:
    resolution: {integrity: sha512-G6T0ZX48xgozx7587koeX9Ys2NYy6Gmv//P89sEte9V9whIapMNF4idKxnW2QtCcLiTWlb/wfCabAtAFWhhBow==}
    engines: {node: '>=16 || 14 >=14.17'}

  minipass@7.1.2:
    resolution: {integrity: sha512-qOOzS1cBTWYF4BH8fVePDBOO9iptMnGUEZwNc/cMWnTV2nVLZ7VoNWEPHkYczZA0pdoA7dl6e7FL659nX9S2aw==}
    engines: {node: '>=16 || 14 >=14.17'}

  ms@2.1.3:
    resolution: {integrity: sha512-6FlzubTLZG3J2a/NVCAleEhjzq5oxgHyaCU9yYXvcLsvoVaHJq/s5xXI6/XXP6tz7R9xAOtHnSO/tXtF3WRTlA==}

  mz@2.7.0:
    resolution: {integrity: sha512-z81GNO7nnYMEhrGh9LeymoE4+Yr0Wn5McHIZMK5cfQCl+NDX08sCZgUc9/6MHni9IWuFLm1Z3HTCXu2z9fN62Q==}

  nano-spawn@2.0.0:
    resolution: {integrity: sha512-tacvGzUY5o2D8CBh2rrwxyNojUsZNU2zjNTzKQrkgGJQTbGAfArVWXSKMBokBeeg6C7OLRGUEyoFlYbfeWQIqw==}
    engines: {node: '>=20.17'}

  nanoid@3.3.11:
    resolution: {integrity: sha512-N8SpfPUnUp1bK+PMYW8qSWdl9U+wwNWI4QKxOYDy9JAro3WMX7p2OeVRF9v+347pnakNevPmiHhNmZ2HbFA76w==}
    engines: {node: ^10 || ^12 || ^13.7 || ^14 || >=15.0.1}
    hasBin: true

  node-releases@2.0.26:
    resolution: {integrity: sha512-S2M9YimhSjBSvYnlr5/+umAnPHE++ODwt5e2Ij6FoX45HA/s4vHdkDx1eax2pAPeAOqu4s9b7ppahsyEFdVqQA==}

  normalize-path@3.0.0:
    resolution: {integrity: sha512-6eZs5Ls3WtCisHWp9S2GUy8dqkpGi4BVSz3GaqiE6ezub0512ESztXUwUB6C6IKbQkY2Pnb/mD4WYojCRwcwLA==}
    engines: {node: '>=0.10.0'}

  normalize-range@0.1.2:
    resolution: {integrity: sha512-bdok/XvKII3nUpklnV6P2hxtMNrCboOjAcyBuQnWEhO665FwrSNRxU+AqpsyvO6LgGYPspN+lu5CLtw4jPRKNA==}
    engines: {node: '>=0.10.0'}

  object-assign@4.1.1:
    resolution: {integrity: sha512-rJgTQnkUnH1sFw8yT6VSU3zD3sWmu6sZhIseY8VX+GRu3P6F7Fu+JNDoXfklElbLJSnc3FUQHVe4cU5hj+BcUg==}
    engines: {node: '>=0.10.0'}

  object-hash@3.0.0:
    resolution: {integrity: sha512-RSn9F68PjH9HqtltsSnqYC1XXoWe9Bju5+213R98cNGttag9q9yAOTzdbsqvIa7aNm5WffBZFpWYr2aWrklWAw==}
    engines: {node: '>= 6'}

  object-inspect@1.13.4:
    resolution: {integrity: sha512-W67iLl4J2EXEGTbfeHCffrjDfitvLANg0UlX3wFUUSTx92KXRFegMHUVgSqE+wvhAbi4WqjGg9czysTV2Epbew==}
    engines: {node: '>= 0.4'}

  object-is@1.1.6:
    resolution: {integrity: sha512-F8cZ+KfGlSGi09lJT7/Nd6KJZ9ygtvYC0/UYYLI9nmQKLMnydpB9yvbv9K1uSkEu7FU9vYPmVwLg328tX+ot3Q==}
    engines: {node: '>= 0.4'}

  object-keys@1.1.1:
    resolution: {integrity: sha512-NuAESUOUMrlIXOfHKzD6bpPu3tYt3xvjNdRIQ+FeT0lNb4K8WR70CaDxhuNguS2XG+GjkyMwOzsN5ZktImfhLA==}
    engines: {node: '>= 0.4'}

  object.assign@4.1.7:
    resolution: {integrity: sha512-nK28WOo+QIjBkDduTINE4JkF/UJJKyf2EJxvJKfblDpyg0Q+pkOHNTL0Qwy6NP6FhE/EnzV73BxxqcJaXY9anw==}
    engines: {node: '>= 0.4'}

  onetime@7.0.0:
    resolution: {integrity: sha512-VXJjc87FScF88uafS3JllDgvAm+c/Slfz06lorj2uAY34rlUu0Nt+v8wreiImcrgAjjIHp1rXpTDlLOGw29WwQ==}
    engines: {node: '>=18'}

  package-json-from-dist@1.0.1:
    resolution: {integrity: sha512-UEZIS3/by4OC8vL3P2dTXRETpebLI2NiI5vIrjaD/5UtrkFX/tNbwjTSRAGC/+7CAo2pIcBaRgWmcBBHcsaCIw==}

  parse-entities@4.0.2:
    resolution: {integrity: sha512-GG2AQYWoLgL877gQIKeRPGO1xF9+eG1ujIb5soS5gPvLQ1y2o8FL90w2QWNdf9I361Mpp7726c+lj3U0qK1uGw==}

  parse5@7.3.0:
    resolution: {integrity: sha512-IInvU7fabl34qmi9gY8XOVxhYyMyuH2xUNpb2q8/Y+7552KlejkRvqvD19nMoUW/uQGGbqNpA6Tufu5FL5BZgw==}

  parse5@8.0.0:
    resolution: {integrity: sha512-9m4m5GSgXjL4AjumKzq1Fgfp3Z8rsvjRNbnkVwfu2ImRqE5D0LnY2QfDen18FSY9C573YU5XxSapdHZTZ2WolA==}

  path-key@3.1.1:
    resolution: {integrity: sha512-ojmeN0qd+y0jszEtoY48r0Peq5dwMEkIlCOu6Q5f41lfkswXuKtYrhgoTpLnyIcHm24Uhqx+5Tqm2InSwLhE6Q==}
    engines: {node: '>=8'}

  path-parse@1.0.7:
    resolution: {integrity: sha512-LDJzPVEEEPR+y48z93A0Ed0yXb8pAByGWo/k5YYdYgpY2/2EsOsksJrq7lOHxryrVOn1ejG6oAp8ahvOIQD8sw==}

  path-scurry@1.11.1:
    resolution: {integrity: sha512-Xa4Nw17FS9ApQFJ9umLiJS4orGjm7ZzwUrwamcGQuHSzDyth9boKDaycYdDcZDuqYATXw4HFXgaqWTctW/v1HA==}
    engines: {node: '>=16 || 14 >=14.18'}

  pathe@2.0.3:
    resolution: {integrity: sha512-WUjGcAqP1gQacoQe+OBJsFA7Ld4DyXuUIjZ5cc75cLHvJ7dtNsTugphxIADwspS+AraAUePCKrSVtPLFj/F88w==}

  picocolors@1.1.1:
    resolution: {integrity: sha512-xceH2snhtb5M9liqDsmEw56le376mTZkEX/jEb/RxNFyegNul7eNslCXP9FDj/Lcu0X8KEyMceP2ntpaHrDEVA==}

  picomatch@2.3.1:
    resolution: {integrity: sha512-JU3teHTNjmE2VCGFzuY8EXzCDVwEqB2a8fsIvwaStHhAWJEeVd1o1QD80CU6+ZdEXXSLbSsuLwJjkCBWqRQUVA==}
    engines: {node: '>=8.6'}

  picomatch@4.0.3:
    resolution: {integrity: sha512-5gTmgEY/sqK6gFXLIsQNH19lWb4ebPDLA4SdLP7dsWkIXHWlG66oPuVvXSGFPppYZz8ZDZq0dYYrbHfBCVUb1Q==}
    engines: {node: '>=12'}

  pidtree@0.6.0:
    resolution: {integrity: sha512-eG2dWTVw5bzqGRztnHExczNxt5VGsE6OwTeCG3fdUf9KBsZzO3R5OIIIzWR+iZA0NtZ+RDVdaoE2dK1cn6jH4g==}
    engines: {node: '>=0.10'}
    hasBin: true

  pify@2.3.0:
    resolution: {integrity: sha512-udgsAY+fTnvv7kI7aaxbqwWNb0AHiB0qBO89PZKPkoTmGOgdbrHDKD+0B2X4uTfJ/FT1R09r9gTsjUjNJotuog==}
    engines: {node: '>=0.10.0'}

  pirates@4.0.7:
    resolution: {integrity: sha512-TfySrs/5nm8fQJDcBDuUng3VOUKsd7S+zqvbOTiGXHfxX4wK31ard+hoNuvkicM/2YFzlpDgABOevKSsB4G/FA==}
    engines: {node: '>= 6'}

  playwright-core@1.56.1:
    resolution: {integrity: sha512-hutraynyn31F+Bifme+Ps9Vq59hKuUCz7H1kDOcBs+2oGguKkWTU50bBWrtz34OUWmIwpBTWDxaRPXrIXkgvmQ==}
    engines: {node: '>=18'}
    hasBin: true

  playwright@1.56.1:
    resolution: {integrity: sha512-aFi5B0WovBHTEvpM3DzXTUaeN6eN0qWnTkKx4NQaH4Wvcmc153PdaY2UBdSYKaGYw+UyWXSVyxDUg5DoPEttjw==}
    engines: {node: '>=18'}
    hasBin: true

  possible-typed-array-names@1.1.0:
    resolution: {integrity: sha512-/+5VFTchJDoVj3bhoqi6UeymcD00DAwb1nJwamzPvHEszJ4FpF6SNNbUbOS8yI56qHzdV8eK0qEfOSiodkTdxg==}
    engines: {node: '>= 0.4'}

  postcss-import@15.1.0:
    resolution: {integrity: sha512-hpr+J05B2FVYUAXHeK1YyI267J/dDDhMU6B6civm8hSY1jYJnBXxzKDKDswzJmtLHryrjhnDjqqp/49t8FALew==}
    engines: {node: '>=14.0.0'}
    peerDependencies:
      postcss: ^8.0.0

  postcss-js@4.1.0:
    resolution: {integrity: sha512-oIAOTqgIo7q2EOwbhb8UalYePMvYoIeRY2YKntdpFQXNosSu3vLrniGgmH9OKs/qAkfoj5oB3le/7mINW1LCfw==}
    engines: {node: ^12 || ^14 || >= 16}
    peerDependencies:
      postcss: ^8.4.21

  postcss-load-config@6.0.1:
    resolution: {integrity: sha512-oPtTM4oerL+UXmx+93ytZVN82RrlY/wPUV8IeDxFrzIjXOLF1pN+EmKPLbubvKHT2HC20xXsCAH2Z+CKV6Oz/g==}
    engines: {node: '>= 18'}
    peerDependencies:
      jiti: '>=1.21.0'
      postcss: '>=8.0.9'
      tsx: ^4.8.1
      yaml: ^2.4.2
    peerDependenciesMeta:
      jiti:
        optional: true
      postcss:
        optional: true
      tsx:
        optional: true
      yaml:
        optional: true

  postcss-nested@6.2.0:
    resolution: {integrity: sha512-HQbt28KulC5AJzG+cZtj9kvKB93CFCdLvog1WFLf1D+xmMvPGlBstkpTEZfK5+AN9hfJocyBFCNiqyS48bpgzQ==}
    engines: {node: '>=12.0'}
    peerDependencies:
      postcss: ^8.2.14

  postcss-selector-parser@6.1.2:
    resolution: {integrity: sha512-Q8qQfPiZ+THO/3ZrOrO0cJJKfpYCagtMUkXbnEfmgUjwXg6z/WBeOyS9APBBPCTSiDV+s4SwQGu8yFsiMRIudg==}
    engines: {node: '>=4'}

  postcss-value-parser@4.2.0:
    resolution: {integrity: sha512-1NNCs6uurfkVbeXG4S8JFT9t19m45ICnif8zWLd5oPSZ50QnwMfK+H3jv408d4jw/7Bttv5axS5IiHoLaVNHeQ==}

  postcss@8.5.6:
    resolution: {integrity: sha512-3Ybi1tAuwAP9s0r1UQ2J4n5Y0G05bJkpUIO0/bI9MhwmD70S5aTWbXGBwxHrelT+XM1k6dM0pk+SwNkpTRN7Pg==}
    engines: {node: ^10 || ^12 || >=14}

  prettier@3.6.2:
    resolution: {integrity: sha512-I7AIg5boAr5R0FFtJ6rCfD+LFsWHp81dolrFD8S79U9tb8Az2nGrJncnMSnys+bpQJfRUzqs9hnA81OAA3hCuQ==}
    engines: {node: '>=14'}
    hasBin: true

  pretty-format@27.5.1:
    resolution: {integrity: sha512-Qb1gy5OrP5+zDf2Bvnzdl3jsTf1qXVMazbvCoKhtKqVs4/YK4ozX4gKQJJVyNe+cajNPn0KoC0MC3FUmaHWEmQ==}
    engines: {node: ^10.13.0 || ^12.13.0 || ^14.15.0 || >=15.0.0}

  property-information@7.1.0:
    resolution: {integrity: sha512-TwEZ+X+yCJmYfL7TPUOcvBZ4QfoT5YenQiJuX//0th53DE6w0xxLEtfK3iyryQFddXuvkIk51EEgrJQ0WJkOmQ==}

  punycode@2.3.1:
    resolution: {integrity: sha512-vYt7UD1U9Wg6138shLtLOvdAu+8DsC/ilFtEVHcH+wydcSpNE20AfSOduf6MkRFahL5FY7X1oU7nKVZFtfq8Fg==}
    engines: {node: '>=6'}

  queue-microtask@1.2.3:
    resolution: {integrity: sha512-NuaNSa6flKT5JaSYQzJok04JzTL1CA6aGhv5rfLW3PgqA+M2ChpZQnAC8h8i4ZFkBS8X5RqkDBHA7r4hej3K9A==}

  react-dom@18.3.1:
    resolution: {integrity: sha512-5m4nQKp+rZRb09LNH59GM4BxTh9251/ylbKIbpe7TpGxfJ+9kv6BLkLBXIjjspbgbnIBNqlI23tRnTWT0snUIw==}
    peerDependencies:
      react: ^18.3.1

  react-is@17.0.2:
    resolution: {integrity: sha512-w2GsyukL62IJnlaff/nRegPQR94C/XXamvMWmSHRJ4y7Ts/4ocGRmTHvOs8PSE6pB3dWOrD/nueuU5sduBsQ4w==}

<<<<<<< HEAD
  react-markdown@9.1.0:
    resolution: {integrity: sha512-xaijuJB0kzGiUdG7nc2MOMDUDBWPyGAjZtUrow9XxUeua8IqeP+VlIfAZ3bphpcLTnSZXz6z9jcVC/TCwbfgdw==}
=======
  react-markdown@10.1.0:
    resolution:
      {
        integrity: sha512-qKxVopLT/TyA6BX3Ue5NwabOsAzm0Q7kAPwq6L+wWDwisYs7R8vZ0nRXqq6rkueboxpkjvLGU9fWifiX/ZZFxQ==,
      }
>>>>>>> 92f28f0a
    peerDependencies:
      '@types/react': '>=18'
      react: '>=18'

  react-refresh@0.17.0:
    resolution: {integrity: sha512-z6F7K9bV85EfseRCp2bzrpyQ0Gkw1uLoCel9XBVWPg/TjRj94SkJzUTGfOa4bs7iJvBWtQG0Wq7wnI0syw3EBQ==}
    engines: {node: '>=0.10.0'}

  react@18.3.1:
    resolution: {integrity: sha512-wS+hAgJShR0KhEvPJArfuPVN1+Hz1t0Y6n5jLrGQbkb4urgPE/0Rve+1kMB1v/oWgHgm4WIcV+i7F2pTVj+2iQ==}
    engines: {node: '>=0.10.0'}

  read-cache@1.0.0:
    resolution: {integrity: sha512-Owdv/Ft7IjOgm/i0xvNDZ1LrRANRfew4b2prF3OWMQLxLfu3bS8FVhCsrSCMK4lR56Y9ya+AThoTpDCTxCmpRA==}

  readdirp@3.6.0:
    resolution: {integrity: sha512-hOS089on8RduqdbhvQ5Z37A0ESjsqz6qnRcffsMU3495FuTdqSm+7bhJ29JvIOsBDEEnan5DPu9t3To9VRlMzA==}
    engines: {node: '>=8.10.0'}

  redent@3.0.0:
    resolution: {integrity: sha512-6tDA8g98We0zd0GvVeMT9arEOnTw9qM03L9cJXaCjrip1OO764RDBLBfrB4cwzNGDj5OA5ioymC9GkizgWJDUg==}
    engines: {node: '>=8'}

  regexp.prototype.flags@1.5.4:
    resolution: {integrity: sha512-dYqgNSZbDwkaJ2ceRd9ojCGjBq+mOm9LmtXnAnEGyHhN/5R7iDW2TRw3h+o/jCFxus3P2LfWIIiwowAjANm7IA==}
    engines: {node: '>= 0.4'}

  rehype-highlight@7.0.2:
    resolution: {integrity: sha512-k158pK7wdC2qL3M5NcZROZ2tR/l7zOzjxXd5VGdcfIyoijjQqpHd3JKtYSBDpDZ38UI2WJWuFAtkMDxmx5kstA==}

  rehype-katex@7.0.1:
    resolution: {integrity: sha512-OiM2wrZ/wuhKkigASodFoo8wimG3H12LWQaH8qSPVJn9apWKFSH3YOCtbKpBorTVw/eI7cuT21XBbvwEswbIOA==}

  remark-gfm@4.0.1:
    resolution: {integrity: sha512-1quofZ2RQ9EWdeN34S79+KExV1764+wCUGop5CPL1WGdD0ocPpu91lzPGbwWMECpEpd42kJGQwzRfyov9j4yNg==}

  remark-math@6.0.0:
    resolution: {integrity: sha512-MMqgnP74Igy+S3WwnhQ7kqGlEerTETXMvJhrUzDikVZ2/uogJCb+WHUg97hK9/jcfc0dkD73s3LN8zU49cTEtA==}

  remark-parse@11.0.0:
    resolution: {integrity: sha512-FCxlKLNGknS5ba/1lmpYijMUzX2esxW5xQqjWxw2eHFfS2MSdaHVINFmhjo+qN1WhZhNimq0dZATN9pH0IDrpA==}

  remark-rehype@11.1.2:
    resolution: {integrity: sha512-Dh7l57ianaEoIpzbp0PC9UKAdCSVklD8E5Rpw7ETfbTl3FqcOOgq5q2LVDhgGCkaBv7p24JXikPdvhhmHvKMsw==}

  remark-stringify@11.0.0:
    resolution: {integrity: sha512-1OSmLd3awB/t8qdoEOMazZkNsfVTeY4fTsgzcQFdXNq8ToTN4ZGwrMnlda4K6smTFKD+GRV6O48i6Z4iKgPPpw==}

  require-from-string@2.0.2:
    resolution: {integrity: sha512-Xf0nWe6RseziFMu+Ap9biiUbmplq6S9/p+7w7YXP/JBHhrUDDUhwa+vANyubuqfZWTveU//DYVGsDG7RKL/vEw==}
    engines: {node: '>=0.10.0'}

  resolve@1.22.11:
    resolution: {integrity: sha512-RfqAvLnMl313r7c9oclB1HhUEAezcpLjz95wFH4LVuhk9JF/r22qmVP9AMmOU4vMX7Q8pN8jwNg/CSpdFnMjTQ==}
    engines: {node: '>= 0.4'}
    hasBin: true

  restore-cursor@5.1.0:
    resolution: {integrity: sha512-oMA2dcrw6u0YfxJQXm342bFKX/E4sG9rbTzO9ptUcR/e8A33cHuvStiYOwH7fszkZlZ1z/ta9AAoPk2F4qIOHA==}
    engines: {node: '>=18'}

  reusify@1.1.0:
    resolution: {integrity: sha512-g6QUff04oZpHs0eG5p83rFLhHeV00ug/Yf9nZM6fLeUrPguBTkTQOdpAWWspMh55TZfVQDPaN3NQJfbVRAxdIw==}
    engines: {iojs: '>=1.0.0', node: '>=0.10.0'}

  rfdc@1.4.1:
    resolution: {integrity: sha512-q1b3N5QkRUWUl7iyylaaj3kOpIT0N2i9MqIEQXP73GVsN9cw3fdx8X63cEmWhJGi2PPCF23Ijp7ktmd39rawIA==}

  rollup@4.52.5:
    resolution: {integrity: sha512-3GuObel8h7Kqdjt0gxkEzaifHTqLVW56Y/bjN7PSQtkKr0w3V/QYSdt6QWYtd7A1xUtYQigtdUfgj1RvWVtorw==}
    engines: {node: '>=18.0.0', npm: '>=8.0.0'}
    hasBin: true

  rrweb-cssom@0.8.0:
    resolution: {integrity: sha512-guoltQEx+9aMf2gDZ0s62EcV8lsXR+0w8915TC3ITdn2YueuNjdAYh/levpU9nFaoChh9RUS5ZdQMrKfVEN9tw==}

  run-parallel@1.2.0:
    resolution: {integrity: sha512-5l4VyZR86LZ/lDxZTR6jqL8AFE2S0IFLMP26AbjsLVADxHdhB/c0GUsH+y39UfCi3dzz8OlQuPmnaJOMoDHQBA==}

  safe-regex-test@1.1.0:
    resolution: {integrity: sha512-x/+Cz4YrimQxQccJf5mKEbIa1NzeCRNI5Ecl/ekmlYaampdNLPalVyIcCZNNH3MvmqBugV5TMYZXv0ljslUlaw==}
    engines: {node: '>= 0.4'}

  safer-buffer@2.1.2:
    resolution: {integrity: sha512-YZo3K82SD7Riyi0E1EQPojLz7kpepnSQI9IyPbHHg1XXXevb5dJI7tpyN2ADxGcQbHG7vcyRHk0cbwqcQriUtg==}

  saxes@6.0.0:
    resolution: {integrity: sha512-xAg7SOnEhrm5zI3puOOKyy1OMcMlIJZYNJY7xLBwSze0UjhPLnWfj2GF2EpT0jmzaJKIWKHLsaSSajf35bcYnA==}
    engines: {node: '>=v12.22.7'}

  scheduler@0.23.2:
    resolution: {integrity: sha512-UOShsPwz7NrMUqhR6t0hWjFduvOzbtv7toDH1/hIrfRNIDBnnBWd0CwJTGvTpngVlmwGCdP9/Zl/tVrDqcuYzQ==}

  semver@6.3.1:
    resolution: {integrity: sha512-BR7VvDCVHO+q2xBEWskxS6DJE1qRnb7DxzUrogb71CWoSficBxYsiAGd+Kl0mmq/MprG9yArRkyrQxTO6XjMzA==}
    hasBin: true

  semver@7.7.3:
    resolution: {integrity: sha512-SdsKMrI9TdgjdweUSR9MweHA4EJ8YxHn8DFaDisvhVlUOe4BF1tLD7GAj0lIqWVl+dPb/rExr0Btby5loQm20Q==}
    engines: {node: '>=10'}
    hasBin: true

  set-function-length@1.2.2:
    resolution: {integrity: sha512-pgRc4hJ4/sNjWCSS9AmnS40x3bNMDTknHgL5UaMBTMyJnU90EgWh1Rz+MC9eFu4BuN/UwZjKQuY/1v3rM7HMfg==}
    engines: {node: '>= 0.4'}

  set-function-name@2.0.2:
    resolution: {integrity: sha512-7PGFlmtwsEADb0WYyvCMa1t+yke6daIG4Wirafur5kcf+MhUnPms1UeR0CKQdTZD81yESwMHbtn+TR+dMviakQ==}
    engines: {node: '>= 0.4'}

  shebang-command@2.0.0:
    resolution: {integrity: sha512-kHxr2zZpYtdmrN1qDjrrX/Z1rR1kG8Dx+gkpK1G4eXmvXswmcE1hTWBWYUzlraYw1/yZp6YuDY77YtvbN0dmDA==}
    engines: {node: '>=8'}

  shebang-regex@3.0.0:
    resolution: {integrity: sha512-7++dFhtcx3353uBaq8DDR4NuxBetBzC7ZQOhmTQInHEd6bSrXdiEyzCvG07Z44UYdLShWUyXt5M/yhz8ekcb1A==}
    engines: {node: '>=8'}

  side-channel-list@1.0.0:
    resolution: {integrity: sha512-FCLHtRD/gnpCiCHEiJLOwdmFP+wzCmDEkc9y7NsYxeF4u7Btsn1ZuwgwJGxImImHicJArLP4R0yX4c2KCrMrTA==}
    engines: {node: '>= 0.4'}

  side-channel-map@1.0.1:
    resolution: {integrity: sha512-VCjCNfgMsby3tTdo02nbjtM/ewra6jPHmpThenkTYh8pG9ucZ/1P8So4u4FGBek/BjpOVsDCMoLA/iuBKIFXRA==}
    engines: {node: '>= 0.4'}

  side-channel-weakmap@1.0.2:
    resolution: {integrity: sha512-WPS/HvHQTYnHisLo9McqBHOJk2FkHO/tlpvldyrnem4aeQp4hai3gythswg6p01oSoTl58rcpiFAjF2br2Ak2A==}
    engines: {node: '>= 0.4'}

  side-channel@1.1.0:
    resolution: {integrity: sha512-ZX99e6tRweoUXqR+VBrslhda51Nh5MTQwou5tnUDgbtyM0dBgmhEDtWGP/xbKn6hqfPRHujUNwz5fy/wbbhnpw==}
    engines: {node: '>= 0.4'}

  siginfo@2.0.0:
    resolution: {integrity: sha512-ybx0WO1/8bSBLEWXZvEd7gMW3Sn3JFlW3TvX1nREbDLRNQNaeNN8WK0meBwPdAaOI7TtRRRJn/Es1zhrrCHu7g==}

  signal-exit@4.1.0:
    resolution: {integrity: sha512-bzyZ1e88w9O1iNJbKnOlvYTrWPDl46O1bG0D3XInv+9tkPrxrN8jUUTiFlDkkmKWgn1M6CfIA13SuGqOa9Korw==}
    engines: {node: '>=14'}

  slice-ansi@7.1.2:
    resolution: {integrity: sha512-iOBWFgUX7caIZiuutICxVgX1SdxwAVFFKwt1EvMYYec/NWO5meOJ6K5uQxhrYBdQJne4KxiqZc+KptFOWFSI9w==}
    engines: {node: '>=18'}

  source-map-js@1.2.1:
    resolution: {integrity: sha512-UXWMKhLOwVKb728IUtQPXxfYU+usdybtUrK/8uGE8CQMvrhOpwvzDBwj0QhSL7MQc7vIsISBG8VQ8+IDQxpfQA==}
    engines: {node: '>=0.10.0'}

  space-separated-tokens@2.0.2:
    resolution: {integrity: sha512-PEGlAwrG8yXGXRjW32fGbg66JAlOAwbObuqVoJpv/mRgoWDQfgH1wDPvtzWyUSNAXBGSk8h755YDbbcEy3SH2Q==}

  stackback@0.0.2:
    resolution: {integrity: sha512-1XMJE5fQo1jGH6Y/7ebnwPOBEkIEnT4QF32d5R1+VXdXveM0IBMJt8zfaxX1P3QhVwrYe+576+jkANtSS2mBbw==}

  std-env@3.10.0:
    resolution: {integrity: sha512-5GS12FdOZNliM5mAOxFRg7Ir0pWz8MdpYm6AY6VPkGpbA7ZzmbzNcBJQ0GPvvyWgcY7QAhCgf9Uy89I03faLkg==}

  stop-iteration-iterator@1.1.0:
    resolution: {integrity: sha512-eLoXW/DHyl62zxY4SCaIgnRhuMr6ri4juEYARS8E6sCEqzKpOiE521Ucofdx+KnDZl5xmvGYaaKCk5FEOxJCoQ==}
    engines: {node: '>= 0.4'}

  string-argv@0.3.2:
    resolution: {integrity: sha512-aqD2Q0144Z+/RqG52NeHEkZauTAUWJO8c6yTftGJKO3Tja5tUgIfmIl6kExvhtxSDP7fXB6DvzkfMpCd/F3G+Q==}
    engines: {node: '>=0.6.19'}

  string-width@4.2.3:
    resolution: {integrity: sha512-wKyQRQpjJ0sIp62ErSZdGsjMJWsap5oRNihHhu6G7JVO/9jIB6UyevL+tXuOqrng8j/cxKTWyWUwvSTriiZz/g==}
    engines: {node: '>=8'}

  string-width@5.1.2:
    resolution: {integrity: sha512-HnLOCR3vjcY8beoNLtcjZ5/nxn2afmME6lhrDrebokqMap+XbeW8n9TXpPDOqdGK5qcI3oT0GKTW6wC7EMiVqA==}
    engines: {node: '>=12'}

  string-width@7.2.0:
    resolution: {integrity: sha512-tsaTIkKW9b4N+AEj+SVA+WhJzV7/zMhcSu78mLKWSk7cXMOSHsBKFWUs0fWwq8QyK3MgJBQRX6Gbi4kYbdvGkQ==}
    engines: {node: '>=18'}

  string-width@8.1.0:
    resolution: {integrity: sha512-Kxl3KJGb/gxkaUMOjRsQ8IrXiGW75O4E3RPjFIINOVH8AMl2SQ/yWdTzWwF3FevIX9LcMAjJW+GRwAlAbTSXdg==}
    engines: {node: '>=20'}

  stringify-entities@4.0.4:
    resolution: {integrity: sha512-IwfBptatlO+QCJUo19AqvrPNqlVMpW9YEL2LIVY+Rpv2qsjCGxaDLNRgeGsQWJhfItebuJhsGSLjaBbNSQ+ieg==}

  strip-ansi@6.0.1:
    resolution: {integrity: sha512-Y38VPSHcqkFrCpFnQ9vuSXmquuv5oXOKpGeT6aGrr3o3Gc9AlVa6JBfUSOCnbxGGZF+/0ooI7KrPuUSztUdU5A==}
    engines: {node: '>=8'}

  strip-ansi@7.1.2:
    resolution: {integrity: sha512-gmBGslpoQJtgnMAvOVqGZpEz9dyoKTCzy2nfz/n8aIFhN/jCE/rCmcxabB6jOOHV+0WNnylOxaxBQPSvcWklhA==}
    engines: {node: '>=12'}

  strip-indent@3.0.0:
    resolution: {integrity: sha512-laJTa3Jb+VQpaC6DseHhF7dXVqHTfJPCRDaEbid/drOhgitgYku/letMUqOXFoWV0zIIUbjpdH2t+tYj4bQMRQ==}
    engines: {node: '>=8'}

  style-to-js@1.1.18:
    resolution: {integrity: sha512-JFPn62D4kJaPTnhFUI244MThx+FEGbi+9dw1b9yBBQ+1CZpV7QAT8kUtJ7b7EUNdHajjF/0x8fT+16oLJoojLg==}

  style-to-object@1.0.11:
    resolution: {integrity: sha512-5A560JmXr7wDyGLK12Nq/EYS38VkGlglVzkis1JEdbGWSnbQIEhZzTJhzURXN5/8WwwFCs/f/VVcmkTppbXLow==}

  sucrase@3.35.0:
    resolution: {integrity: sha512-8EbVDiu9iN/nESwxeSxDKe0dunta1GOlHufmSSXxMD2z2/tMZpDMpvXQGsc+ajGo8y2uYUmixaSRUc/QPoQ0GA==}
    engines: {node: '>=16 || 14 >=14.17'}
    hasBin: true

  supports-color@7.2.0:
    resolution: {integrity: sha512-qpCAvRl9stuOHveKsn7HncJRvv501qIacKzQlO/+Lwxc9+0q2wLyv4Dfvt80/DPn2pqOBsJdDiogXGR9+OvwRw==}
    engines: {node: '>=8'}

  supports-preserve-symlinks-flag@1.0.0:
    resolution: {integrity: sha512-ot0WnXS9fgdkgIcePe6RHNk1WA8+muPa6cSjeR3V8K27q9BB1rTE3R1p7Hv0z1ZyAc8s6Vvv8DIyWf681MAt0w==}
    engines: {node: '>= 0.4'}

  symbol-tree@3.2.4:
    resolution: {integrity: sha512-9QNk5KwDF+Bvz+PyObkmSYjI5ksVUYtjW7AU22r2NKcfLJcXp96hkDWU3+XndOsUb+AQ9QhfzfCT2O+CNWT5Tw==}

  tailwindcss@3.4.18:
    resolution: {integrity: sha512-6A2rnmW5xZMdw11LYjhcI5846rt9pbLSabY5XPxo+XWdxwZaFEn47Go4NzFiHu9sNNmr/kXivP1vStfvMaK1GQ==}
    engines: {node: '>=14.0.0'}
    hasBin: true

  thenify-all@1.6.0:
    resolution: {integrity: sha512-RNxQH/qI8/t3thXJDwcstUO4zeqo64+Uy/+sNVRBx4Xn2OX+OZ9oP+iJnNFqplFra2ZUVeKCSa2oVWi3T4uVmA==}
    engines: {node: '>=0.8'}

  thenify@3.3.1:
    resolution: {integrity: sha512-RVZSIV5IG10Hk3enotrhvz0T9em6cyHBLkH/YAZuKqd8hRkKhSfCGIcP2KUY0EPxndzANBmNllzWPwak+bheSw==}

  tinybench@2.9.0:
    resolution: {integrity: sha512-0+DUvqWMValLmha6lr4kD8iAMK1HzV0/aKnCtWb9v9641TnP/MFb7Pc2bxoxQjTXAErryXVgUOfv2YqNllqGeg==}

  tinyexec@0.3.2:
    resolution: {integrity: sha512-KQQR9yN7R5+OSwaK0XQoj22pwHoTlgYqmUscPYoknOoWCWfj/5/ABTMRi69FrKU5ffPVh5QcFikpWJI/P1ocHA==}

  tinyglobby@0.2.15:
    resolution: {integrity: sha512-j2Zq4NyQYG5XMST4cbs02Ak8iJUdxRM0XI5QyxXuZOzKOINmWurp3smXu3y5wDcJrptwpSjgXHzIQxR0omXljQ==}
    engines: {node: '>=12.0.0'}

  tinyrainbow@3.0.3:
    resolution: {integrity: sha512-PSkbLUoxOFRzJYjjxHJt9xro7D+iilgMX/C9lawzVuYiIdcihh9DXmVibBe8lmcFrRi/VzlPjBxbN7rH24q8/Q==}
    engines: {node: '>=14.0.0'}

  tldts-core@7.0.17:
    resolution: {integrity: sha512-DieYoGrP78PWKsrXr8MZwtQ7GLCUeLxihtjC1jZsW1DnvSMdKPitJSe8OSYDM2u5H6g3kWJZpePqkp43TfLh0g==}

  tldts@7.0.17:
    resolution: {integrity: sha512-Y1KQBgDd/NUc+LfOtKS6mNsC9CCaH+m2P1RoIZy7RAPo3C3/t8X45+zgut31cRZtZ3xKPjfn3TkGTrctC2TQIQ==}
    hasBin: true

  to-regex-range@5.0.1:
    resolution: {integrity: sha512-65P7iz6X5yEr1cwcgvQxbbIw7Uk3gOy5dIdtZ4rDveLqhrdJP+Li/Hx6tyK0NEb+2GCyneCMJiGqrADCSNk8sQ==}
    engines: {node: '>=8.0'}

  tough-cookie@6.0.0:
    resolution: {integrity: sha512-kXuRi1mtaKMrsLUxz3sQYvVl37B0Ns6MzfrtV5DvJceE9bPyspOqk9xxv7XbZWcfLWbFmm997vl83qUWVJA64w==}
    engines: {node: '>=16'}

  tr46@6.0.0:
    resolution: {integrity: sha512-bLVMLPtstlZ4iMQHpFHTR7GAGj2jxi8Dg0s2h2MafAE4uSWF98FC/3MomU51iQAMf8/qDUbKWf5GxuvvVcXEhw==}
    engines: {node: '>=20'}

  trim-lines@3.0.1:
    resolution: {integrity: sha512-kRj8B+YHZCc9kQYdWfJB2/oUl9rA99qbowYYBtr4ui4mZyAQ2JpvVBd/6U2YloATfqBhBTSMhTpgBHtU0Mf3Rg==}

  trough@2.2.0:
    resolution: {integrity: sha512-tmMpK00BjZiUyVyvrBK7knerNgmgvcV/KLVyuma/SC+TQN167GrMRciANTz09+k3zW8L8t60jWO1GpfkZdjTaw==}

  ts-interface-checker@0.1.13:
    resolution: {integrity: sha512-Y/arvbn+rrz3JCKl9C4kVNfTfSm2/mEp5FSz5EsZSANGPSlQrpRI5M4PKF+mJnE52jOO90PnPSc3Ur3bTQw0gA==}

  typescript@5.9.3:
    resolution: {integrity: sha512-jl1vZzPDinLr9eUt3J/t7V6FgNEw9QjvBPdysz9KfQDD41fQrC2Y4vKQdiaUpFT4bXlb1RHhLpp8wtm6M5TgSw==}
    engines: {node: '>=14.17'}
    hasBin: true

  undici-types@7.16.0:
    resolution: {integrity: sha512-Zz+aZWSj8LE6zoxD+xrjh4VfkIG8Ya6LvYkZqtUQGJPZjYl53ypCaUwWqo7eI0x66KBGeRo+mlBEkMSeSZ38Nw==}

  unified@11.0.5:
    resolution: {integrity: sha512-xKvGhPWw3k84Qjh8bI3ZeJjqnyadK+GEFtazSfZv/rKeTkTjOJho6mFqh2SM96iIcZokxiOpg78GazTSg8+KHA==}

  unist-util-find-after@5.0.0:
    resolution: {integrity: sha512-amQa0Ep2m6hE2g72AugUItjbuM8X8cGQnFoHk0pGfrFeT9GZhzN5SW8nRsiGKK7Aif4CrACPENkA6P/Lw6fHGQ==}

  unist-util-is@6.0.1:
    resolution: {integrity: sha512-LsiILbtBETkDz8I9p1dQ0uyRUWuaQzd/cuEeS1hoRSyW5E5XGmTzlwY1OrNzzakGowI9Dr/I8HVaw4hTtnxy8g==}

  unist-util-position@5.0.0:
    resolution: {integrity: sha512-fucsC7HjXvkB5R3kTCO7kUjRdrS0BJt3M/FPxmHMBOm8JQi2BsHAHFsy27E0EolP8rp0NzXsJ+jNPyDWvOJZPA==}

  unist-util-remove-position@5.0.0:
    resolution: {integrity: sha512-Hp5Kh3wLxv0PHj9m2yZhhLt58KzPtEYKQQ4yxfYFEO7EvHwzyDYnduhHnY1mDxoqr7VUwVuHXk9RXKIiYS1N8Q==}

  unist-util-stringify-position@4.0.0:
    resolution: {integrity: sha512-0ASV06AAoKCDkS2+xw5RXJywruurpbC4JZSm7nr7MOt1ojAzvyyaO+UxZf18j8FCF6kmzCZKcAgN/yu2gm2XgQ==}

  unist-util-visit-parents@6.0.2:
    resolution: {integrity: sha512-goh1s1TBrqSqukSc8wrjwWhL0hiJxgA8m4kFxGlQ+8FYQ3C/m11FcTs4YYem7V664AhHVvgoQLk890Ssdsr2IQ==}

  unist-util-visit@5.0.0:
    resolution: {integrity: sha512-MR04uvD+07cwl/yhVuVWAtw+3GOR/knlL55Nd/wAdblk27GCVt3lqpTivy/tkJcZoNPzTwS1Y+KMojlLDhoTzg==}

  update-browserslist-db@1.1.4:
    resolution: {integrity: sha512-q0SPT4xyU84saUX+tomz1WLkxUbuaJnR1xWt17M7fJtEJigJeWUNGUqrauFXsHnqev9y9JTRGwk13tFBuKby4A==}
    hasBin: true
    peerDependencies:
      browserslist: '>= 4.21.0'

  use-sync-external-store@1.6.0:
    resolution: {integrity: sha512-Pp6GSwGP/NrPIrxVFAIkOQeyw8lFenOHijQWkUTrDvrF4ALqylP2C/KCkeS9dpUM3KvYRQhna5vt7IL95+ZQ9w==}
    peerDependencies:
      react: ^16.8.0 || ^17.0.0 || ^18.0.0 || ^19.0.0

  util-deprecate@1.0.2:
    resolution: {integrity: sha512-EPD5q1uXyFxJpCrLnCc1nHnq3gOa6DZBocAIiI2TaSCA7VCJ1UJDMagCzIkXNsUYfD1daK//LTEQ8xiIbrHtcw==}

  vfile-location@5.0.3:
    resolution: {integrity: sha512-5yXvWDEgqeiYiBe1lbxYF7UMAIm/IcopxMHrMQDq3nvKcjPKIhZklUKL+AE7J7uApI4kwe2snsK+eI6UTj9EHg==}

  vfile-message@4.0.3:
    resolution: {integrity: sha512-QTHzsGd1EhbZs4AsQ20JX1rC3cOlt/IWJruk893DfLRr57lcnOeMaWG4K0JrRta4mIJZKth2Au3mM3u03/JWKw==}

  vfile@6.0.3:
    resolution: {integrity: sha512-KzIbH/9tXat2u30jf+smMwFCsno4wHVdNmzFyL+T/L3UGqqk6JKfVqOFOZEpZSHADH1k40ab6NUIXZq422ov3Q==}

<<<<<<< HEAD
  vite@5.4.21:
    resolution: {integrity: sha512-o5a9xKjbtuhY6Bi5S3+HvbRERmouabWbyUcpXXUA1u+GNUKoROi9byOJ8M0nHbHYHkYICiMlqxkg1KkYmm25Sw==}
    engines: {node: ^18.0.0 || >=20.0.0}
    hasBin: true
    peerDependencies:
      '@types/node': ^18.0.0 || >=20.0.0
      less: '*'
      lightningcss: ^1.21.0
      sass: '*'
      sass-embedded: '*'
      stylus: '*'
      sugarss: '*'
      terser: ^5.4.0
    peerDependenciesMeta:
      '@types/node':
        optional: true
      less:
        optional: true
      lightningcss:
        optional: true
      sass:
        optional: true
      sass-embedded:
        optional: true
      stylus:
        optional: true
      sugarss:
        optional: true
      terser:
        optional: true

=======
>>>>>>> 92f28f0a
  vite@7.1.12:
    resolution: {integrity: sha512-ZWyE8YXEXqJrrSLvYgrRP7p62OziLW7xI5HYGWFzOvupfAlrLvURSzv/FyGyy0eidogEM3ujU+kUG1zuHgb6Ug==}
    engines: {node: ^20.19.0 || >=22.12.0}
    hasBin: true
    peerDependencies:
      '@types/node': ^20.19.0 || >=22.12.0
      jiti: '>=1.21.0'
      less: ^4.0.0
      lightningcss: ^1.21.0
      sass: ^1.70.0
      sass-embedded: ^1.70.0
      stylus: '>=0.54.8'
      sugarss: ^5.0.0
      terser: ^5.16.0
      tsx: ^4.8.1
      yaml: ^2.4.2
    peerDependenciesMeta:
      '@types/node':
        optional: true
      jiti:
        optional: true
      less:
        optional: true
      lightningcss:
        optional: true
      sass:
        optional: true
      sass-embedded:
        optional: true
      stylus:
        optional: true
      sugarss:
        optional: true
      terser:
        optional: true
      tsx:
        optional: true
      yaml:
        optional: true

  vitest@4.0.3:
    resolution: {integrity: sha512-IUSop8jgaT7w0g1yOM/35qVtKjr/8Va4PrjzH1OUb0YH4c3OXB2lCZDkMAB6glA8T5w8S164oJGsbcmAecr4sA==}
    engines: {node: ^20.0.0 || ^22.0.0 || >=24.0.0}
    hasBin: true
    peerDependencies:
      '@edge-runtime/vm': '*'
      '@types/debug': ^4.1.12
      '@types/node': ^20.0.0 || ^22.0.0 || >=24.0.0
      '@vitest/browser-playwright': 4.0.3
      '@vitest/browser-preview': 4.0.3
      '@vitest/browser-webdriverio': 4.0.3
      '@vitest/ui': 4.0.3
      happy-dom: '*'
      jsdom: '*'
    peerDependenciesMeta:
      '@edge-runtime/vm':
        optional: true
      '@types/debug':
        optional: true
      '@types/node':
        optional: true
      '@vitest/browser-playwright':
        optional: true
      '@vitest/browser-preview':
        optional: true
      '@vitest/browser-webdriverio':
        optional: true
      '@vitest/ui':
        optional: true
      happy-dom:
        optional: true
      jsdom:
        optional: true

  w3c-xmlserializer@5.0.0:
    resolution: {integrity: sha512-o8qghlI8NZHU1lLPrpi2+Uq7abh4GGPpYANlalzWxyWteJOCsr/P+oPBA49TOLu5FTZO4d3F9MnWJfiMo4BkmA==}
    engines: {node: '>=18'}

  web-namespaces@2.0.1:
    resolution: {integrity: sha512-bKr1DkiNa2krS7qxNtdrtHAmzuYGFQLiQ13TsorsdT6ULTkPLKuu5+GsFpDlg6JFjUTwX2DyhMPG2be8uPrqsQ==}

  webidl-conversions@8.0.0:
    resolution: {integrity: sha512-n4W4YFyz5JzOfQeA8oN7dUYpR+MBP3PIUsn2jLjWXwK5ASUzt0Jc/A5sAUZoCYFJRGF0FBKJ+1JjN43rNdsQzA==}
    engines: {node: '>=20'}

  whatwg-encoding@3.1.1:
    resolution: {integrity: sha512-6qN4hJdMwfYBtE3YBTTHhoeuUrDBPZmbQaxWAqSALV/MeEnR5z1xd8UKud2RAkFoPkmB+hli1TZSnyi84xz1vQ==}
    engines: {node: '>=18'}

  whatwg-mimetype@4.0.0:
    resolution: {integrity: sha512-QaKxh0eNIi2mE9p2vEdzfagOKHCcj1pJ56EEHGQOVxp8r9/iszLUUV7v89x9O1p/T+NlTM5W7jW6+cz4Fq1YVg==}
    engines: {node: '>=18'}

  whatwg-url@15.1.0:
    resolution: {integrity: sha512-2ytDk0kiEj/yu90JOAp44PVPUkO9+jVhyf+SybKlRHSDlvOOZhdPIrr7xTH64l4WixO2cP+wQIcgujkGBPPz6g==}
    engines: {node: '>=20'}

  which-boxed-primitive@1.1.1:
    resolution: {integrity: sha512-TbX3mj8n0odCBFVlY8AxkqcHASw3L60jIuF8jFP78az3C2YhmGvqbHBpAjTRH2/xqYunrJ9g1jSyjCjpoWzIAA==}
    engines: {node: '>= 0.4'}

  which-collection@1.0.2:
    resolution: {integrity: sha512-K4jVyjnBdgvc86Y6BkaLZEN933SwYOuBFkdmBu9ZfkcAbdVbpITnDmjvZ/aQjRXQrv5EPkTnD1s39GiiqbngCw==}
    engines: {node: '>= 0.4'}

  which-typed-array@1.1.19:
    resolution: {integrity: sha512-rEvr90Bck4WZt9HHFC4DJMsjvu7x+r6bImz0/BrbWb7A2djJ8hnZMrWnHo9F8ssv0OMErasDhftrfROTyqSDrw==}
    engines: {node: '>= 0.4'}

  which@2.0.2:
    resolution: {integrity: sha512-BLI3Tl1TW3Pvl70l3yq3Y64i+awpwXqsGBYWkkqMtnbXgrMD+yj7rhW0kuEDxzJaYXGjEW5ogapKNMEKNMjibA==}
    engines: {node: '>= 8'}
    hasBin: true

  why-is-node-running@2.3.0:
    resolution: {integrity: sha512-hUrmaWBdVDcxvYqnyh09zunKzROWjbZTiNy8dBEjkS7ehEDQibXJ7XvlmtbwuTclUiIyN+CyXQD4Vmko8fNm8w==}
    engines: {node: '>=8'}
    hasBin: true

  wrap-ansi@7.0.0:
    resolution: {integrity: sha512-YVGIj2kamLSTxw6NsZjoBxfSwsn0ycdesmc4p+Q21c5zPuZ1pl+NfxVdxPtdHvmNVOQ6XSYG4AUtyt/Fi7D16Q==}
    engines: {node: '>=10'}

  wrap-ansi@8.1.0:
    resolution: {integrity: sha512-si7QWI6zUMq56bESFvagtmzMdGOtoxfR+Sez11Mobfc7tm+VkUckk9bW2UeffTGVUbOksxmSw0AA2gs8g71NCQ==}
    engines: {node: '>=12'}

  wrap-ansi@9.0.2:
    resolution: {integrity: sha512-42AtmgqjV+X1VpdOfyTGOYRi0/zsoLqtXQckTmqTeybT+BDIbM/Guxo7x3pE2vtpr1ok6xRqM9OpBe+Jyoqyww==}
    engines: {node: '>=18'}

  ws@8.18.3:
    resolution: {integrity: sha512-PEIGCY5tSlUt50cqyMXfCzX+oOPqN0vuGqWzbcJ2xvnkzkq46oOpz7dQaTDBdfICb4N14+GARUDw2XV2N4tvzg==}
    engines: {node: '>=10.0.0'}
    peerDependencies:
      bufferutil: ^4.0.1
      utf-8-validate: '>=5.0.2'
    peerDependenciesMeta:
      bufferutil:
        optional: true
      utf-8-validate:
        optional: true

  xml-name-validator@5.0.0:
    resolution: {integrity: sha512-EvGK8EJ3DhaHfbRlETOWAS5pO9MZITeauHKJyb8wyajUfQUenkIg2MvLDTZ4T/TgIcm3HU0TFBgWWboAZ30UHg==}
    engines: {node: '>=18'}

  xmlchars@2.2.0:
    resolution: {integrity: sha512-JZnDKK8B0RCDw84FNdDAIpZK+JuJw+s7Lz8nksI7SIuU3UXJJslUthsi+uWBUYOwPFwW7W7PRLRfUKpxjtjFCw==}

  yallist@3.1.1:
    resolution: {integrity: sha512-a4UGQaWPH59mOXUYnAG2ewncQS4i4F43Tv3JoAM+s2VDAmS9NsK8GpDMLrCHPksFT7h3K6TOoUNn2pb7RoXx4g==}

  yaml@2.8.1:
    resolution: {integrity: sha512-lcYcMxX2PO9XMGvAJkJ3OsNMw+/7FKes7/hgerGUYWIoWu5j/+YQqcZr5JnPZWzOsEBgMbSbiSTn/dv/69Mkpw==}
    engines: {node: '>= 14.6'}
    hasBin: true

  zustand@4.5.7:
    resolution: {integrity: sha512-CHOUy7mu3lbD6o6LJLfllpjkzhHXSBlX8B9+qPddUsIfeF5S/UZ5q0kmCsnRqT1UHFQZchNFDDzMbQsuesHWlw==}
    engines: {node: '>=12.7.0'}
    peerDependencies:
      '@types/react': '>=16.8'
      immer: '>=9.0.6'
      react: '>=16.8'
    peerDependenciesMeta:
      '@types/react':
        optional: true
      immer:
        optional: true
      react:
        optional: true

  zwitch@2.0.4:
    resolution: {integrity: sha512-bXE4cR/kVZhKZX/RjPEflHaKVhUVl85noU3v6b8apfQEc1x4A+zBxjZ4lN8LqGd6WZ3dl98pY4o717VFmoPp+A==}

snapshots:

  '@adobe/css-tools@4.4.4': {}

  '@alloc/quick-lru@5.2.0': {}

  '@asamuzakjp/css-color@4.0.5':
    dependencies:
      '@csstools/css-calc': 2.1.4(@csstools/css-parser-algorithms@3.0.5(@csstools/css-tokenizer@3.0.4))(@csstools/css-tokenizer@3.0.4)
      '@csstools/css-color-parser': 3.1.0(@csstools/css-parser-algorithms@3.0.5(@csstools/css-tokenizer@3.0.4))(@csstools/css-tokenizer@3.0.4)
      '@csstools/css-parser-algorithms': 3.0.5(@csstools/css-tokenizer@3.0.4)
      '@csstools/css-tokenizer': 3.0.4
      lru-cache: 11.2.2

  '@asamuzakjp/dom-selector@6.7.3':
    dependencies:
      '@asamuzakjp/nwsapi': 2.3.9
      bidi-js: 1.0.3
      css-tree: 3.1.0
      is-potential-custom-element-name: 1.0.1
      lru-cache: 11.2.2

  '@asamuzakjp/nwsapi@2.3.9': {}

  '@babel/code-frame@7.27.1':
    dependencies:
      '@babel/helper-validator-identifier': 7.27.1
      js-tokens: 4.0.0
      picocolors: 1.1.1

  '@babel/compat-data@7.28.4': {}

  '@babel/core@7.28.4':
    dependencies:
      '@babel/code-frame': 7.27.1
      '@babel/generator': 7.28.3
      '@babel/helper-compilation-targets': 7.27.2
      '@babel/helper-module-transforms': 7.28.3(@babel/core@7.28.4)
      '@babel/helpers': 7.28.4
      '@babel/parser': 7.28.4
      '@babel/template': 7.27.2
      '@babel/traverse': 7.28.4
      '@babel/types': 7.28.4
      '@jridgewell/remapping': 2.3.5
      convert-source-map: 2.0.0
      debug: 4.4.3
      gensync: 1.0.0-beta.2
      json5: 2.2.3
      semver: 6.3.1
    transitivePeerDependencies:
      - supports-color

  '@babel/generator@7.28.3':
    dependencies:
      '@babel/parser': 7.28.4
      '@babel/types': 7.28.4
      '@jridgewell/gen-mapping': 0.3.13
      '@jridgewell/trace-mapping': 0.3.31
      jsesc: 3.1.0

  '@babel/helper-compilation-targets@7.27.2':
    dependencies:
      '@babel/compat-data': 7.28.4
      '@babel/helper-validator-option': 7.27.1
      browserslist: 4.27.0
      lru-cache: 5.1.1
      semver: 6.3.1

  '@babel/helper-globals@7.28.0': {}

  '@babel/helper-module-imports@7.27.1':
    dependencies:
      '@babel/traverse': 7.28.4
      '@babel/types': 7.28.4
    transitivePeerDependencies:
      - supports-color

  '@babel/helper-module-transforms@7.28.3(@babel/core@7.28.4)':
    dependencies:
      '@babel/core': 7.28.4
      '@babel/helper-module-imports': 7.27.1
      '@babel/helper-validator-identifier': 7.27.1
      '@babel/traverse': 7.28.4
    transitivePeerDependencies:
      - supports-color

  '@babel/helper-plugin-utils@7.27.1': {}

  '@babel/helper-string-parser@7.27.1': {}

  '@babel/helper-validator-identifier@7.27.1': {}

  '@babel/helper-validator-option@7.27.1': {}

  '@babel/helpers@7.28.4':
    dependencies:
      '@babel/template': 7.27.2
      '@babel/types': 7.28.4

  '@babel/parser@7.28.4':
    dependencies:
      '@babel/types': 7.28.4

  '@babel/plugin-transform-react-jsx-self@7.27.1(@babel/core@7.28.4)':
    dependencies:
      '@babel/core': 7.28.4
      '@babel/helper-plugin-utils': 7.27.1

  '@babel/plugin-transform-react-jsx-source@7.27.1(@babel/core@7.28.4)':
    dependencies:
      '@babel/core': 7.28.4
      '@babel/helper-plugin-utils': 7.27.1

  '@babel/runtime@7.28.4': {}

  '@babel/template@7.27.2':
    dependencies:
      '@babel/code-frame': 7.27.1
      '@babel/parser': 7.28.4
      '@babel/types': 7.28.4

  '@babel/traverse@7.28.4':
    dependencies:
      '@babel/code-frame': 7.27.1
      '@babel/generator': 7.28.3
      '@babel/helper-globals': 7.28.0
      '@babel/parser': 7.28.4
      '@babel/template': 7.27.2
      '@babel/types': 7.28.4
      debug: 4.4.3
    transitivePeerDependencies:
      - supports-color

  '@babel/types@7.28.4':
    dependencies:
      '@babel/helper-string-parser': 7.27.1
      '@babel/helper-validator-identifier': 7.27.1

  '@bcoe/v8-coverage@1.0.2': {}

  '@csstools/color-helpers@5.1.0': {}

  '@csstools/css-calc@2.1.4(@csstools/css-parser-algorithms@3.0.5(@csstools/css-tokenizer@3.0.4))(@csstools/css-tokenizer@3.0.4)':
    dependencies:
      '@csstools/css-parser-algorithms': 3.0.5(@csstools/css-tokenizer@3.0.4)
      '@csstools/css-tokenizer': 3.0.4

  '@csstools/css-color-parser@3.1.0(@csstools/css-parser-algorithms@3.0.5(@csstools/css-tokenizer@3.0.4))(@csstools/css-tokenizer@3.0.4)':
    dependencies:
      '@csstools/color-helpers': 5.1.0
      '@csstools/css-calc': 2.1.4(@csstools/css-parser-algorithms@3.0.5(@csstools/css-tokenizer@3.0.4))(@csstools/css-tokenizer@3.0.4)
      '@csstools/css-parser-algorithms': 3.0.5(@csstools/css-tokenizer@3.0.4)
      '@csstools/css-tokenizer': 3.0.4

  '@csstools/css-parser-algorithms@3.0.5(@csstools/css-tokenizer@3.0.4)':
    dependencies:
      '@csstools/css-tokenizer': 3.0.4

  '@csstools/css-syntax-patches-for-csstree@1.0.14(postcss@8.5.6)':
    dependencies:
      postcss: 8.5.6

  '@csstools/css-tokenizer@3.0.4': {}

<<<<<<< HEAD
  '@esbuild/aix-ppc64@0.21.5':
    optional: true

  '@esbuild/aix-ppc64@0.25.11':
    optional: true

  '@esbuild/android-arm64@0.21.5':
    optional: true

  '@esbuild/android-arm64@0.25.11':
    optional: true

  '@esbuild/android-arm@0.21.5':
    optional: true

  '@esbuild/android-arm@0.25.11':
    optional: true

  '@esbuild/android-x64@0.21.5':
    optional: true

  '@esbuild/android-x64@0.25.11':
    optional: true

  '@esbuild/darwin-arm64@0.21.5':
    optional: true

  '@esbuild/darwin-arm64@0.25.11':
    optional: true

  '@esbuild/darwin-x64@0.21.5':
    optional: true

  '@esbuild/darwin-x64@0.25.11':
    optional: true

  '@esbuild/freebsd-arm64@0.21.5':
    optional: true

  '@esbuild/freebsd-arm64@0.25.11':
    optional: true

  '@esbuild/freebsd-x64@0.21.5':
    optional: true

  '@esbuild/freebsd-x64@0.25.11':
    optional: true

  '@esbuild/linux-arm64@0.21.5':
    optional: true

  '@esbuild/linux-arm64@0.25.11':
    optional: true

  '@esbuild/linux-arm@0.21.5':
    optional: true

  '@esbuild/linux-arm@0.25.11':
    optional: true

  '@esbuild/linux-ia32@0.21.5':
    optional: true

  '@esbuild/linux-ia32@0.25.11':
    optional: true

  '@esbuild/linux-loong64@0.21.5':
    optional: true

  '@esbuild/linux-loong64@0.25.11':
    optional: true

  '@esbuild/linux-mips64el@0.21.5':
    optional: true

  '@esbuild/linux-mips64el@0.25.11':
    optional: true

  '@esbuild/linux-ppc64@0.21.5':
    optional: true

  '@esbuild/linux-ppc64@0.25.11':
    optional: true

  '@esbuild/linux-riscv64@0.21.5':
    optional: true

  '@esbuild/linux-riscv64@0.25.11':
    optional: true

  '@esbuild/linux-s390x@0.21.5':
    optional: true

  '@esbuild/linux-s390x@0.25.11':
    optional: true

  '@esbuild/linux-x64@0.21.5':
    optional: true

  '@esbuild/linux-x64@0.25.11':
=======
  "@esbuild/aix-ppc64@0.25.11":
    optional: true

  "@esbuild/android-arm64@0.25.11":
    optional: true

  "@esbuild/android-arm@0.25.11":
    optional: true

  "@esbuild/android-x64@0.25.11":
    optional: true

  "@esbuild/darwin-arm64@0.25.11":
    optional: true

  "@esbuild/darwin-x64@0.25.11":
    optional: true

  "@esbuild/freebsd-arm64@0.25.11":
    optional: true

  "@esbuild/freebsd-x64@0.25.11":
    optional: true

  "@esbuild/linux-arm64@0.25.11":
    optional: true

  "@esbuild/linux-arm@0.25.11":
    optional: true

  "@esbuild/linux-ia32@0.25.11":
    optional: true

  "@esbuild/linux-loong64@0.25.11":
    optional: true

  "@esbuild/linux-mips64el@0.25.11":
    optional: true

  "@esbuild/linux-ppc64@0.25.11":
    optional: true

  "@esbuild/linux-riscv64@0.25.11":
    optional: true

  "@esbuild/linux-s390x@0.25.11":
    optional: true

  "@esbuild/linux-x64@0.25.11":
>>>>>>> 92f28f0a
    optional: true

  '@esbuild/netbsd-arm64@0.25.11':
    optional: true

<<<<<<< HEAD
  '@esbuild/netbsd-x64@0.21.5':
    optional: true

  '@esbuild/netbsd-x64@0.25.11':
=======
  "@esbuild/netbsd-x64@0.25.11":
>>>>>>> 92f28f0a
    optional: true

  '@esbuild/openbsd-arm64@0.25.11':
    optional: true

<<<<<<< HEAD
  '@esbuild/openbsd-x64@0.21.5':
    optional: true

  '@esbuild/openbsd-x64@0.25.11':
=======
  "@esbuild/openbsd-x64@0.25.11":
>>>>>>> 92f28f0a
    optional: true

  '@esbuild/openharmony-arm64@0.25.11':
    optional: true

<<<<<<< HEAD
  '@esbuild/sunos-x64@0.21.5':
    optional: true

  '@esbuild/sunos-x64@0.25.11':
    optional: true

  '@esbuild/win32-arm64@0.21.5':
    optional: true

  '@esbuild/win32-arm64@0.25.11':
    optional: true

  '@esbuild/win32-ia32@0.21.5':
    optional: true

  '@esbuild/win32-ia32@0.25.11':
    optional: true

  '@esbuild/win32-x64@0.21.5':
    optional: true

  '@esbuild/win32-x64@0.25.11':
=======
  "@esbuild/sunos-x64@0.25.11":
    optional: true

  "@esbuild/win32-arm64@0.25.11":
    optional: true

  "@esbuild/win32-ia32@0.25.11":
    optional: true

  "@esbuild/win32-x64@0.25.11":
>>>>>>> 92f28f0a
    optional: true

  '@isaacs/cliui@8.0.2':
    dependencies:
      string-width: 5.1.2
      string-width-cjs: string-width@4.2.3
      strip-ansi: 7.1.2
      strip-ansi-cjs: strip-ansi@6.0.1
      wrap-ansi: 8.1.0
      wrap-ansi-cjs: wrap-ansi@7.0.0

  '@jridgewell/gen-mapping@0.3.13':
    dependencies:
      '@jridgewell/sourcemap-codec': 1.5.5
      '@jridgewell/trace-mapping': 0.3.31

  '@jridgewell/remapping@2.3.5':
    dependencies:
      '@jridgewell/gen-mapping': 0.3.13
      '@jridgewell/trace-mapping': 0.3.31

  '@jridgewell/resolve-uri@3.1.2': {}

  '@jridgewell/sourcemap-codec@1.5.5': {}

  '@jridgewell/trace-mapping@0.3.31':
    dependencies:
      '@jridgewell/resolve-uri': 3.1.2
      '@jridgewell/sourcemap-codec': 1.5.5

  '@nodelib/fs.scandir@2.1.5':
    dependencies:
      '@nodelib/fs.stat': 2.0.5
      run-parallel: 1.2.0

  '@nodelib/fs.stat@2.0.5': {}

  '@nodelib/fs.walk@1.2.8':
    dependencies:
      '@nodelib/fs.scandir': 2.1.5
      fastq: 1.19.1

  '@pkgjs/parseargs@0.11.0':
    optional: true

  '@playwright/test@1.56.1':
    dependencies:
      playwright: 1.56.1

  '@rolldown/pluginutils@1.0.0-beta.27': {}

  '@rollup/rollup-android-arm-eabi@4.52.5':
    optional: true

  '@rollup/rollup-android-arm64@4.52.5':
    optional: true

  '@rollup/rollup-darwin-arm64@4.52.5':
    optional: true

  '@rollup/rollup-darwin-x64@4.52.5':
    optional: true

  '@rollup/rollup-freebsd-arm64@4.52.5':
    optional: true

  '@rollup/rollup-freebsd-x64@4.52.5':
    optional: true

  '@rollup/rollup-linux-arm-gnueabihf@4.52.5':
    optional: true

  '@rollup/rollup-linux-arm-musleabihf@4.52.5':
    optional: true

  '@rollup/rollup-linux-arm64-gnu@4.52.5':
    optional: true

  '@rollup/rollup-linux-arm64-musl@4.52.5':
    optional: true

  '@rollup/rollup-linux-loong64-gnu@4.52.5':
    optional: true

  '@rollup/rollup-linux-ppc64-gnu@4.52.5':
    optional: true

  '@rollup/rollup-linux-riscv64-gnu@4.52.5':
    optional: true

  '@rollup/rollup-linux-riscv64-musl@4.52.5':
    optional: true

  '@rollup/rollup-linux-s390x-gnu@4.52.5':
    optional: true

  '@rollup/rollup-linux-x64-gnu@4.52.5':
    optional: true

  '@rollup/rollup-linux-x64-musl@4.52.5':
    optional: true

  '@rollup/rollup-openharmony-arm64@4.52.5':
    optional: true

  '@rollup/rollup-win32-arm64-msvc@4.52.5':
    optional: true

  '@rollup/rollup-win32-ia32-msvc@4.52.5':
    optional: true

  '@rollup/rollup-win32-x64-gnu@4.52.5':
    optional: true

  '@rollup/rollup-win32-x64-msvc@4.52.5':
    optional: true

  '@standard-schema/spec@1.0.0': {}

  '@tauri-apps/api@2.9.0': {}

  '@tauri-apps/cli-darwin-arm64@2.9.1':
    optional: true

  '@tauri-apps/cli-darwin-x64@2.9.1':
    optional: true

  '@tauri-apps/cli-linux-arm-gnueabihf@2.9.1':
    optional: true

  '@tauri-apps/cli-linux-arm64-gnu@2.9.1':
    optional: true

  '@tauri-apps/cli-linux-arm64-musl@2.9.1':
    optional: true

  '@tauri-apps/cli-linux-riscv64-gnu@2.9.1':
    optional: true

  '@tauri-apps/cli-linux-x64-gnu@2.9.1':
    optional: true

  '@tauri-apps/cli-linux-x64-musl@2.9.1':
    optional: true

  '@tauri-apps/cli-win32-arm64-msvc@2.9.1':
    optional: true

  '@tauri-apps/cli-win32-ia32-msvc@2.9.1':
    optional: true

  '@tauri-apps/cli-win32-x64-msvc@2.9.1':
    optional: true

  '@tauri-apps/cli@2.9.1':
    optionalDependencies:
      '@tauri-apps/cli-darwin-arm64': 2.9.1
      '@tauri-apps/cli-darwin-x64': 2.9.1
      '@tauri-apps/cli-linux-arm-gnueabihf': 2.9.1
      '@tauri-apps/cli-linux-arm64-gnu': 2.9.1
      '@tauri-apps/cli-linux-arm64-musl': 2.9.1
      '@tauri-apps/cli-linux-riscv64-gnu': 2.9.1
      '@tauri-apps/cli-linux-x64-gnu': 2.9.1
      '@tauri-apps/cli-linux-x64-musl': 2.9.1
      '@tauri-apps/cli-win32-arm64-msvc': 2.9.1
      '@tauri-apps/cli-win32-ia32-msvc': 2.9.1
      '@tauri-apps/cli-win32-x64-msvc': 2.9.1

  '@tauri-apps/plugin-clipboard-manager@2.3.1':
    dependencies:
      '@tauri-apps/api': 2.9.0

  '@tauri-apps/plugin-global-shortcut@2.3.0':
    dependencies:
      '@tauri-apps/api': 2.9.0

<<<<<<< HEAD
  '@tauri-apps/plugin-notification@2.3.1':
=======
  "@tauri-apps/plugin-notification@2.3.2":
>>>>>>> 92f28f0a
    dependencies:
      '@tauri-apps/api': 2.9.0

  '@testing-library/dom@9.3.4':
    dependencies:
      '@babel/code-frame': 7.27.1
      '@babel/runtime': 7.28.4
      '@types/aria-query': 5.0.4
      aria-query: 5.1.3
      chalk: 4.1.2
      dom-accessibility-api: 0.5.16
      lz-string: 1.5.0
      pretty-format: 27.5.1

  '@testing-library/jest-dom@6.9.1':
    dependencies:
      '@adobe/css-tools': 4.4.4
      aria-query: 5.3.2
      css.escape: 1.5.1
      dom-accessibility-api: 0.6.3
      picocolors: 1.1.1
      redent: 3.0.0

  '@testing-library/react@14.3.1(@types/react@18.3.26)(react-dom@18.3.1(react@18.3.1))(react@18.3.1)':
    dependencies:
      '@babel/runtime': 7.28.4
      '@testing-library/dom': 9.3.4
      '@types/react-dom': 18.3.7(@types/react@18.3.26)
      react: 18.3.1
      react-dom: 18.3.1(react@18.3.1)
    transitivePeerDependencies:
      - '@types/react'

  '@types/aria-query@5.0.4': {}

  '@types/babel__core@7.20.5':
    dependencies:
      '@babel/parser': 7.28.4
      '@babel/types': 7.28.4
      '@types/babel__generator': 7.27.0
      '@types/babel__template': 7.4.4
      '@types/babel__traverse': 7.28.0

  '@types/babel__generator@7.27.0':
    dependencies:
      '@babel/types': 7.28.4

  '@types/babel__template@7.4.4':
    dependencies:
      '@babel/parser': 7.28.4
      '@babel/types': 7.28.4

  '@types/babel__traverse@7.28.0':
    dependencies:
      '@babel/types': 7.28.4

  '@types/chai@5.2.3':
    dependencies:
      '@types/deep-eql': 4.0.2
      assertion-error: 2.0.1

  '@types/debug@4.1.12':
    dependencies:
      '@types/ms': 2.1.0

  '@types/deep-eql@4.0.2': {}

  '@types/estree-jsx@1.0.5':
    dependencies:
      '@types/estree': 1.0.8

  '@types/estree@1.0.8': {}

  '@types/hast@3.0.4':
    dependencies:
      '@types/unist': 3.0.3

  '@types/katex@0.16.7': {}

  '@types/mdast@4.0.4':
    dependencies:
      '@types/unist': 3.0.3

  '@types/ms@2.1.0': {}

  '@types/node@24.9.1':
    dependencies:
      undici-types: 7.16.0

  '@types/prop-types@15.7.15': {}

  '@types/react-dom@18.3.7(@types/react@18.3.26)':
    dependencies:
      '@types/react': 18.3.26

  '@types/react@18.3.26':
    dependencies:
      '@types/prop-types': 15.7.15
      csstype: 3.1.3

  '@types/unist@2.0.11': {}

  '@types/unist@3.0.3': {}

  '@ungap/structured-clone@1.3.0': {}

<<<<<<< HEAD
  '@vitejs/plugin-react@4.7.0(vite@5.4.21(@types/node@24.9.1))':
=======
  "@vitejs/plugin-react@4.7.0(vite@7.1.12(jiti@1.21.7)(yaml@2.8.1))":
>>>>>>> 92f28f0a
    dependencies:
      '@babel/core': 7.28.4
      '@babel/plugin-transform-react-jsx-self': 7.27.1(@babel/core@7.28.4)
      '@babel/plugin-transform-react-jsx-source': 7.27.1(@babel/core@7.28.4)
      '@rolldown/pluginutils': 1.0.0-beta.27
      '@types/babel__core': 7.20.5
      react-refresh: 0.17.0
<<<<<<< HEAD
      vite: 5.4.21(@types/node@24.9.1)
=======
      vite: 7.1.12(jiti@1.21.7)(yaml@2.8.1)
>>>>>>> 92f28f0a
    transitivePeerDependencies:
      - supports-color

  '@vitest/coverage-v8@4.0.3(vitest@4.0.3(@types/debug@4.1.12)(@types/node@24.9.1)(jiti@1.21.7)(jsdom@27.0.1(postcss@8.5.6))(yaml@2.8.1))':
    dependencies:
      '@bcoe/v8-coverage': 1.0.2
      '@vitest/utils': 4.0.3
      ast-v8-to-istanbul: 0.3.8
      debug: 4.4.3
      istanbul-lib-coverage: 3.2.2
      istanbul-lib-report: 3.0.1
      istanbul-lib-source-maps: 5.0.6
      istanbul-reports: 3.2.0
      magicast: 0.3.5
      std-env: 3.10.0
      tinyrainbow: 3.0.3
      vitest: 4.0.3(@types/debug@4.1.12)(@types/node@24.9.1)(jiti@1.21.7)(jsdom@27.0.1(postcss@8.5.6))(yaml@2.8.1)
    transitivePeerDependencies:
      - supports-color

  '@vitest/expect@4.0.3':
    dependencies:
      '@standard-schema/spec': 1.0.0
      '@types/chai': 5.2.3
      '@vitest/spy': 4.0.3
      '@vitest/utils': 4.0.3
      chai: 6.2.0
      tinyrainbow: 3.0.3

  '@vitest/mocker@4.0.3(vite@7.1.12(@types/node@24.9.1)(jiti@1.21.7)(yaml@2.8.1))':
    dependencies:
      '@vitest/spy': 4.0.3
      estree-walker: 3.0.3
      magic-string: 0.30.21
    optionalDependencies:
      vite: 7.1.12(@types/node@24.9.1)(jiti@1.21.7)(yaml@2.8.1)

  '@vitest/pretty-format@4.0.3':
    dependencies:
      tinyrainbow: 3.0.3

  '@vitest/runner@4.0.3':
    dependencies:
      '@vitest/utils': 4.0.3
      pathe: 2.0.3

  '@vitest/snapshot@4.0.3':
    dependencies:
      '@vitest/pretty-format': 4.0.3
      magic-string: 0.30.21
      pathe: 2.0.3

  '@vitest/spy@4.0.3': {}

  '@vitest/utils@4.0.3':
    dependencies:
      '@vitest/pretty-format': 4.0.3
      tinyrainbow: 3.0.3

  agent-base@7.1.4: {}

  ansi-escapes@7.1.1:
    dependencies:
      environment: 1.1.0

  ansi-regex@5.0.1: {}

  ansi-regex@6.2.2: {}

  ansi-styles@4.3.0:
    dependencies:
      color-convert: 2.0.1

  ansi-styles@5.2.0: {}

  ansi-styles@6.2.3: {}

  any-promise@1.3.0: {}

  anymatch@3.1.3:
    dependencies:
      normalize-path: 3.0.0
      picomatch: 2.3.1

  arg@5.0.2: {}

  aria-query@5.1.3:
    dependencies:
      deep-equal: 2.2.3

  aria-query@5.3.2: {}

  array-buffer-byte-length@1.0.2:
    dependencies:
      call-bound: 1.0.4
      is-array-buffer: 3.0.5

  assertion-error@2.0.1: {}

  ast-v8-to-istanbul@0.3.8:
    dependencies:
      '@jridgewell/trace-mapping': 0.3.31
      estree-walker: 3.0.3
      js-tokens: 9.0.1

  autoprefixer@10.4.21(postcss@8.5.6):
    dependencies:
      browserslist: 4.27.0
      caniuse-lite: 1.0.30001751
      fraction.js: 4.3.7
      normalize-range: 0.1.2
      picocolors: 1.1.1
      postcss: 8.5.6
      postcss-value-parser: 4.2.0

  available-typed-arrays@1.0.7:
    dependencies:
      possible-typed-array-names: 1.1.0

  bail@2.0.2: {}

  balanced-match@1.0.2: {}

  baseline-browser-mapping@2.8.19: {}

  bidi-js@1.0.3:
    dependencies:
      require-from-string: 2.0.2

  binary-extensions@2.3.0: {}

  brace-expansion@2.0.2:
    dependencies:
      balanced-match: 1.0.2

  braces@3.0.3:
    dependencies:
      fill-range: 7.1.1

  browserslist@4.27.0:
    dependencies:
      baseline-browser-mapping: 2.8.19
      caniuse-lite: 1.0.30001751
      electron-to-chromium: 1.5.239
      node-releases: 2.0.26
      update-browserslist-db: 1.1.4(browserslist@4.27.0)

  call-bind-apply-helpers@1.0.2:
    dependencies:
      es-errors: 1.3.0
      function-bind: 1.1.2

  call-bind@1.0.8:
    dependencies:
      call-bind-apply-helpers: 1.0.2
      es-define-property: 1.0.1
      get-intrinsic: 1.3.0
      set-function-length: 1.2.2

  call-bound@1.0.4:
    dependencies:
      call-bind-apply-helpers: 1.0.2
      get-intrinsic: 1.3.0

  camelcase-css@2.0.1: {}

  caniuse-lite@1.0.30001751: {}

  ccount@2.0.1: {}

  chai@6.2.0: {}

  chalk@4.1.2:
    dependencies:
      ansi-styles: 4.3.0
      supports-color: 7.2.0

  character-entities-html4@2.1.0: {}

  character-entities-legacy@3.0.0: {}

  character-entities@2.0.2: {}

  character-reference-invalid@2.0.1: {}

  chokidar@3.6.0:
    dependencies:
      anymatch: 3.1.3
      braces: 3.0.3
      glob-parent: 5.1.2
      is-binary-path: 2.1.0
      is-glob: 4.0.3
      normalize-path: 3.0.0
      readdirp: 3.6.0
    optionalDependencies:
      fsevents: 2.3.3

  cli-cursor@5.0.0:
    dependencies:
      restore-cursor: 5.1.0

  cli-truncate@5.1.1:
    dependencies:
      slice-ansi: 7.1.2
      string-width: 8.1.0

  color-convert@2.0.1:
    dependencies:
      color-name: 1.1.4

  color-name@1.1.4: {}

  colorette@2.0.20: {}

  comma-separated-tokens@2.0.3: {}

  commander@14.0.2: {}

  commander@4.1.1: {}

  commander@8.3.0: {}

  convert-source-map@2.0.0: {}

  cross-spawn@7.0.6:
    dependencies:
      path-key: 3.1.1
      shebang-command: 2.0.0
      which: 2.0.2

  css-tree@3.1.0:
    dependencies:
      mdn-data: 2.12.2
      source-map-js: 1.2.1

  css.escape@1.5.1: {}

  cssesc@3.0.0: {}

  cssstyle@5.3.1(postcss@8.5.6):
    dependencies:
      '@asamuzakjp/css-color': 4.0.5
      '@csstools/css-syntax-patches-for-csstree': 1.0.14(postcss@8.5.6)
      css-tree: 3.1.0
    transitivePeerDependencies:
      - postcss

  csstype@3.1.3: {}

  data-urls@6.0.0:
    dependencies:
      whatwg-mimetype: 4.0.0
      whatwg-url: 15.1.0

  debug@4.4.3:
    dependencies:
      ms: 2.1.3

  decimal.js@10.6.0: {}

  decode-named-character-reference@1.2.0:
    dependencies:
      character-entities: 2.0.2

  deep-equal@2.2.3:
    dependencies:
      array-buffer-byte-length: 1.0.2
      call-bind: 1.0.8
      es-get-iterator: 1.1.3
      get-intrinsic: 1.3.0
      is-arguments: 1.2.0
      is-array-buffer: 3.0.5
      is-date-object: 1.1.0
      is-regex: 1.2.1
      is-shared-array-buffer: 1.0.4
      isarray: 2.0.5
      object-is: 1.1.6
      object-keys: 1.1.1
      object.assign: 4.1.7
      regexp.prototype.flags: 1.5.4
      side-channel: 1.1.0
      which-boxed-primitive: 1.1.1
      which-collection: 1.0.2
      which-typed-array: 1.1.19

  define-data-property@1.1.4:
    dependencies:
      es-define-property: 1.0.1
      es-errors: 1.3.0
      gopd: 1.2.0

  define-properties@1.2.1:
    dependencies:
      define-data-property: 1.1.4
      has-property-descriptors: 1.0.2
      object-keys: 1.1.1

  dequal@2.0.3: {}

  devlop@1.1.0:
    dependencies:
      dequal: 2.0.3

  didyoumean@1.2.2: {}

  dlv@1.1.3: {}

  dom-accessibility-api@0.5.16: {}

  dom-accessibility-api@0.6.3: {}

  dunder-proto@1.0.1:
    dependencies:
      call-bind-apply-helpers: 1.0.2
      es-errors: 1.3.0
      gopd: 1.2.0

  eastasianwidth@0.2.0: {}

  electron-to-chromium@1.5.239: {}

  emoji-regex@10.6.0: {}

  emoji-regex@8.0.0: {}

  emoji-regex@9.2.2: {}

  entities@6.0.1: {}

  environment@1.1.0: {}

  es-define-property@1.0.1: {}

  es-errors@1.3.0: {}

  es-get-iterator@1.1.3:
    dependencies:
      call-bind: 1.0.8
      get-intrinsic: 1.3.0
      has-symbols: 1.1.0
      is-arguments: 1.2.0
      is-map: 2.0.3
      is-set: 2.0.3
      is-string: 1.1.1
      isarray: 2.0.5
      stop-iteration-iterator: 1.1.0

  es-module-lexer@1.7.0: {}

  es-object-atoms@1.1.1:
    dependencies:
      es-errors: 1.3.0

<<<<<<< HEAD
  esbuild@0.21.5:
    optionalDependencies:
      '@esbuild/aix-ppc64': 0.21.5
      '@esbuild/android-arm': 0.21.5
      '@esbuild/android-arm64': 0.21.5
      '@esbuild/android-x64': 0.21.5
      '@esbuild/darwin-arm64': 0.21.5
      '@esbuild/darwin-x64': 0.21.5
      '@esbuild/freebsd-arm64': 0.21.5
      '@esbuild/freebsd-x64': 0.21.5
      '@esbuild/linux-arm': 0.21.5
      '@esbuild/linux-arm64': 0.21.5
      '@esbuild/linux-ia32': 0.21.5
      '@esbuild/linux-loong64': 0.21.5
      '@esbuild/linux-mips64el': 0.21.5
      '@esbuild/linux-ppc64': 0.21.5
      '@esbuild/linux-riscv64': 0.21.5
      '@esbuild/linux-s390x': 0.21.5
      '@esbuild/linux-x64': 0.21.5
      '@esbuild/netbsd-x64': 0.21.5
      '@esbuild/openbsd-x64': 0.21.5
      '@esbuild/sunos-x64': 0.21.5
      '@esbuild/win32-arm64': 0.21.5
      '@esbuild/win32-ia32': 0.21.5
      '@esbuild/win32-x64': 0.21.5

=======
>>>>>>> 92f28f0a
  esbuild@0.25.11:
    optionalDependencies:
      '@esbuild/aix-ppc64': 0.25.11
      '@esbuild/android-arm': 0.25.11
      '@esbuild/android-arm64': 0.25.11
      '@esbuild/android-x64': 0.25.11
      '@esbuild/darwin-arm64': 0.25.11
      '@esbuild/darwin-x64': 0.25.11
      '@esbuild/freebsd-arm64': 0.25.11
      '@esbuild/freebsd-x64': 0.25.11
      '@esbuild/linux-arm': 0.25.11
      '@esbuild/linux-arm64': 0.25.11
      '@esbuild/linux-ia32': 0.25.11
      '@esbuild/linux-loong64': 0.25.11
      '@esbuild/linux-mips64el': 0.25.11
      '@esbuild/linux-ppc64': 0.25.11
      '@esbuild/linux-riscv64': 0.25.11
      '@esbuild/linux-s390x': 0.25.11
      '@esbuild/linux-x64': 0.25.11
      '@esbuild/netbsd-arm64': 0.25.11
      '@esbuild/netbsd-x64': 0.25.11
      '@esbuild/openbsd-arm64': 0.25.11
      '@esbuild/openbsd-x64': 0.25.11
      '@esbuild/openharmony-arm64': 0.25.11
      '@esbuild/sunos-x64': 0.25.11
      '@esbuild/win32-arm64': 0.25.11
      '@esbuild/win32-ia32': 0.25.11
      '@esbuild/win32-x64': 0.25.11

  escalade@3.2.0: {}

  escape-string-regexp@5.0.0: {}

  estree-util-is-identifier-name@3.0.0: {}

  estree-walker@3.0.3:
    dependencies:
      '@types/estree': 1.0.8

  eventemitter3@5.0.1: {}

  expect-type@1.2.2: {}

  extend@3.0.2: {}

  fast-glob@3.3.3:
    dependencies:
      '@nodelib/fs.stat': 2.0.5
      '@nodelib/fs.walk': 1.2.8
      glob-parent: 5.1.2
      merge2: 1.4.1
      micromatch: 4.0.8

  fastq@1.19.1:
    dependencies:
      reusify: 1.1.0

  fdir@6.5.0(picomatch@4.0.3):
    optionalDependencies:
      picomatch: 4.0.3

  fill-range@7.1.1:
    dependencies:
      to-regex-range: 5.0.1

  for-each@0.3.5:
    dependencies:
      is-callable: 1.2.7

  foreground-child@3.3.1:
    dependencies:
      cross-spawn: 7.0.6
      signal-exit: 4.1.0

  fraction.js@4.3.7: {}

  fsevents@2.3.2:
    optional: true

  fsevents@2.3.3:
    optional: true

  function-bind@1.1.2: {}

  functions-have-names@1.2.3: {}

  gensync@1.0.0-beta.2: {}

  get-east-asian-width@1.4.0: {}

  get-intrinsic@1.3.0:
    dependencies:
      call-bind-apply-helpers: 1.0.2
      es-define-property: 1.0.1
      es-errors: 1.3.0
      es-object-atoms: 1.1.1
      function-bind: 1.1.2
      get-proto: 1.0.1
      gopd: 1.2.0
      has-symbols: 1.1.0
      hasown: 2.0.2
      math-intrinsics: 1.1.0

  get-proto@1.0.1:
    dependencies:
      dunder-proto: 1.0.1
      es-object-atoms: 1.1.1

  glob-parent@5.1.2:
    dependencies:
      is-glob: 4.0.3

  glob-parent@6.0.2:
    dependencies:
      is-glob: 4.0.3

  glob@10.4.5:
    dependencies:
      foreground-child: 3.3.1
      jackspeak: 3.4.3
      minimatch: 9.0.5
      minipass: 7.1.2
      package-json-from-dist: 1.0.1
      path-scurry: 1.11.1

  gopd@1.2.0: {}

  has-bigints@1.1.0: {}

  has-flag@4.0.0: {}

  has-property-descriptors@1.0.2:
    dependencies:
      es-define-property: 1.0.1

  has-symbols@1.1.0: {}

  has-tostringtag@1.0.2:
    dependencies:
      has-symbols: 1.1.0

  hasown@2.0.2:
    dependencies:
      function-bind: 1.1.2

  hast-util-from-dom@5.0.1:
    dependencies:
      '@types/hast': 3.0.4
      hastscript: 9.0.1
      web-namespaces: 2.0.1

  hast-util-from-html-isomorphic@2.0.0:
    dependencies:
      '@types/hast': 3.0.4
      hast-util-from-dom: 5.0.1
      hast-util-from-html: 2.0.3
      unist-util-remove-position: 5.0.0

  hast-util-from-html@2.0.3:
    dependencies:
      '@types/hast': 3.0.4
      devlop: 1.1.0
      hast-util-from-parse5: 8.0.3
      parse5: 7.3.0
      vfile: 6.0.3
      vfile-message: 4.0.3

  hast-util-from-parse5@8.0.3:
    dependencies:
      '@types/hast': 3.0.4
      '@types/unist': 3.0.3
      devlop: 1.1.0
      hastscript: 9.0.1
      property-information: 7.1.0
      vfile: 6.0.3
      vfile-location: 5.0.3
      web-namespaces: 2.0.1

  hast-util-is-element@3.0.0:
    dependencies:
      '@types/hast': 3.0.4

  hast-util-parse-selector@4.0.0:
    dependencies:
      '@types/hast': 3.0.4

  hast-util-to-jsx-runtime@2.3.6:
    dependencies:
      '@types/estree': 1.0.8
      '@types/hast': 3.0.4
      '@types/unist': 3.0.3
      comma-separated-tokens: 2.0.3
      devlop: 1.1.0
      estree-util-is-identifier-name: 3.0.0
      hast-util-whitespace: 3.0.0
      mdast-util-mdx-expression: 2.0.1
      mdast-util-mdx-jsx: 3.2.0
      mdast-util-mdxjs-esm: 2.0.1
      property-information: 7.1.0
      space-separated-tokens: 2.0.2
      style-to-js: 1.1.18
      unist-util-position: 5.0.0
      vfile-message: 4.0.3
    transitivePeerDependencies:
      - supports-color

  hast-util-to-text@4.0.2:
    dependencies:
      '@types/hast': 3.0.4
      '@types/unist': 3.0.3
      hast-util-is-element: 3.0.0
      unist-util-find-after: 5.0.0

  hast-util-whitespace@3.0.0:
    dependencies:
      '@types/hast': 3.0.4

  hastscript@9.0.1:
    dependencies:
      '@types/hast': 3.0.4
      comma-separated-tokens: 2.0.3
      hast-util-parse-selector: 4.0.0
      property-information: 7.1.0
      space-separated-tokens: 2.0.2

  highlight.js@11.11.1: {}

  html-encoding-sniffer@4.0.0:
    dependencies:
      whatwg-encoding: 3.1.1

  html-escaper@2.0.2: {}

  html-url-attributes@3.0.1: {}

  http-proxy-agent@7.0.2:
    dependencies:
      agent-base: 7.1.4
      debug: 4.4.3
    transitivePeerDependencies:
      - supports-color

  https-proxy-agent@7.0.6:
    dependencies:
      agent-base: 7.1.4
      debug: 4.4.3
    transitivePeerDependencies:
      - supports-color

  husky@9.1.7: {}

  iconv-lite@0.6.3:
    dependencies:
      safer-buffer: 2.1.2

  indent-string@4.0.0: {}

  inline-style-parser@0.2.4: {}

  internal-slot@1.1.0:
    dependencies:
      es-errors: 1.3.0
      hasown: 2.0.2
      side-channel: 1.1.0

  is-alphabetical@2.0.1: {}

  is-alphanumerical@2.0.1:
    dependencies:
      is-alphabetical: 2.0.1
      is-decimal: 2.0.1

  is-arguments@1.2.0:
    dependencies:
      call-bound: 1.0.4
      has-tostringtag: 1.0.2

  is-array-buffer@3.0.5:
    dependencies:
      call-bind: 1.0.8
      call-bound: 1.0.4
      get-intrinsic: 1.3.0

  is-bigint@1.1.0:
    dependencies:
      has-bigints: 1.1.0

  is-binary-path@2.1.0:
    dependencies:
      binary-extensions: 2.3.0

  is-boolean-object@1.2.2:
    dependencies:
      call-bound: 1.0.4
      has-tostringtag: 1.0.2

  is-callable@1.2.7: {}

  is-core-module@2.16.1:
    dependencies:
      hasown: 2.0.2

  is-date-object@1.1.0:
    dependencies:
      call-bound: 1.0.4
      has-tostringtag: 1.0.2

  is-decimal@2.0.1: {}

  is-extglob@2.1.1: {}

  is-fullwidth-code-point@3.0.0: {}

  is-fullwidth-code-point@5.1.0:
    dependencies:
      get-east-asian-width: 1.4.0

  is-glob@4.0.3:
    dependencies:
      is-extglob: 2.1.1

  is-hexadecimal@2.0.1: {}

  is-map@2.0.3: {}

  is-number-object@1.1.1:
    dependencies:
      call-bound: 1.0.4
      has-tostringtag: 1.0.2

  is-number@7.0.0: {}

  is-plain-obj@4.1.0: {}

  is-potential-custom-element-name@1.0.1: {}

  is-regex@1.2.1:
    dependencies:
      call-bound: 1.0.4
      gopd: 1.2.0
      has-tostringtag: 1.0.2
      hasown: 2.0.2

  is-set@2.0.3: {}

  is-shared-array-buffer@1.0.4:
    dependencies:
      call-bound: 1.0.4

  is-string@1.1.1:
    dependencies:
      call-bound: 1.0.4
      has-tostringtag: 1.0.2

  is-symbol@1.1.1:
    dependencies:
      call-bound: 1.0.4
      has-symbols: 1.1.0
      safe-regex-test: 1.1.0

  is-weakmap@2.0.2: {}

  is-weakset@2.0.4:
    dependencies:
      call-bound: 1.0.4
      get-intrinsic: 1.3.0

  isarray@2.0.5: {}

  isexe@2.0.0: {}

  istanbul-lib-coverage@3.2.2: {}

  istanbul-lib-report@3.0.1:
    dependencies:
      istanbul-lib-coverage: 3.2.2
      make-dir: 4.0.0
      supports-color: 7.2.0

  istanbul-lib-source-maps@5.0.6:
    dependencies:
      '@jridgewell/trace-mapping': 0.3.31
      debug: 4.4.3
      istanbul-lib-coverage: 3.2.2
    transitivePeerDependencies:
      - supports-color

  istanbul-reports@3.2.0:
    dependencies:
      html-escaper: 2.0.2
      istanbul-lib-report: 3.0.1

  jackspeak@3.4.3:
    dependencies:
      '@isaacs/cliui': 8.0.2
    optionalDependencies:
      '@pkgjs/parseargs': 0.11.0

  jiti@1.21.7: {}

  js-tokens@4.0.0: {}

  js-tokens@9.0.1: {}

  jsdom@27.0.1(postcss@8.5.6):
    dependencies:
      '@asamuzakjp/dom-selector': 6.7.3
      cssstyle: 5.3.1(postcss@8.5.6)
      data-urls: 6.0.0
      decimal.js: 10.6.0
      html-encoding-sniffer: 4.0.0
      http-proxy-agent: 7.0.2
      https-proxy-agent: 7.0.6
      is-potential-custom-element-name: 1.0.1
      parse5: 8.0.0
      rrweb-cssom: 0.8.0
      saxes: 6.0.0
      symbol-tree: 3.2.4
      tough-cookie: 6.0.0
      w3c-xmlserializer: 5.0.0
      webidl-conversions: 8.0.0
      whatwg-encoding: 3.1.1
      whatwg-mimetype: 4.0.0
      whatwg-url: 15.1.0
      ws: 8.18.3
      xml-name-validator: 5.0.0
    transitivePeerDependencies:
      - bufferutil
      - postcss
      - supports-color
      - utf-8-validate

  jsesc@3.1.0: {}

  json5@2.2.3: {}

  katex@0.16.25:
    dependencies:
      commander: 8.3.0

  lilconfig@3.1.3: {}

  lines-and-columns@1.2.4: {}

  lint-staged@16.2.6:
    dependencies:
      commander: 14.0.2
      listr2: 9.0.5
      micromatch: 4.0.8
      nano-spawn: 2.0.0
      pidtree: 0.6.0
      string-argv: 0.3.2
      yaml: 2.8.1

  listr2@9.0.5:
    dependencies:
      cli-truncate: 5.1.1
      colorette: 2.0.20
      eventemitter3: 5.0.1
      log-update: 6.1.0
      rfdc: 1.4.1
      wrap-ansi: 9.0.2

  log-update@6.1.0:
    dependencies:
      ansi-escapes: 7.1.1
      cli-cursor: 5.0.0
      slice-ansi: 7.1.2
      strip-ansi: 7.1.2
      wrap-ansi: 9.0.2

  longest-streak@3.1.0: {}

  loose-envify@1.4.0:
    dependencies:
      js-tokens: 4.0.0

  lowlight@3.3.0:
    dependencies:
      '@types/hast': 3.0.4
      devlop: 1.1.0
      highlight.js: 11.11.1

  lru-cache@10.4.3: {}

  lru-cache@11.2.2: {}

  lru-cache@5.1.1:
    dependencies:
      yallist: 3.1.1

  lucide-react@0.263.1(react@18.3.1):
    dependencies:
      react: 18.3.1

  lz-string@1.5.0: {}

  magic-string@0.30.21:
    dependencies:
      '@jridgewell/sourcemap-codec': 1.5.5

  magicast@0.3.5:
    dependencies:
      '@babel/parser': 7.28.4
      '@babel/types': 7.28.4
      source-map-js: 1.2.1

  make-dir@4.0.0:
    dependencies:
      semver: 7.7.3

  markdown-table@3.0.4: {}

  math-intrinsics@1.1.0: {}

  mdast-util-find-and-replace@3.0.2:
    dependencies:
      '@types/mdast': 4.0.4
      escape-string-regexp: 5.0.0
      unist-util-is: 6.0.1
      unist-util-visit-parents: 6.0.2

  mdast-util-from-markdown@2.0.2:
    dependencies:
      '@types/mdast': 4.0.4
      '@types/unist': 3.0.3
      decode-named-character-reference: 1.2.0
      devlop: 1.1.0
      mdast-util-to-string: 4.0.0
      micromark: 4.0.2
      micromark-util-decode-numeric-character-reference: 2.0.2
      micromark-util-decode-string: 2.0.1
      micromark-util-normalize-identifier: 2.0.1
      micromark-util-symbol: 2.0.1
      micromark-util-types: 2.0.2
      unist-util-stringify-position: 4.0.0
    transitivePeerDependencies:
      - supports-color

  mdast-util-gfm-autolink-literal@2.0.1:
    dependencies:
      '@types/mdast': 4.0.4
      ccount: 2.0.1
      devlop: 1.1.0
      mdast-util-find-and-replace: 3.0.2
      micromark-util-character: 2.1.1

  mdast-util-gfm-footnote@2.1.0:
    dependencies:
      '@types/mdast': 4.0.4
      devlop: 1.1.0
      mdast-util-from-markdown: 2.0.2
      mdast-util-to-markdown: 2.1.2
      micromark-util-normalize-identifier: 2.0.1
    transitivePeerDependencies:
      - supports-color

  mdast-util-gfm-strikethrough@2.0.0:
    dependencies:
      '@types/mdast': 4.0.4
      mdast-util-from-markdown: 2.0.2
      mdast-util-to-markdown: 2.1.2
    transitivePeerDependencies:
      - supports-color

  mdast-util-gfm-table@2.0.0:
    dependencies:
      '@types/mdast': 4.0.4
      devlop: 1.1.0
      markdown-table: 3.0.4
      mdast-util-from-markdown: 2.0.2
      mdast-util-to-markdown: 2.1.2
    transitivePeerDependencies:
      - supports-color

  mdast-util-gfm-task-list-item@2.0.0:
    dependencies:
      '@types/mdast': 4.0.4
      devlop: 1.1.0
      mdast-util-from-markdown: 2.0.2
      mdast-util-to-markdown: 2.1.2
    transitivePeerDependencies:
      - supports-color

  mdast-util-gfm@3.1.0:
    dependencies:
      mdast-util-from-markdown: 2.0.2
      mdast-util-gfm-autolink-literal: 2.0.1
      mdast-util-gfm-footnote: 2.1.0
      mdast-util-gfm-strikethrough: 2.0.0
      mdast-util-gfm-table: 2.0.0
      mdast-util-gfm-task-list-item: 2.0.0
      mdast-util-to-markdown: 2.1.2
    transitivePeerDependencies:
      - supports-color

  mdast-util-math@3.0.0:
    dependencies:
      '@types/hast': 3.0.4
      '@types/mdast': 4.0.4
      devlop: 1.1.0
      longest-streak: 3.1.0
      mdast-util-from-markdown: 2.0.2
      mdast-util-to-markdown: 2.1.2
      unist-util-remove-position: 5.0.0
    transitivePeerDependencies:
      - supports-color

  mdast-util-mdx-expression@2.0.1:
    dependencies:
      '@types/estree-jsx': 1.0.5
      '@types/hast': 3.0.4
      '@types/mdast': 4.0.4
      devlop: 1.1.0
      mdast-util-from-markdown: 2.0.2
      mdast-util-to-markdown: 2.1.2
    transitivePeerDependencies:
      - supports-color

  mdast-util-mdx-jsx@3.2.0:
    dependencies:
      '@types/estree-jsx': 1.0.5
      '@types/hast': 3.0.4
      '@types/mdast': 4.0.4
      '@types/unist': 3.0.3
      ccount: 2.0.1
      devlop: 1.1.0
      mdast-util-from-markdown: 2.0.2
      mdast-util-to-markdown: 2.1.2
      parse-entities: 4.0.2
      stringify-entities: 4.0.4
      unist-util-stringify-position: 4.0.0
      vfile-message: 4.0.3
    transitivePeerDependencies:
      - supports-color

  mdast-util-mdxjs-esm@2.0.1:
    dependencies:
      '@types/estree-jsx': 1.0.5
      '@types/hast': 3.0.4
      '@types/mdast': 4.0.4
      devlop: 1.1.0
      mdast-util-from-markdown: 2.0.2
      mdast-util-to-markdown: 2.1.2
    transitivePeerDependencies:
      - supports-color

  mdast-util-phrasing@4.1.0:
    dependencies:
      '@types/mdast': 4.0.4
      unist-util-is: 6.0.1

  mdast-util-to-hast@13.2.0:
    dependencies:
      '@types/hast': 3.0.4
      '@types/mdast': 4.0.4
      '@ungap/structured-clone': 1.3.0
      devlop: 1.1.0
      micromark-util-sanitize-uri: 2.0.1
      trim-lines: 3.0.1
      unist-util-position: 5.0.0
      unist-util-visit: 5.0.0
      vfile: 6.0.3

  mdast-util-to-markdown@2.1.2:
    dependencies:
      '@types/mdast': 4.0.4
      '@types/unist': 3.0.3
      longest-streak: 3.1.0
      mdast-util-phrasing: 4.1.0
      mdast-util-to-string: 4.0.0
      micromark-util-classify-character: 2.0.1
      micromark-util-decode-string: 2.0.1
      unist-util-visit: 5.0.0
      zwitch: 2.0.4

  mdast-util-to-string@4.0.0:
    dependencies:
      '@types/mdast': 4.0.4

  mdn-data@2.12.2: {}

  merge2@1.4.1: {}

  micromark-core-commonmark@2.0.3:
    dependencies:
      decode-named-character-reference: 1.2.0
      devlop: 1.1.0
      micromark-factory-destination: 2.0.1
      micromark-factory-label: 2.0.1
      micromark-factory-space: 2.0.1
      micromark-factory-title: 2.0.1
      micromark-factory-whitespace: 2.0.1
      micromark-util-character: 2.1.1
      micromark-util-chunked: 2.0.1
      micromark-util-classify-character: 2.0.1
      micromark-util-html-tag-name: 2.0.1
      micromark-util-normalize-identifier: 2.0.1
      micromark-util-resolve-all: 2.0.1
      micromark-util-subtokenize: 2.1.0
      micromark-util-symbol: 2.0.1
      micromark-util-types: 2.0.2

  micromark-extension-gfm-autolink-literal@2.1.0:
    dependencies:
      micromark-util-character: 2.1.1
      micromark-util-sanitize-uri: 2.0.1
      micromark-util-symbol: 2.0.1
      micromark-util-types: 2.0.2

  micromark-extension-gfm-footnote@2.1.0:
    dependencies:
      devlop: 1.1.0
      micromark-core-commonmark: 2.0.3
      micromark-factory-space: 2.0.1
      micromark-util-character: 2.1.1
      micromark-util-normalize-identifier: 2.0.1
      micromark-util-sanitize-uri: 2.0.1
      micromark-util-symbol: 2.0.1
      micromark-util-types: 2.0.2

  micromark-extension-gfm-strikethrough@2.1.0:
    dependencies:
      devlop: 1.1.0
      micromark-util-chunked: 2.0.1
      micromark-util-classify-character: 2.0.1
      micromark-util-resolve-all: 2.0.1
      micromark-util-symbol: 2.0.1
      micromark-util-types: 2.0.2

  micromark-extension-gfm-table@2.1.1:
    dependencies:
      devlop: 1.1.0
      micromark-factory-space: 2.0.1
      micromark-util-character: 2.1.1
      micromark-util-symbol: 2.0.1
      micromark-util-types: 2.0.2

  micromark-extension-gfm-tagfilter@2.0.0:
    dependencies:
      micromark-util-types: 2.0.2

  micromark-extension-gfm-task-list-item@2.1.0:
    dependencies:
      devlop: 1.1.0
      micromark-factory-space: 2.0.1
      micromark-util-character: 2.1.1
      micromark-util-symbol: 2.0.1
      micromark-util-types: 2.0.2

  micromark-extension-gfm@3.0.0:
    dependencies:
      micromark-extension-gfm-autolink-literal: 2.1.0
      micromark-extension-gfm-footnote: 2.1.0
      micromark-extension-gfm-strikethrough: 2.1.0
      micromark-extension-gfm-table: 2.1.1
      micromark-extension-gfm-tagfilter: 2.0.0
      micromark-extension-gfm-task-list-item: 2.1.0
      micromark-util-combine-extensions: 2.0.1
      micromark-util-types: 2.0.2

  micromark-extension-math@3.1.0:
    dependencies:
      '@types/katex': 0.16.7
      devlop: 1.1.0
      katex: 0.16.25
      micromark-factory-space: 2.0.1
      micromark-util-character: 2.1.1
      micromark-util-symbol: 2.0.1
      micromark-util-types: 2.0.2

  micromark-factory-destination@2.0.1:
    dependencies:
      micromark-util-character: 2.1.1
      micromark-util-symbol: 2.0.1
      micromark-util-types: 2.0.2

  micromark-factory-label@2.0.1:
    dependencies:
      devlop: 1.1.0
      micromark-util-character: 2.1.1
      micromark-util-symbol: 2.0.1
      micromark-util-types: 2.0.2

  micromark-factory-space@2.0.1:
    dependencies:
      micromark-util-character: 2.1.1
      micromark-util-types: 2.0.2

  micromark-factory-title@2.0.1:
    dependencies:
      micromark-factory-space: 2.0.1
      micromark-util-character: 2.1.1
      micromark-util-symbol: 2.0.1
      micromark-util-types: 2.0.2

  micromark-factory-whitespace@2.0.1:
    dependencies:
      micromark-factory-space: 2.0.1
      micromark-util-character: 2.1.1
      micromark-util-symbol: 2.0.1
      micromark-util-types: 2.0.2

  micromark-util-character@2.1.1:
    dependencies:
      micromark-util-symbol: 2.0.1
      micromark-util-types: 2.0.2

  micromark-util-chunked@2.0.1:
    dependencies:
      micromark-util-symbol: 2.0.1

  micromark-util-classify-character@2.0.1:
    dependencies:
      micromark-util-character: 2.1.1
      micromark-util-symbol: 2.0.1
      micromark-util-types: 2.0.2

  micromark-util-combine-extensions@2.0.1:
    dependencies:
      micromark-util-chunked: 2.0.1
      micromark-util-types: 2.0.2

  micromark-util-decode-numeric-character-reference@2.0.2:
    dependencies:
      micromark-util-symbol: 2.0.1

  micromark-util-decode-string@2.0.1:
    dependencies:
      decode-named-character-reference: 1.2.0
      micromark-util-character: 2.1.1
      micromark-util-decode-numeric-character-reference: 2.0.2
      micromark-util-symbol: 2.0.1

  micromark-util-encode@2.0.1: {}

  micromark-util-html-tag-name@2.0.1: {}

  micromark-util-normalize-identifier@2.0.1:
    dependencies:
      micromark-util-symbol: 2.0.1

  micromark-util-resolve-all@2.0.1:
    dependencies:
      micromark-util-types: 2.0.2

  micromark-util-sanitize-uri@2.0.1:
    dependencies:
      micromark-util-character: 2.1.1
      micromark-util-encode: 2.0.1
      micromark-util-symbol: 2.0.1

  micromark-util-subtokenize@2.1.0:
    dependencies:
      devlop: 1.1.0
      micromark-util-chunked: 2.0.1
      micromark-util-symbol: 2.0.1
      micromark-util-types: 2.0.2

  micromark-util-symbol@2.0.1: {}

  micromark-util-types@2.0.2: {}

  micromark@4.0.2:
    dependencies:
      '@types/debug': 4.1.12
      debug: 4.4.3
      decode-named-character-reference: 1.2.0
      devlop: 1.1.0
      micromark-core-commonmark: 2.0.3
      micromark-factory-space: 2.0.1
      micromark-util-character: 2.1.1
      micromark-util-chunked: 2.0.1
      micromark-util-combine-extensions: 2.0.1
      micromark-util-decode-numeric-character-reference: 2.0.2
      micromark-util-encode: 2.0.1
      micromark-util-normalize-identifier: 2.0.1
      micromark-util-resolve-all: 2.0.1
      micromark-util-sanitize-uri: 2.0.1
      micromark-util-subtokenize: 2.1.0
      micromark-util-symbol: 2.0.1
      micromark-util-types: 2.0.2
    transitivePeerDependencies:
      - supports-color

  micromatch@4.0.8:
    dependencies:
      braces: 3.0.3
      picomatch: 2.3.1

  mimic-function@5.0.1: {}

  min-indent@1.0.1: {}

  minimatch@9.0.5:
    dependencies:
      brace-expansion: 2.0.2

  minipass@7.1.2: {}

  ms@2.1.3: {}

  mz@2.7.0:
    dependencies:
      any-promise: 1.3.0
      object-assign: 4.1.1
      thenify-all: 1.6.0

  nano-spawn@2.0.0: {}

  nanoid@3.3.11: {}

  node-releases@2.0.26: {}

  normalize-path@3.0.0: {}

  normalize-range@0.1.2: {}

  object-assign@4.1.1: {}

  object-hash@3.0.0: {}

  object-inspect@1.13.4: {}

  object-is@1.1.6:
    dependencies:
      call-bind: 1.0.8
      define-properties: 1.2.1

  object-keys@1.1.1: {}

  object.assign@4.1.7:
    dependencies:
      call-bind: 1.0.8
      call-bound: 1.0.4
      define-properties: 1.2.1
      es-object-atoms: 1.1.1
      has-symbols: 1.1.0
      object-keys: 1.1.1

  onetime@7.0.0:
    dependencies:
      mimic-function: 5.0.1

  package-json-from-dist@1.0.1: {}

  parse-entities@4.0.2:
    dependencies:
      '@types/unist': 2.0.11
      character-entities-legacy: 3.0.0
      character-reference-invalid: 2.0.1
      decode-named-character-reference: 1.2.0
      is-alphanumerical: 2.0.1
      is-decimal: 2.0.1
      is-hexadecimal: 2.0.1

  parse5@7.3.0:
    dependencies:
      entities: 6.0.1

  parse5@8.0.0:
    dependencies:
      entities: 6.0.1

  path-key@3.1.1: {}

  path-parse@1.0.7: {}

  path-scurry@1.11.1:
    dependencies:
      lru-cache: 10.4.3
      minipass: 7.1.2

  pathe@2.0.3: {}

  picocolors@1.1.1: {}

  picomatch@2.3.1: {}

  picomatch@4.0.3: {}

  pidtree@0.6.0: {}

  pify@2.3.0: {}

  pirates@4.0.7: {}

  playwright-core@1.56.1: {}

  playwright@1.56.1:
    dependencies:
      playwright-core: 1.56.1
    optionalDependencies:
      fsevents: 2.3.2

  possible-typed-array-names@1.1.0: {}

  postcss-import@15.1.0(postcss@8.5.6):
    dependencies:
      postcss: 8.5.6
      postcss-value-parser: 4.2.0
      read-cache: 1.0.0
      resolve: 1.22.11

  postcss-js@4.1.0(postcss@8.5.6):
    dependencies:
      camelcase-css: 2.0.1
      postcss: 8.5.6

  postcss-load-config@6.0.1(jiti@1.21.7)(postcss@8.5.6)(yaml@2.8.1):
    dependencies:
      lilconfig: 3.1.3
    optionalDependencies:
      jiti: 1.21.7
      postcss: 8.5.6
      yaml: 2.8.1

  postcss-nested@6.2.0(postcss@8.5.6):
    dependencies:
      postcss: 8.5.6
      postcss-selector-parser: 6.1.2

  postcss-selector-parser@6.1.2:
    dependencies:
      cssesc: 3.0.0
      util-deprecate: 1.0.2

  postcss-value-parser@4.2.0: {}

  postcss@8.5.6:
    dependencies:
      nanoid: 3.3.11
      picocolors: 1.1.1
      source-map-js: 1.2.1

  prettier@3.6.2: {}

  pretty-format@27.5.1:
    dependencies:
      ansi-regex: 5.0.1
      ansi-styles: 5.2.0
      react-is: 17.0.2

  property-information@7.1.0: {}

  punycode@2.3.1: {}

  queue-microtask@1.2.3: {}

  react-dom@18.3.1(react@18.3.1):
    dependencies:
      loose-envify: 1.4.0
      react: 18.3.1
      scheduler: 0.23.2

  react-is@17.0.2: {}

  react-markdown@10.1.0(@types/react@18.3.26)(react@18.3.1):
    dependencies:
      '@types/hast': 3.0.4
      '@types/mdast': 4.0.4
      '@types/react': 18.3.26
      devlop: 1.1.0
      hast-util-to-jsx-runtime: 2.3.6
      html-url-attributes: 3.0.1
      mdast-util-to-hast: 13.2.0
      react: 18.3.1
      remark-parse: 11.0.0
      remark-rehype: 11.1.2
      unified: 11.0.5
      unist-util-visit: 5.0.0
      vfile: 6.0.3
    transitivePeerDependencies:
      - supports-color

  react-refresh@0.17.0: {}

  react@18.3.1:
    dependencies:
      loose-envify: 1.4.0

  read-cache@1.0.0:
    dependencies:
      pify: 2.3.0

  readdirp@3.6.0:
    dependencies:
      picomatch: 2.3.1

  redent@3.0.0:
    dependencies:
      indent-string: 4.0.0
      strip-indent: 3.0.0

  regexp.prototype.flags@1.5.4:
    dependencies:
      call-bind: 1.0.8
      define-properties: 1.2.1
      es-errors: 1.3.0
      get-proto: 1.0.1
      gopd: 1.2.0
      set-function-name: 2.0.2

  rehype-highlight@7.0.2:
    dependencies:
      '@types/hast': 3.0.4
      hast-util-to-text: 4.0.2
      lowlight: 3.3.0
      unist-util-visit: 5.0.0
      vfile: 6.0.3

  rehype-katex@7.0.1:
    dependencies:
      '@types/hast': 3.0.4
      '@types/katex': 0.16.7
      hast-util-from-html-isomorphic: 2.0.0
      hast-util-to-text: 4.0.2
      katex: 0.16.25
      unist-util-visit-parents: 6.0.2
      vfile: 6.0.3

  remark-gfm@4.0.1:
    dependencies:
      '@types/mdast': 4.0.4
      mdast-util-gfm: 3.1.0
      micromark-extension-gfm: 3.0.0
      remark-parse: 11.0.0
      remark-stringify: 11.0.0
      unified: 11.0.5
    transitivePeerDependencies:
      - supports-color

  remark-math@6.0.0:
    dependencies:
      '@types/mdast': 4.0.4
      mdast-util-math: 3.0.0
      micromark-extension-math: 3.1.0
      unified: 11.0.5
    transitivePeerDependencies:
      - supports-color

  remark-parse@11.0.0:
    dependencies:
      '@types/mdast': 4.0.4
      mdast-util-from-markdown: 2.0.2
      micromark-util-types: 2.0.2
      unified: 11.0.5
    transitivePeerDependencies:
      - supports-color

  remark-rehype@11.1.2:
    dependencies:
      '@types/hast': 3.0.4
      '@types/mdast': 4.0.4
      mdast-util-to-hast: 13.2.0
      unified: 11.0.5
      vfile: 6.0.3

  remark-stringify@11.0.0:
    dependencies:
      '@types/mdast': 4.0.4
      mdast-util-to-markdown: 2.1.2
      unified: 11.0.5

  require-from-string@2.0.2: {}

  resolve@1.22.11:
    dependencies:
      is-core-module: 2.16.1
      path-parse: 1.0.7
      supports-preserve-symlinks-flag: 1.0.0

  restore-cursor@5.1.0:
    dependencies:
      onetime: 7.0.0
      signal-exit: 4.1.0

  reusify@1.1.0: {}

  rfdc@1.4.1: {}

  rollup@4.52.5:
    dependencies:
      '@types/estree': 1.0.8
    optionalDependencies:
      '@rollup/rollup-android-arm-eabi': 4.52.5
      '@rollup/rollup-android-arm64': 4.52.5
      '@rollup/rollup-darwin-arm64': 4.52.5
      '@rollup/rollup-darwin-x64': 4.52.5
      '@rollup/rollup-freebsd-arm64': 4.52.5
      '@rollup/rollup-freebsd-x64': 4.52.5
      '@rollup/rollup-linux-arm-gnueabihf': 4.52.5
      '@rollup/rollup-linux-arm-musleabihf': 4.52.5
      '@rollup/rollup-linux-arm64-gnu': 4.52.5
      '@rollup/rollup-linux-arm64-musl': 4.52.5
      '@rollup/rollup-linux-loong64-gnu': 4.52.5
      '@rollup/rollup-linux-ppc64-gnu': 4.52.5
      '@rollup/rollup-linux-riscv64-gnu': 4.52.5
      '@rollup/rollup-linux-riscv64-musl': 4.52.5
      '@rollup/rollup-linux-s390x-gnu': 4.52.5
      '@rollup/rollup-linux-x64-gnu': 4.52.5
      '@rollup/rollup-linux-x64-musl': 4.52.5
      '@rollup/rollup-openharmony-arm64': 4.52.5
      '@rollup/rollup-win32-arm64-msvc': 4.52.5
      '@rollup/rollup-win32-ia32-msvc': 4.52.5
      '@rollup/rollup-win32-x64-gnu': 4.52.5
      '@rollup/rollup-win32-x64-msvc': 4.52.5
      fsevents: 2.3.3

  rrweb-cssom@0.8.0: {}

  run-parallel@1.2.0:
    dependencies:
      queue-microtask: 1.2.3

  safe-regex-test@1.1.0:
    dependencies:
      call-bound: 1.0.4
      es-errors: 1.3.0
      is-regex: 1.2.1

  safer-buffer@2.1.2: {}

  saxes@6.0.0:
    dependencies:
      xmlchars: 2.2.0

  scheduler@0.23.2:
    dependencies:
      loose-envify: 1.4.0

  semver@6.3.1: {}

  semver@7.7.3: {}

  set-function-length@1.2.2:
    dependencies:
      define-data-property: 1.1.4
      es-errors: 1.3.0
      function-bind: 1.1.2
      get-intrinsic: 1.3.0
      gopd: 1.2.0
      has-property-descriptors: 1.0.2

  set-function-name@2.0.2:
    dependencies:
      define-data-property: 1.1.4
      es-errors: 1.3.0
      functions-have-names: 1.2.3
      has-property-descriptors: 1.0.2

  shebang-command@2.0.0:
    dependencies:
      shebang-regex: 3.0.0

  shebang-regex@3.0.0: {}

  side-channel-list@1.0.0:
    dependencies:
      es-errors: 1.3.0
      object-inspect: 1.13.4

  side-channel-map@1.0.1:
    dependencies:
      call-bound: 1.0.4
      es-errors: 1.3.0
      get-intrinsic: 1.3.0
      object-inspect: 1.13.4

  side-channel-weakmap@1.0.2:
    dependencies:
      call-bound: 1.0.4
      es-errors: 1.3.0
      get-intrinsic: 1.3.0
      object-inspect: 1.13.4
      side-channel-map: 1.0.1

  side-channel@1.1.0:
    dependencies:
      es-errors: 1.3.0
      object-inspect: 1.13.4
      side-channel-list: 1.0.0
      side-channel-map: 1.0.1
      side-channel-weakmap: 1.0.2

  siginfo@2.0.0: {}

  signal-exit@4.1.0: {}

  slice-ansi@7.1.2:
    dependencies:
      ansi-styles: 6.2.3
      is-fullwidth-code-point: 5.1.0

  source-map-js@1.2.1: {}

  space-separated-tokens@2.0.2: {}

  stackback@0.0.2: {}

  std-env@3.10.0: {}

  stop-iteration-iterator@1.1.0:
    dependencies:
      es-errors: 1.3.0
      internal-slot: 1.1.0

  string-argv@0.3.2: {}

  string-width@4.2.3:
    dependencies:
      emoji-regex: 8.0.0
      is-fullwidth-code-point: 3.0.0
      strip-ansi: 6.0.1

  string-width@5.1.2:
    dependencies:
      eastasianwidth: 0.2.0
      emoji-regex: 9.2.2
      strip-ansi: 7.1.2

  string-width@7.2.0:
    dependencies:
      emoji-regex: 10.6.0
      get-east-asian-width: 1.4.0
      strip-ansi: 7.1.2

  string-width@8.1.0:
    dependencies:
      get-east-asian-width: 1.4.0
      strip-ansi: 7.1.2

  stringify-entities@4.0.4:
    dependencies:
      character-entities-html4: 2.1.0
      character-entities-legacy: 3.0.0

  strip-ansi@6.0.1:
    dependencies:
      ansi-regex: 5.0.1

  strip-ansi@7.1.2:
    dependencies:
      ansi-regex: 6.2.2

  strip-indent@3.0.0:
    dependencies:
      min-indent: 1.0.1

  style-to-js@1.1.18:
    dependencies:
      style-to-object: 1.0.11

  style-to-object@1.0.11:
    dependencies:
      inline-style-parser: 0.2.4

  sucrase@3.35.0:
    dependencies:
      '@jridgewell/gen-mapping': 0.3.13
      commander: 4.1.1
      glob: 10.4.5
      lines-and-columns: 1.2.4
      mz: 2.7.0
      pirates: 4.0.7
      ts-interface-checker: 0.1.13

  supports-color@7.2.0:
    dependencies:
      has-flag: 4.0.0

  supports-preserve-symlinks-flag@1.0.0: {}

  symbol-tree@3.2.4: {}

  tailwindcss@3.4.18(yaml@2.8.1):
    dependencies:
      '@alloc/quick-lru': 5.2.0
      arg: 5.0.2
      chokidar: 3.6.0
      didyoumean: 1.2.2
      dlv: 1.1.3
      fast-glob: 3.3.3
      glob-parent: 6.0.2
      is-glob: 4.0.3
      jiti: 1.21.7
      lilconfig: 3.1.3
      micromatch: 4.0.8
      normalize-path: 3.0.0
      object-hash: 3.0.0
      picocolors: 1.1.1
      postcss: 8.5.6
      postcss-import: 15.1.0(postcss@8.5.6)
      postcss-js: 4.1.0(postcss@8.5.6)
      postcss-load-config: 6.0.1(jiti@1.21.7)(postcss@8.5.6)(yaml@2.8.1)
      postcss-nested: 6.2.0(postcss@8.5.6)
      postcss-selector-parser: 6.1.2
      resolve: 1.22.11
      sucrase: 3.35.0
    transitivePeerDependencies:
      - tsx
      - yaml

  thenify-all@1.6.0:
    dependencies:
      thenify: 3.3.1

  thenify@3.3.1:
    dependencies:
      any-promise: 1.3.0

  tinybench@2.9.0: {}

  tinyexec@0.3.2: {}

  tinyglobby@0.2.15:
    dependencies:
      fdir: 6.5.0(picomatch@4.0.3)
      picomatch: 4.0.3

  tinyrainbow@3.0.3: {}

  tldts-core@7.0.17: {}

  tldts@7.0.17:
    dependencies:
      tldts-core: 7.0.17

  to-regex-range@5.0.1:
    dependencies:
      is-number: 7.0.0

  tough-cookie@6.0.0:
    dependencies:
      tldts: 7.0.17

  tr46@6.0.0:
    dependencies:
      punycode: 2.3.1

  trim-lines@3.0.1: {}

  trough@2.2.0: {}

  ts-interface-checker@0.1.13: {}

  typescript@5.9.3: {}

  undici-types@7.16.0: {}

  unified@11.0.5:
    dependencies:
      '@types/unist': 3.0.3
      bail: 2.0.2
      devlop: 1.1.0
      extend: 3.0.2
      is-plain-obj: 4.1.0
      trough: 2.2.0
      vfile: 6.0.3

  unist-util-find-after@5.0.0:
    dependencies:
      '@types/unist': 3.0.3
      unist-util-is: 6.0.1

  unist-util-is@6.0.1:
    dependencies:
      '@types/unist': 3.0.3

  unist-util-position@5.0.0:
    dependencies:
      '@types/unist': 3.0.3

  unist-util-remove-position@5.0.0:
    dependencies:
      '@types/unist': 3.0.3
      unist-util-visit: 5.0.0

  unist-util-stringify-position@4.0.0:
    dependencies:
      '@types/unist': 3.0.3

  unist-util-visit-parents@6.0.2:
    dependencies:
      '@types/unist': 3.0.3
      unist-util-is: 6.0.1

  unist-util-visit@5.0.0:
    dependencies:
      '@types/unist': 3.0.3
      unist-util-is: 6.0.1
      unist-util-visit-parents: 6.0.2

  update-browserslist-db@1.1.4(browserslist@4.27.0):
    dependencies:
      browserslist: 4.27.0
      escalade: 3.2.0
      picocolors: 1.1.1

  use-sync-external-store@1.6.0(react@18.3.1):
    dependencies:
      react: 18.3.1

  util-deprecate@1.0.2: {}

  vfile-location@5.0.3:
    dependencies:
      '@types/unist': 3.0.3
      vfile: 6.0.3

  vfile-message@4.0.3:
    dependencies:
      '@types/unist': 3.0.3
      unist-util-stringify-position: 4.0.0

  vfile@6.0.3:
    dependencies:
      '@types/unist': 3.0.3
      vfile-message: 4.0.3

<<<<<<< HEAD
  vite@5.4.21(@types/node@24.9.1):
    dependencies:
      esbuild: 0.21.5
      postcss: 8.5.6
      rollup: 4.52.5
    optionalDependencies:
      '@types/node': 24.9.1
      fsevents: 2.3.3

  vite@7.1.12(@types/node@24.9.1)(jiti@1.21.7)(yaml@2.8.1):
=======
  vite@7.1.12(jiti@1.21.7)(yaml@2.8.1):
>>>>>>> 92f28f0a
    dependencies:
      esbuild: 0.25.11
      fdir: 6.5.0(picomatch@4.0.3)
      picomatch: 4.0.3
      postcss: 8.5.6
      rollup: 4.52.5
      tinyglobby: 0.2.15
    optionalDependencies:
      '@types/node': 24.9.1
      fsevents: 2.3.3
      jiti: 1.21.7
      yaml: 2.8.1

  vitest@4.0.3(@types/debug@4.1.12)(@types/node@24.9.1)(jiti@1.21.7)(jsdom@27.0.1(postcss@8.5.6))(yaml@2.8.1):
    dependencies:
      '@vitest/expect': 4.0.3
      '@vitest/mocker': 4.0.3(vite@7.1.12(@types/node@24.9.1)(jiti@1.21.7)(yaml@2.8.1))
      '@vitest/pretty-format': 4.0.3
      '@vitest/runner': 4.0.3
      '@vitest/snapshot': 4.0.3
      '@vitest/spy': 4.0.3
      '@vitest/utils': 4.0.3
      debug: 4.4.3
      es-module-lexer: 1.7.0
      expect-type: 1.2.2
      magic-string: 0.30.21
      pathe: 2.0.3
      picomatch: 4.0.3
      std-env: 3.10.0
      tinybench: 2.9.0
      tinyexec: 0.3.2
      tinyglobby: 0.2.15
      tinyrainbow: 3.0.3
      vite: 7.1.12(@types/node@24.9.1)(jiti@1.21.7)(yaml@2.8.1)
      why-is-node-running: 2.3.0
    optionalDependencies:
      '@types/debug': 4.1.12
      '@types/node': 24.9.1
      jsdom: 27.0.1(postcss@8.5.6)
    transitivePeerDependencies:
      - jiti
      - less
      - lightningcss
      - msw
      - sass
      - sass-embedded
      - stylus
      - sugarss
      - supports-color
      - terser
      - tsx
      - yaml

  w3c-xmlserializer@5.0.0:
    dependencies:
      xml-name-validator: 5.0.0

  web-namespaces@2.0.1: {}

  webidl-conversions@8.0.0: {}

  whatwg-encoding@3.1.1:
    dependencies:
      iconv-lite: 0.6.3

  whatwg-mimetype@4.0.0: {}

  whatwg-url@15.1.0:
    dependencies:
      tr46: 6.0.0
      webidl-conversions: 8.0.0

  which-boxed-primitive@1.1.1:
    dependencies:
      is-bigint: 1.1.0
      is-boolean-object: 1.2.2
      is-number-object: 1.1.1
      is-string: 1.1.1
      is-symbol: 1.1.1

  which-collection@1.0.2:
    dependencies:
      is-map: 2.0.3
      is-set: 2.0.3
      is-weakmap: 2.0.2
      is-weakset: 2.0.4

  which-typed-array@1.1.19:
    dependencies:
      available-typed-arrays: 1.0.7
      call-bind: 1.0.8
      call-bound: 1.0.4
      for-each: 0.3.5
      get-proto: 1.0.1
      gopd: 1.2.0
      has-tostringtag: 1.0.2

  which@2.0.2:
    dependencies:
      isexe: 2.0.0

  why-is-node-running@2.3.0:
    dependencies:
      siginfo: 2.0.0
      stackback: 0.0.2

  wrap-ansi@7.0.0:
    dependencies:
      ansi-styles: 4.3.0
      string-width: 4.2.3
      strip-ansi: 6.0.1

  wrap-ansi@8.1.0:
    dependencies:
      ansi-styles: 6.2.3
      string-width: 5.1.2
      strip-ansi: 7.1.2

  wrap-ansi@9.0.2:
    dependencies:
      ansi-styles: 6.2.3
      string-width: 7.2.0
      strip-ansi: 7.1.2

  ws@8.18.3: {}

  xml-name-validator@5.0.0: {}

  xmlchars@2.2.0: {}

  yallist@3.1.1: {}

  yaml@2.8.1: {}

  zustand@4.5.7(@types/react@18.3.26)(react@18.3.1):
    dependencies:
      use-sync-external-store: 1.6.0(react@18.3.1)
    optionalDependencies:
      '@types/react': 18.3.26
      react: 18.3.1

  zwitch@2.0.4: {}<|MERGE_RESOLUTION|>--- conflicted
+++ resolved
@@ -25,11 +25,7 @@
         version: 18.3.7(@types/react@18.3.26)
       '@vitejs/plugin-react':
         specifier: ^4.3.1
-<<<<<<< HEAD
         version: 4.7.0(vite@5.4.21(@types/node@24.9.1))
-=======
-        version: 4.7.0(vite@7.1.12(jiti@1.21.7)(yaml@2.8.1))
->>>>>>> 92f28f0a
       autoprefixer:
         specifier: ^10.4.19
         version: 10.4.21(postcss@8.5.6)
@@ -52,13 +48,8 @@
         specifier: ^5.9.3
         version: 5.9.3
       vite:
-<<<<<<< HEAD
         specifier: ^5.3.4
         version: 5.4.21(@types/node@24.9.1)
-=======
-        specifier: ^7.1.12
-        version: 7.1.12(jiti@1.21.7)(yaml@2.8.1)
->>>>>>> 92f28f0a
 
   linux-ai-assistant:
     dependencies:
@@ -71,15 +62,9 @@
       '@tauri-apps/plugin-global-shortcut':
         specifier: 2.3.0
         version: 2.3.0
-<<<<<<< HEAD
       '@tauri-apps/plugin-notification':
         specifier: 2.3.1
         version: 2.3.1
-=======
-      "@tauri-apps/plugin-notification":
-        specifier: 2.3.2
-        version: 2.3.2
->>>>>>> 92f28f0a
       lucide-react:
         specifier: ^0.263.1
         version: 0.263.1(react@18.3.1)
@@ -128,13 +113,8 @@
         version: 18.3.7(@types/react@18.3.26)
       '@vitejs/plugin-react':
         specifier: ^4.3.1
-<<<<<<< HEAD
         version: 4.7.0(vite@5.4.21(@types/node@24.9.1))
       '@vitest/coverage-v8':
-=======
-        version: 4.7.0(vite@7.1.12(jiti@1.21.7)(yaml@2.8.1))
-      "@vitest/coverage-v8":
->>>>>>> 92f28f0a
         specifier: ^4.0.3
         version: 4.0.3(vitest@4.0.3(@types/debug@4.1.12)(@types/node@24.9.1)(jiti@1.21.7)(jsdom@27.0.1(postcss@8.5.6))(yaml@2.8.1))
       autoprefixer:
@@ -159,13 +139,8 @@
         specifier: ^5.7.2
         version: 5.9.3
       vite:
-<<<<<<< HEAD
         specifier: ^5.3.4
         version: 5.4.21(@types/node@24.9.1)
-=======
-        specifier: ^7.1.12
-        version: 7.1.12(jiti@1.21.7)(yaml@2.8.1)
->>>>>>> 92f28f0a
       vitest:
         specifier: ^4.0.3
         version: 4.0.3(@types/debug@4.1.12)(@types/node@24.9.1)(jiti@1.21.7)(jsdom@27.0.1(postcss@8.5.6))(yaml@2.8.1)
@@ -309,7 +284,6 @@
     peerDependencies:
       postcss: ^8.4
 
-<<<<<<< HEAD
   '@csstools/css-tokenizer@3.0.4':
     resolution: {integrity: sha512-Vd/9EVDiu6PPJt9yAh6roZP6El1xHrdvIVGjyBsHR0RYwNHgL7FJPyIIW4fANJNG6FtyZfvlRPpFI4ZM/lubvw==}
     engines: {node: '>=18'}
@@ -515,165 +489,6 @@
   '@esbuild/linux-x64@0.25.11':
     resolution: {integrity: sha512-HSFAT4+WYjIhrHxKBwGmOOSpphjYkcswF449j6EjsjbinTZbp8PJtjsVK1XFJStdzXdy/jaddAep2FGY+wyFAQ==}
     engines: {node: '>=18'}
-=======
-  "@csstools/css-tokenizer@3.0.4":
-    resolution:
-      {
-        integrity: sha512-Vd/9EVDiu6PPJt9yAh6roZP6El1xHrdvIVGjyBsHR0RYwNHgL7FJPyIIW4fANJNG6FtyZfvlRPpFI4ZM/lubvw==,
-      }
-    engines: { node: ">=18" }
-
-  "@esbuild/aix-ppc64@0.25.11":
-    resolution:
-      {
-        integrity: sha512-Xt1dOL13m8u0WE8iplx9Ibbm+hFAO0GsU2P34UNoDGvZYkY8ifSiy6Zuc1lYxfG7svWE2fzqCUmFp5HCn51gJg==,
-      }
-    engines: { node: ">=18" }
-    cpu: [ppc64]
-    os: [aix]
-
-  "@esbuild/android-arm64@0.25.11":
-    resolution:
-      {
-        integrity: sha512-9slpyFBc4FPPz48+f6jyiXOx/Y4v34TUeDDXJpZqAWQn/08lKGeD8aDp9TMn9jDz2CiEuHwfhRmGBvpnd/PWIQ==,
-      }
-    engines: { node: ">=18" }
-    cpu: [arm64]
-    os: [android]
-
-  "@esbuild/android-arm@0.25.11":
-    resolution:
-      {
-        integrity: sha512-uoa7dU+Dt3HYsethkJ1k6Z9YdcHjTrSb5NUy66ZfZaSV8hEYGD5ZHbEMXnqLFlbBflLsl89Zke7CAdDJ4JI+Gg==,
-      }
-    engines: { node: ">=18" }
-    cpu: [arm]
-    os: [android]
-
-  "@esbuild/android-x64@0.25.11":
-    resolution:
-      {
-        integrity: sha512-Sgiab4xBjPU1QoPEIqS3Xx+R2lezu0LKIEcYe6pftr56PqPygbB7+szVnzoShbx64MUupqoE0KyRlN7gezbl8g==,
-      }
-    engines: { node: ">=18" }
-    cpu: [x64]
-    os: [android]
-
-  "@esbuild/darwin-arm64@0.25.11":
-    resolution:
-      {
-        integrity: sha512-VekY0PBCukppoQrycFxUqkCojnTQhdec0vevUL/EDOCnXd9LKWqD/bHwMPzigIJXPhC59Vd1WFIL57SKs2mg4w==,
-      }
-    engines: { node: ">=18" }
-    cpu: [arm64]
-    os: [darwin]
-
-  "@esbuild/darwin-x64@0.25.11":
-    resolution:
-      {
-        integrity: sha512-+hfp3yfBalNEpTGp9loYgbknjR695HkqtY3d3/JjSRUyPg/xd6q+mQqIb5qdywnDxRZykIHs3axEqU6l1+oWEQ==,
-      }
-    engines: { node: ">=18" }
-    cpu: [x64]
-    os: [darwin]
-
-  "@esbuild/freebsd-arm64@0.25.11":
-    resolution:
-      {
-        integrity: sha512-CmKjrnayyTJF2eVuO//uSjl/K3KsMIeYeyN7FyDBjsR3lnSJHaXlVoAK8DZa7lXWChbuOk7NjAc7ygAwrnPBhA==,
-      }
-    engines: { node: ">=18" }
-    cpu: [arm64]
-    os: [freebsd]
-
-  "@esbuild/freebsd-x64@0.25.11":
-    resolution:
-      {
-        integrity: sha512-Dyq+5oscTJvMaYPvW3x3FLpi2+gSZTCE/1ffdwuM6G1ARang/mb3jvjxs0mw6n3Lsw84ocfo9CrNMqc5lTfGOw==,
-      }
-    engines: { node: ">=18" }
-    cpu: [x64]
-    os: [freebsd]
-
-  "@esbuild/linux-arm64@0.25.11":
-    resolution:
-      {
-        integrity: sha512-Qr8AzcplUhGvdyUF08A1kHU3Vr2O88xxP0Tm8GcdVOUm25XYcMPp2YqSVHbLuXzYQMf9Bh/iKx7YPqECs6ffLA==,
-      }
-    engines: { node: ">=18" }
-    cpu: [arm64]
-    os: [linux]
-
-  "@esbuild/linux-arm@0.25.11":
-    resolution:
-      {
-        integrity: sha512-TBMv6B4kCfrGJ8cUPo7vd6NECZH/8hPpBHHlYI3qzoYFvWu2AdTvZNuU/7hsbKWqu/COU7NIK12dHAAqBLLXgw==,
-      }
-    engines: { node: ">=18" }
-    cpu: [arm]
-    os: [linux]
-
-  "@esbuild/linux-ia32@0.25.11":
-    resolution:
-      {
-        integrity: sha512-TmnJg8BMGPehs5JKrCLqyWTVAvielc615jbkOirATQvWWB1NMXY77oLMzsUjRLa0+ngecEmDGqt5jiDC6bfvOw==,
-      }
-    engines: { node: ">=18" }
-    cpu: [ia32]
-    os: [linux]
-
-  "@esbuild/linux-loong64@0.25.11":
-    resolution:
-      {
-        integrity: sha512-DIGXL2+gvDaXlaq8xruNXUJdT5tF+SBbJQKbWy/0J7OhU8gOHOzKmGIlfTTl6nHaCOoipxQbuJi7O++ldrxgMw==,
-      }
-    engines: { node: ">=18" }
-    cpu: [loong64]
-    os: [linux]
-
-  "@esbuild/linux-mips64el@0.25.11":
-    resolution:
-      {
-        integrity: sha512-Osx1nALUJu4pU43o9OyjSCXokFkFbyzjXb6VhGIJZQ5JZi8ylCQ9/LFagolPsHtgw6himDSyb5ETSfmp4rpiKQ==,
-      }
-    engines: { node: ">=18" }
-    cpu: [mips64el]
-    os: [linux]
-
-  "@esbuild/linux-ppc64@0.25.11":
-    resolution:
-      {
-        integrity: sha512-nbLFgsQQEsBa8XSgSTSlrnBSrpoWh7ioFDUmwo158gIm5NNP+17IYmNWzaIzWmgCxq56vfr34xGkOcZ7jX6CPw==,
-      }
-    engines: { node: ">=18" }
-    cpu: [ppc64]
-    os: [linux]
-
-  "@esbuild/linux-riscv64@0.25.11":
-    resolution:
-      {
-        integrity: sha512-HfyAmqZi9uBAbgKYP1yGuI7tSREXwIb438q0nqvlpxAOs3XnZ8RsisRfmVsgV486NdjD7Mw2UrFSw51lzUk1ww==,
-      }
-    engines: { node: ">=18" }
-    cpu: [riscv64]
-    os: [linux]
-
-  "@esbuild/linux-s390x@0.25.11":
-    resolution:
-      {
-        integrity: sha512-HjLqVgSSYnVXRisyfmzsH6mXqyvj0SA7pG5g+9W7ESgwA70AXYNpfKBqh1KbTxmQVaYxpzA/SvlB9oclGPbApw==,
-      }
-    engines: { node: ">=18" }
-    cpu: [s390x]
-    os: [linux]
-
-  "@esbuild/linux-x64@0.25.11":
-    resolution:
-      {
-        integrity: sha512-HSFAT4+WYjIhrHxKBwGmOOSpphjYkcswF449j6EjsjbinTZbp8PJtjsVK1XFJStdzXdy/jaddAep2FGY+wyFAQ==,
-      }
-    engines: { node: ">=18" }
->>>>>>> 92f28f0a
     cpu: [x64]
     os: [linux]
 
@@ -683,7 +498,6 @@
     cpu: [arm64]
     os: [netbsd]
 
-<<<<<<< HEAD
   '@esbuild/netbsd-x64@0.21.5':
     resolution: {integrity: sha512-Woi2MXzXjMULccIwMnLciyZH4nCIMpWQAs049KEeMvOcNADVxo0UBIQPfSmxB3CWKedngg7sWZdLvLczpe0tLg==}
     engines: {node: '>=12'}
@@ -693,14 +507,6 @@
   '@esbuild/netbsd-x64@0.25.11':
     resolution: {integrity: sha512-u7tKA+qbzBydyj0vgpu+5h5AeudxOAGncb8N6C9Kh1N4n7wU1Xw1JDApsRjpShRpXRQlJLb9wY28ELpwdPcZ7A==}
     engines: {node: '>=18'}
-=======
-  "@esbuild/netbsd-x64@0.25.11":
-    resolution:
-      {
-        integrity: sha512-u7tKA+qbzBydyj0vgpu+5h5AeudxOAGncb8N6C9Kh1N4n7wU1Xw1JDApsRjpShRpXRQlJLb9wY28ELpwdPcZ7A==,
-      }
-    engines: { node: ">=18" }
->>>>>>> 92f28f0a
     cpu: [x64]
     os: [netbsd]
 
@@ -710,7 +516,6 @@
     cpu: [arm64]
     os: [openbsd]
 
-<<<<<<< HEAD
   '@esbuild/openbsd-x64@0.21.5':
     resolution: {integrity: sha512-HLNNw99xsvx12lFBUwoT8EVCsSvRNDVxNpjZ7bPn947b8gJPzeHWyNVhFsaerc0n3TsbOINvRP2byTZ5LKezow==}
     engines: {node: '>=12'}
@@ -720,14 +525,6 @@
   '@esbuild/openbsd-x64@0.25.11':
     resolution: {integrity: sha512-CN+7c++kkbrckTOz5hrehxWN7uIhFFlmS/hqziSFVWpAzpWrQoAG4chH+nN3Be+Kzv/uuo7zhX716x3Sn2Jduw==}
     engines: {node: '>=18'}
-=======
-  "@esbuild/openbsd-x64@0.25.11":
-    resolution:
-      {
-        integrity: sha512-CN+7c++kkbrckTOz5hrehxWN7uIhFFlmS/hqziSFVWpAzpWrQoAG4chH+nN3Be+Kzv/uuo7zhX716x3Sn2Jduw==,
-      }
-    engines: { node: ">=18" }
->>>>>>> 92f28f0a
     cpu: [x64]
     os: [openbsd]
 
@@ -737,7 +534,6 @@
     cpu: [arm64]
     os: [openharmony]
 
-<<<<<<< HEAD
   '@esbuild/sunos-x64@0.21.5':
     resolution: {integrity: sha512-6+gjmFpfy0BHU5Tpptkuh8+uw3mnrvgs+dSPQXQOv3ekbordwnzTVEb4qnIvQcYXq6gzkyTnoZ9dZG+D4garKg==}
     engines: {node: '>=12'}
@@ -783,41 +579,6 @@
   '@esbuild/win32-x64@0.25.11':
     resolution: {integrity: sha512-D7Hpz6A2L4hzsRpPaCYkQnGOotdUpDzSGRIv9I+1ITdHROSFUWW95ZPZWQmGka1Fg7W3zFJowyn9WGwMJ0+KPA==}
     engines: {node: '>=18'}
-=======
-  "@esbuild/sunos-x64@0.25.11":
-    resolution:
-      {
-        integrity: sha512-nq2xdYaWxyg9DcIyXkZhcYulC6pQ2FuCgem3LI92IwMgIZ69KHeY8T4Y88pcwoLIjbed8n36CyKoYRDygNSGhA==,
-      }
-    engines: { node: ">=18" }
-    cpu: [x64]
-    os: [sunos]
-
-  "@esbuild/win32-arm64@0.25.11":
-    resolution:
-      {
-        integrity: sha512-3XxECOWJq1qMZ3MN8srCJ/QfoLpL+VaxD/WfNRm1O3B4+AZ/BnLVgFbUV3eiRYDMXetciH16dwPbbHqwe1uU0Q==,
-      }
-    engines: { node: ">=18" }
-    cpu: [arm64]
-    os: [win32]
-
-  "@esbuild/win32-ia32@0.25.11":
-    resolution:
-      {
-        integrity: sha512-3ukss6gb9XZ8TlRyJlgLn17ecsK4NSQTmdIXRASVsiS2sQ6zPPZklNJT5GR5tE/MUarymmy8kCEf5xPCNCqVOA==,
-      }
-    engines: { node: ">=18" }
-    cpu: [ia32]
-    os: [win32]
-
-  "@esbuild/win32-x64@0.25.11":
-    resolution:
-      {
-        integrity: sha512-D7Hpz6A2L4hzsRpPaCYkQnGOotdUpDzSGRIv9I+1ITdHROSFUWW95ZPZWQmGka1Fg7W3zFJowyn9WGwMJ0+KPA==,
-      }
-    engines: { node: ">=18" }
->>>>>>> 92f28f0a
     cpu: [x64]
     os: [win32]
 
@@ -1052,7 +813,6 @@
     engines: {node: '>= 10'}
     hasBin: true
 
-<<<<<<< HEAD
   '@tauri-apps/plugin-clipboard-manager@2.3.1':
     resolution: {integrity: sha512-lQMaUSFs5my8oEHuvQOLJoPHfxRJNn0gwXyTsyMhtQZBD4sYLiDux8p+EsagY6vv5SkSYWVViJYvlcPIjJ+Dog==}
 
@@ -1073,40 +833,6 @@
   '@testing-library/react@14.3.1':
     resolution: {integrity: sha512-H99XjUhWQw0lTgyMN05W3xQG1Nh4lq574D8keFf1dDoNTJgp66VbJozRaczoF+wsiaPJNt/TcnfpLGufGxSrZQ==}
     engines: {node: '>=14'}
-=======
-  "@tauri-apps/plugin-global-shortcut@2.3.0":
-    resolution:
-      {
-        integrity: sha512-WbAz0ElhpP+0kzQZRScdCC7UQ7OPH8PAn//fsBNu7+ywihsnVSVOg1L9YhieAtLNtAlnmFI69Yl5AGaA3ge5IQ==,
-      }
-
-  "@tauri-apps/plugin-notification@2.3.2":
-    resolution:
-      {
-        integrity: sha512-xJV7NxBYFD65nnFzYiR9gloT1yFIyGYQav5z7od2+JRlJF968ZYbVFHPkyy6h9yYjvGh2FQKsn45E5xlXTJl7A==,
-      }
-
-  "@testing-library/dom@9.3.4":
-    resolution:
-      {
-        integrity: sha512-FlS4ZWlp97iiNWig0Muq8p+3rVDjRiYE+YKGbAqXOu9nwJFFOdL00kFpz42M+4huzYi86vAK1sOOfyOG45muIQ==,
-      }
-    engines: { node: ">=14" }
-
-  "@testing-library/jest-dom@6.9.1":
-    resolution:
-      {
-        integrity: sha512-zIcONa+hVtVSSep9UT3jZ5rizo2BsxgyDYU7WFD5eICBE7no3881HGeb/QkGfsJs6JTkY1aQhT7rIPC7e+0nnA==,
-      }
-    engines: { node: ">=14", npm: ">=6", yarn: ">=1" }
-
-  "@testing-library/react@14.3.1":
-    resolution:
-      {
-        integrity: sha512-H99XjUhWQw0lTgyMN05W3xQG1Nh4lq574D8keFf1dDoNTJgp66VbJozRaczoF+wsiaPJNt/TcnfpLGufGxSrZQ==,
-      }
-    engines: { node: ">=14" }
->>>>>>> 92f28f0a
     peerDependencies:
       react: ^18.0.0
       react-dom: ^18.0.0
@@ -1516,14 +1242,11 @@
     resolution: {integrity: sha512-FGgH2h8zKNim9ljj7dankFPcICIK9Cp5bm+c2gQSYePhpaG5+esrLODihIorn+Pe6FGJzWhXQotPv73jTaldXA==}
     engines: {node: '>= 0.4'}
 
-<<<<<<< HEAD
   esbuild@0.21.5:
     resolution: {integrity: sha512-mg3OPMV4hXywwpoDxu3Qda5xCKQi+vCTZq8S9J/EpkhB2HzKXq4SNFZE3+NK93JYxc8VMSep+lOUSC/RVKaBqw==}
     engines: {node: '>=12'}
     hasBin: true
 
-=======
->>>>>>> 92f28f0a
   esbuild@0.25.11:
     resolution: {integrity: sha512-KohQwyzrKTQmhXDW1PjCv3Tyspn9n5GcY2RTDqeORIdIJY8yKIF7sTSopFmn/wpMPW4rdPXI0UE5LJLuq3bx0Q==}
     engines: {node: '>=18'}
@@ -1707,18 +1430,9 @@
     resolution: {integrity: sha512-vK9P5/iUfdl95AI+JVyUuIcVtd4ofvtrOr3HNtM2yxC9bnMbEdp3x01OhQNnjb8IJYi38VlTE3mBXwcfvywuSw==}
     engines: {node: '>= 14'}
 
-<<<<<<< HEAD
   husky@8.0.3:
     resolution: {integrity: sha512-+dQSyqPh4x1hlO1swXBiNb2HzTDN1I2IGLQx1GrBuiqFJfoMrnZWwVmatvSiO+Iz8fBUnf+lekwNo4c2LlXItg==}
     engines: {node: '>=14'}
-=======
-  husky@9.1.7:
-    resolution:
-      {
-        integrity: sha512-5gs5ytaNjBrh5Ow3zrvdUUY+0VxIuWVL4i9irt6friV+BqdCfmV11CQTWMiBYWHbXhco+J1kHfTOUkePhCDvMA==,
-      }
-    engines: { node: ">=18" }
->>>>>>> 92f28f0a
     hasBin: true
 
   iconv-lite@0.6.3:
@@ -2321,16 +2035,8 @@
   react-is@17.0.2:
     resolution: {integrity: sha512-w2GsyukL62IJnlaff/nRegPQR94C/XXamvMWmSHRJ4y7Ts/4ocGRmTHvOs8PSE6pB3dWOrD/nueuU5sduBsQ4w==}
 
-<<<<<<< HEAD
   react-markdown@9.1.0:
     resolution: {integrity: sha512-xaijuJB0kzGiUdG7nc2MOMDUDBWPyGAjZtUrow9XxUeua8IqeP+VlIfAZ3bphpcLTnSZXz6z9jcVC/TCwbfgdw==}
-=======
-  react-markdown@10.1.0:
-    resolution:
-      {
-        integrity: sha512-qKxVopLT/TyA6BX3Ue5NwabOsAzm0Q7kAPwq6L+wWDwisYs7R8vZ0nRXqq6rkueboxpkjvLGU9fWifiX/ZZFxQ==,
-      }
->>>>>>> 92f28f0a
     peerDependencies:
       '@types/react': '>=18'
       react: '>=18'
@@ -2659,7 +2365,6 @@
   vfile@6.0.3:
     resolution: {integrity: sha512-KzIbH/9tXat2u30jf+smMwFCsno4wHVdNmzFyL+T/L3UGqqk6JKfVqOFOZEpZSHADH1k40ab6NUIXZq422ov3Q==}
 
-<<<<<<< HEAD
   vite@5.4.21:
     resolution: {integrity: sha512-o5a9xKjbtuhY6Bi5S3+HvbRERmouabWbyUcpXXUA1u+GNUKoROi9byOJ8M0nHbHYHkYICiMlqxkg1KkYmm25Sw==}
     engines: {node: ^18.0.0 || >=20.0.0}
@@ -2691,8 +2396,6 @@
       terser:
         optional: true
 
-=======
->>>>>>> 92f28f0a
   vite@7.1.12:
     resolution: {integrity: sha512-ZWyE8YXEXqJrrSLvYgrRP7p62OziLW7xI5HYGWFzOvupfAlrLvURSzv/FyGyy0eidogEM3ujU+kUG1zuHgb6Ug==}
     engines: {node: ^20.19.0 || >=22.12.0}
@@ -3033,7 +2736,6 @@
 
   '@csstools/css-tokenizer@3.0.4': {}
 
-<<<<<<< HEAD
   '@esbuild/aix-ppc64@0.21.5':
     optional: true
 
@@ -3134,89 +2836,29 @@
     optional: true
 
   '@esbuild/linux-x64@0.25.11':
-=======
-  "@esbuild/aix-ppc64@0.25.11":
-    optional: true
-
-  "@esbuild/android-arm64@0.25.11":
-    optional: true
-
-  "@esbuild/android-arm@0.25.11":
-    optional: true
-
-  "@esbuild/android-x64@0.25.11":
-    optional: true
-
-  "@esbuild/darwin-arm64@0.25.11":
-    optional: true
-
-  "@esbuild/darwin-x64@0.25.11":
-    optional: true
-
-  "@esbuild/freebsd-arm64@0.25.11":
-    optional: true
-
-  "@esbuild/freebsd-x64@0.25.11":
-    optional: true
-
-  "@esbuild/linux-arm64@0.25.11":
-    optional: true
-
-  "@esbuild/linux-arm@0.25.11":
-    optional: true
-
-  "@esbuild/linux-ia32@0.25.11":
-    optional: true
-
-  "@esbuild/linux-loong64@0.25.11":
-    optional: true
-
-  "@esbuild/linux-mips64el@0.25.11":
-    optional: true
-
-  "@esbuild/linux-ppc64@0.25.11":
-    optional: true
-
-  "@esbuild/linux-riscv64@0.25.11":
-    optional: true
-
-  "@esbuild/linux-s390x@0.25.11":
-    optional: true
-
-  "@esbuild/linux-x64@0.25.11":
->>>>>>> 92f28f0a
     optional: true
 
   '@esbuild/netbsd-arm64@0.25.11':
     optional: true
 
-<<<<<<< HEAD
   '@esbuild/netbsd-x64@0.21.5':
     optional: true
 
   '@esbuild/netbsd-x64@0.25.11':
-=======
-  "@esbuild/netbsd-x64@0.25.11":
->>>>>>> 92f28f0a
     optional: true
 
   '@esbuild/openbsd-arm64@0.25.11':
     optional: true
 
-<<<<<<< HEAD
   '@esbuild/openbsd-x64@0.21.5':
     optional: true
 
   '@esbuild/openbsd-x64@0.25.11':
-=======
-  "@esbuild/openbsd-x64@0.25.11":
->>>>>>> 92f28f0a
     optional: true
 
   '@esbuild/openharmony-arm64@0.25.11':
     optional: true
 
-<<<<<<< HEAD
   '@esbuild/sunos-x64@0.21.5':
     optional: true
 
@@ -3239,18 +2881,6 @@
     optional: true
 
   '@esbuild/win32-x64@0.25.11':
-=======
-  "@esbuild/sunos-x64@0.25.11":
-    optional: true
-
-  "@esbuild/win32-arm64@0.25.11":
-    optional: true
-
-  "@esbuild/win32-ia32@0.25.11":
-    optional: true
-
-  "@esbuild/win32-x64@0.25.11":
->>>>>>> 92f28f0a
     optional: true
 
   '@isaacs/cliui@8.0.2':
@@ -3427,11 +3057,7 @@
     dependencies:
       '@tauri-apps/api': 2.9.0
 
-<<<<<<< HEAD
   '@tauri-apps/plugin-notification@2.3.1':
-=======
-  "@tauri-apps/plugin-notification@2.3.2":
->>>>>>> 92f28f0a
     dependencies:
       '@tauri-apps/api': 2.9.0
 
@@ -3538,11 +3164,7 @@
 
   '@ungap/structured-clone@1.3.0': {}
 
-<<<<<<< HEAD
   '@vitejs/plugin-react@4.7.0(vite@5.4.21(@types/node@24.9.1))':
-=======
-  "@vitejs/plugin-react@4.7.0(vite@7.1.12(jiti@1.21.7)(yaml@2.8.1))":
->>>>>>> 92f28f0a
     dependencies:
       '@babel/core': 7.28.4
       '@babel/plugin-transform-react-jsx-self': 7.27.1(@babel/core@7.28.4)
@@ -3550,11 +3172,7 @@
       '@rolldown/pluginutils': 1.0.0-beta.27
       '@types/babel__core': 7.20.5
       react-refresh: 0.17.0
-<<<<<<< HEAD
       vite: 5.4.21(@types/node@24.9.1)
-=======
-      vite: 7.1.12(jiti@1.21.7)(yaml@2.8.1)
->>>>>>> 92f28f0a
     transitivePeerDependencies:
       - supports-color
 
@@ -3908,7 +3526,6 @@
     dependencies:
       es-errors: 1.3.0
 
-<<<<<<< HEAD
   esbuild@0.21.5:
     optionalDependencies:
       '@esbuild/aix-ppc64': 0.21.5
@@ -3935,8 +3552,6 @@
       '@esbuild/win32-ia32': 0.21.5
       '@esbuild/win32-x64': 0.21.5
 
-=======
->>>>>>> 92f28f0a
   esbuild@0.25.11:
     optionalDependencies:
       '@esbuild/aix-ppc64': 0.25.11
@@ -5457,7 +5072,6 @@
       '@types/unist': 3.0.3
       vfile-message: 4.0.3
 
-<<<<<<< HEAD
   vite@5.4.21(@types/node@24.9.1):
     dependencies:
       esbuild: 0.21.5
@@ -5468,9 +5082,6 @@
       fsevents: 2.3.3
 
   vite@7.1.12(@types/node@24.9.1)(jiti@1.21.7)(yaml@2.8.1):
-=======
-  vite@7.1.12(jiti@1.21.7)(yaml@2.8.1):
->>>>>>> 92f28f0a
     dependencies:
       esbuild: 0.25.11
       fdir: 6.5.0(picomatch@4.0.3)
