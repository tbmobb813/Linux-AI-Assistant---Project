--- conflicted
+++ resolved
@@ -25,11 +25,7 @@
         version: 18.3.7(@types/react@18.3.26)
       '@vitejs/plugin-react':
         specifier: ^4.3.1
-<<<<<<< HEAD
-        version: 4.7.0(vite@5.4.21(@types/node@24.9.1))
-=======
         version: 4.7.0(vite@7.1.12(@types/node@22.18.12)(jiti@1.21.7)(lightningcss@1.30.2)(yaml@2.8.1))
->>>>>>> 11a52b59
       autoprefixer:
         specifier: ^10.4.19
         version: 10.4.21(postcss@8.5.6)
@@ -52,30 +48,14 @@
         specifier: ^5.9.3
         version: 5.9.3
       vite:
-<<<<<<< HEAD
-        specifier: ^5.3.4
-        version: 5.4.21(@types/node@24.9.1)
-=======
         specifier: ^7.1.12
         version: 7.1.12(@types/node@22.18.12)(jiti@1.21.7)(lightningcss@1.30.2)(yaml@2.8.1)
->>>>>>> 11a52b59
 
   linux-ai-assistant:
     dependencies:
       '@tauri-apps/api':
         specifier: 2.9.0
         version: 2.9.0
-<<<<<<< HEAD
-      '@tauri-apps/plugin-clipboard-manager':
-        specifier: ^2.3.1
-        version: 2.3.1
-      '@tauri-apps/plugin-global-shortcut':
-        specifier: 2.3.0
-        version: 2.3.0
-      '@tauri-apps/plugin-notification':
-        specifier: 2.3.1
-        version: 2.3.1
-=======
       "@tauri-apps/plugin-clipboard-manager":
         specifier: 2.3.0
         version: 2.3.0
@@ -91,7 +71,6 @@
       katex:
         specifier: ^0.16.11
         version: 0.16.25
->>>>>>> 11a52b59
       lucide-react:
         specifier: ^0.548.0
         version: 0.548.0(react@18.3.1)
@@ -123,14 +102,10 @@
       '@playwright/test':
         specifier: ^1.56.1
         version: 1.56.1
-<<<<<<< HEAD
-      '@tauri-apps/cli':
-=======
       "@tailwindcss/postcss":
         specifier: ^4.1.16
         version: 4.1.16
       "@tauri-apps/cli":
->>>>>>> 11a52b59
         specifier: ^2.0.0
         version: 2.9.1
       '@testing-library/jest-dom':
@@ -139,14 +114,10 @@
       '@testing-library/react':
         specifier: ^14.0.0
         version: 14.3.1(@types/react@18.3.26)(react-dom@18.3.1(react@18.3.1))(react@18.3.1)
-<<<<<<< HEAD
-      '@types/react':
-=======
       "@types/node":
         specifier: ^22.10.0
         version: 22.18.12
       "@types/react":
->>>>>>> 11a52b59
         specifier: ^18.3.3
         version: 18.3.26
       '@types/react-dom':
@@ -154,17 +125,10 @@
         version: 18.3.7(@types/react@18.3.26)
       '@vitejs/plugin-react':
         specifier: ^4.3.1
-<<<<<<< HEAD
-        version: 4.7.0(vite@5.4.21(@types/node@24.9.1))
-      '@vitest/coverage-v8':
-        specifier: ^4.0.3
-        version: 4.0.3(vitest@4.0.3(@types/debug@4.1.12)(@types/node@24.9.1)(jiti@1.21.7)(jsdom@27.0.1(postcss@8.5.6))(yaml@2.8.1))
-=======
         version: 4.7.0(vite@7.1.12(@types/node@22.18.12)(jiti@2.6.1)(lightningcss@1.30.2)(yaml@2.8.1))
       "@vitest/coverage-v8":
         specifier: ^4.0.4
         version: 4.0.4(vitest@4.0.4(@types/debug@4.1.12)(@types/node@22.18.12)(jiti@2.6.1)(jsdom@27.0.1(postcss@8.5.6))(lightningcss@1.30.2)(yaml@2.8.1))
->>>>>>> 11a52b59
       autoprefixer:
         specifier: ^10.4.19
         version: 10.4.21(postcss@8.5.6)
@@ -187,19 +151,11 @@
         specifier: ^5.7.2
         version: 5.9.3
       vite:
-<<<<<<< HEAD
-        specifier: ^5.3.4
-        version: 5.4.21(@types/node@24.9.1)
-      vitest:
-        specifier: ^4.0.3
-        version: 4.0.3(@types/debug@4.1.12)(@types/node@24.9.1)(jiti@1.21.7)(jsdom@27.0.1(postcss@8.5.6))(yaml@2.8.1)
-=======
         specifier: ^7.1.12
         version: 7.1.12(@types/node@22.18.12)(jiti@2.6.1)(lightningcss@1.30.2)(yaml@2.8.1)
       vitest:
         specifier: ^4.0.4
         version: 4.0.4(@types/debug@4.1.12)(@types/node@22.18.12)(jiti@2.6.1)(jsdom@27.0.1(postcss@8.5.6))(lightningcss@1.30.2)(yaml@2.8.1)
->>>>>>> 11a52b59
 
 packages:
 
@@ -792,17 +748,6 @@
     cpu: [x64]
     os: [win32]
 
-<<<<<<< HEAD
-  '@standard-schema/spec@1.0.0':
-    resolution: {integrity: sha512-m2bOd0f2RT9k8QJx1JN85cZYyH1RqFBdlwtkSlf4tBDYLCiiZnv1fIIwacK6cqwXavOydf0NPToMQgpKq+dVlA==}
-
-  '@tauri-apps/api@2.9.0':
-    resolution: {integrity: sha512-qD5tMjh7utwBk9/5PrTA/aGr3i5QaJ/Mlt7p8NilQ45WgbifUNPyKWsA63iQ8YfQq6R8ajMapU+/Q8nMcPRLNw==}
-
-  '@tauri-apps/cli-darwin-arm64@2.9.1':
-    resolution: {integrity: sha512-sdwhtsE/6njD0AjgfYEj1JyxZH4SBmCJSXpRm6Ph5fQeuZD6MyjzjdVOrrtFguyREVQ7xn0Ujkwvbo01ULthNg==}
-    engines: {node: '>= 10'}
-=======
   "@standard-schema/spec@1.0.0":
     resolution:
       {
@@ -954,7 +899,6 @@
         integrity: sha512-sdwhtsE/6njD0AjgfYEj1JyxZH4SBmCJSXpRm6Ph5fQeuZD6MyjzjdVOrrtFguyREVQ7xn0Ujkwvbo01ULthNg==,
       }
     engines: { node: ">= 10" }
->>>>>>> 11a52b59
     cpu: [arm64]
     os: [darwin]
 
@@ -1023,28 +967,6 @@
     engines: {node: '>= 10'}
     hasBin: true
 
-<<<<<<< HEAD
-  '@tauri-apps/plugin-clipboard-manager@2.3.1':
-    resolution: {integrity: sha512-lQMaUSFs5my8oEHuvQOLJoPHfxRJNn0gwXyTsyMhtQZBD4sYLiDux8p+EsagY6vv5SkSYWVViJYvlcPIjJ+Dog==}
-
-  '@tauri-apps/plugin-global-shortcut@2.3.0':
-    resolution: {integrity: sha512-WbAz0ElhpP+0kzQZRScdCC7UQ7OPH8PAn//fsBNu7+ywihsnVSVOg1L9YhieAtLNtAlnmFI69Yl5AGaA3ge5IQ==}
-
-  '@tauri-apps/plugin-notification@2.3.1':
-    resolution: {integrity: sha512-7gqgfANSREKhh35fY1L4j3TUjUdePmU735FYDqRGeIf8nMXWpcx6j4FhN9/4nYz+m0mv79DCTPLqIPTySggGgg==}
-
-  '@testing-library/dom@9.3.4':
-    resolution: {integrity: sha512-FlS4ZWlp97iiNWig0Muq8p+3rVDjRiYE+YKGbAqXOu9nwJFFOdL00kFpz42M+4huzYi86vAK1sOOfyOG45muIQ==}
-    engines: {node: '>=14'}
-
-  '@testing-library/jest-dom@6.9.1':
-    resolution: {integrity: sha512-zIcONa+hVtVSSep9UT3jZ5rizo2BsxgyDYU7WFD5eICBE7no3881HGeb/QkGfsJs6JTkY1aQhT7rIPC7e+0nnA==}
-    engines: {node: '>=14', npm: '>=6', yarn: '>=1'}
-
-  '@testing-library/react@14.3.1':
-    resolution: {integrity: sha512-H99XjUhWQw0lTgyMN05W3xQG1Nh4lq574D8keFf1dDoNTJgp66VbJozRaczoF+wsiaPJNt/TcnfpLGufGxSrZQ==}
-    engines: {node: '>=14'}
-=======
   "@tauri-apps/plugin-clipboard-manager@2.3.0":
     resolution:
       {
@@ -1083,63 +1005,10 @@
         integrity: sha512-H99XjUhWQw0lTgyMN05W3xQG1Nh4lq574D8keFf1dDoNTJgp66VbJozRaczoF+wsiaPJNt/TcnfpLGufGxSrZQ==,
       }
     engines: { node: ">=14" }
->>>>>>> 11a52b59
     peerDependencies:
       react: ^18.0.0
       react-dom: ^18.0.0
 
-<<<<<<< HEAD
-  '@types/aria-query@5.0.4':
-    resolution: {integrity: sha512-rfT93uj5s0PRL7EzccGMs3brplhcrghnDoV26NqKhCAS1hVo+WdNsPvE/yb6ilfr5hi2MEk6d5EWJTKdxg8jVw==}
-
-  '@types/babel__core@7.20.5':
-    resolution: {integrity: sha512-qoQprZvz5wQFJwMDqeseRXWv3rqMvhgpbXFfVyWhbx9X47POIA6i/+dXefEmZKoAgOaTdaIgNSMqMIU61yRyzA==}
-
-  '@types/babel__generator@7.27.0':
-    resolution: {integrity: sha512-ufFd2Xi92OAVPYsy+P4n7/U7e68fex0+Ee8gSG9KX7eo084CWiQ4sdxktvdl0bOPupXtVJPY19zk6EwWqUQ8lg==}
-
-  '@types/babel__template@7.4.4':
-    resolution: {integrity: sha512-h/NUaSyG5EyxBIp8YRxo4RMe2/qQgvyowRwVMzhYhBCONbW8PUsg4lkFMrhgZhUe5z3L3MiLDuvyJ/CaPa2A8A==}
-
-  '@types/babel__traverse@7.28.0':
-    resolution: {integrity: sha512-8PvcXf70gTDZBgt9ptxJ8elBeBjcLOAcOtoO/mPJjtji1+CdGbHgm77om1GrsPxsiE+uXIpNSK64UYaIwQXd4Q==}
-
-  '@types/chai@5.2.3':
-    resolution: {integrity: sha512-Mw558oeA9fFbv65/y4mHtXDs9bPnFMZAL/jxdPFUpOHHIXX91mcgEHbS5Lahr+pwZFR8A7GQleRWeI6cGFC2UA==}
-
-  '@types/debug@4.1.12':
-    resolution: {integrity: sha512-vIChWdVG3LG1SMxEvI/AK+FWJthlrqlTu7fbrlywTkkaONwk/UAGaULXRlf8vkzFBLVm0zkMdCquhL5aOjhXPQ==}
-
-  '@types/deep-eql@4.0.2':
-    resolution: {integrity: sha512-c9h9dVVMigMPc4bwTvC5dxqtqJZwQPePsWjPlpSOnojbor6pGqdk541lfA7AqFQr5pB1BRdq0juY9db81BwyFw==}
-
-  '@types/estree-jsx@1.0.5':
-    resolution: {integrity: sha512-52CcUVNFyfb1A2ALocQw/Dd1BQFNmSdkuC3BkZ6iqhdMfQz7JWOFRuJFloOzjk+6WijU56m9oKXFAXc7o3Towg==}
-
-  '@types/estree@1.0.8':
-    resolution: {integrity: sha512-dWHzHa2WqEXI/O1E9OjrocMTKJl2mSrEolh1Iomrv6U+JuNwaHXsXx9bLu5gG7BUWFIN0skIQJQ/L1rIex4X6w==}
-
-  '@types/hast@3.0.4':
-    resolution: {integrity: sha512-WPs+bbQw5aCj+x6laNGWLH3wviHtoCv/P3+otBhbOhJgG8qtpdAMlTCxLtsTWA7LH1Oh/bFCHsBn0TPS5m30EQ==}
-
-  '@types/katex@0.16.7':
-    resolution: {integrity: sha512-HMwFiRujE5PjrgwHQ25+bsLJgowjGjm5Z8FVSf0N6PwgJrwxH0QxzHYDcKsTfV3wva0vzrpqMTJS2jXPr5BMEQ==}
-
-  '@types/mdast@4.0.4':
-    resolution: {integrity: sha512-kGaNbPh1k7AFzgpud/gMdvIm5xuECykRR+JnWKQno9TAXVa6WIVCGTPvYGekIDL4uwCZQSYbUxNBSb1aUo79oA==}
-
-  '@types/ms@2.1.0':
-    resolution: {integrity: sha512-GsCCIZDE/p3i96vtEqx+7dBUGXrc7zeSK3wwPHIaRThS+9OhWIXRqzs4d6k1SVU8g91DrNRWxWUGhp5KXQb2VA==}
-
-  '@types/node@24.9.1':
-    resolution: {integrity: sha512-QoiaXANRkSXK6p0Duvt56W208du4P9Uye9hWLWgGMDTEoKPhuenzNcC4vGUmrNkiOKTlIrBoyNQYNpSwfEZXSg==}
-
-  '@types/prop-types@15.7.15':
-    resolution: {integrity: sha512-F6bEyamV9jKGAFBEmlQnesRPGOQqS2+Uwi0Em15xenOxHaf2hv6L8YCVn3rPdPJOiJfPiCnLIRyvwVaqMY3MIw==}
-
-  '@types/react-dom@18.3.7':
-    resolution: {integrity: sha512-MEe3UeoENYVFXzoXEWsvcpg6ZvlrFNlOQ7EOsvhI3CfAXwzPfO8Qwuxd40nepsYKqyyVQnTdEfv68q91yLcKrQ==}
-=======
   "@types/aria-query@5.0.4":
     resolution:
       {
@@ -1241,7 +1110,6 @@
       {
         integrity: sha512-MEe3UeoENYVFXzoXEWsvcpg6ZvlrFNlOQ7EOsvhI3CfAXwzPfO8Qwuxd40nepsYKqyyVQnTdEfv68q91yLcKrQ==,
       }
->>>>>>> 11a52b59
     peerDependencies:
       '@types/react': ^18.0.0
 
@@ -1263,13 +1131,6 @@
     peerDependencies:
       vite: ^4.2.0 || ^5.0.0 || ^6.0.0 || ^7.0.0
 
-<<<<<<< HEAD
-  '@vitest/coverage-v8@4.0.3':
-    resolution: {integrity: sha512-I+MlLwyJRBjmJr1kFYSxoseINbIdpxIAeK10jmXgB0FUtIfdYsvM3lGAvBu5yk8WPyhefzdmbCHCc1idFbNRcg==}
-    peerDependencies:
-      '@vitest/browser': 4.0.3
-      vitest: 4.0.3
-=======
   "@vitest/coverage-v8@4.0.4":
     resolution:
       {
@@ -1278,18 +1139,10 @@
     peerDependencies:
       "@vitest/browser": 4.0.4
       vitest: 4.0.4
->>>>>>> 11a52b59
     peerDependenciesMeta:
       '@vitest/browser':
         optional: true
 
-<<<<<<< HEAD
-  '@vitest/expect@4.0.3':
-    resolution: {integrity: sha512-v3eSDx/bF25pzar6aEJrrdTXJduEBU3uSGXHslIdGIpJVP8tQQHV6x1ZfzbFQ/bLIomLSbR/2ZCfnaEGkWkiVQ==}
-
-  '@vitest/mocker@4.0.3':
-    resolution: {integrity: sha512-evZcRspIPbbiJEe748zI2BRu94ThCBE+RkjCpVF8yoVYuTV7hMe+4wLF/7K86r8GwJHSmAPnPbZhpXWWrg1qbA==}
-=======
   "@vitest/expect@4.0.4":
     resolution:
       {
@@ -1301,7 +1154,6 @@
       {
         integrity: sha512-UTtKgpjWj+pvn3lUM55nSg34098obGhSHH+KlJcXesky8b5wCUgg7s60epxrS6yAG8slZ9W8T9jGWg4PisMf5Q==,
       }
->>>>>>> 11a52b59
     peerDependencies:
       msw: ^2.4.9
       vite: ^6.0.0 || ^7.0.0-0
@@ -1311,22 +1163,6 @@
       vite:
         optional: true
 
-<<<<<<< HEAD
-  '@vitest/pretty-format@4.0.3':
-    resolution: {integrity: sha512-N7gly/DRXzxa9w9sbDXwD9QNFYP2hw90LLLGDobPNwiWgyW95GMxsCt29/COIKKh3P7XJICR38PSDePenMBtsw==}
-
-  '@vitest/runner@4.0.3':
-    resolution: {integrity: sha512-1/aK6fPM0lYXWyGKwop2Gbvz1plyTps/HDbIIJXYtJtspHjpXIeB3If07eWpVH4HW7Rmd3Rl+IS/+zEAXrRtXA==}
-
-  '@vitest/snapshot@4.0.3':
-    resolution: {integrity: sha512-amnYmvZ5MTjNCP1HZmdeczAPLRD6iOm9+2nMRUGxbe/6sQ0Ymur0NnR9LIrWS8JA3wKE71X25D6ya/3LN9YytA==}
-
-  '@vitest/spy@4.0.3':
-    resolution: {integrity: sha512-82vVL8Cqz7rbXaNUl35V2G7xeNMAjBdNOVaHbrzznT9BmiCiPOzhf0FhU3eP41nP1bLDm/5wWKZqkG4nyU95DQ==}
-
-  '@vitest/utils@4.0.3':
-    resolution: {integrity: sha512-qV6KJkq8W3piW6MDIbGOmn1xhvcW4DuA07alqaQ+vdx7YA49J85pnwnxigZVQFQw3tWnQNRKWwhz5wbP6iv/GQ==}
-=======
   "@vitest/pretty-format@4.0.4":
     resolution:
       {
@@ -1356,7 +1192,6 @@
       {
         integrity: sha512-4bJLmSvZLyVbNsYFRpPYdJViG9jZyRvMZ35IF4ymXbRZoS+ycYghmwTGiscTXduUg2lgKK7POWIyXJNute1hjw==,
       }
->>>>>>> 11a52b59
 
   agent-base@7.1.4:
     resolution: {integrity: sha512-MnA+YT8fwfJPgBx3m60MNqakm30XOkyIoH1y6huTQvC0PwZG7ki8NacLBcrPbNoo8vEZy7Jpuk7+jMO+CUovTQ==}
@@ -2200,16 +2035,11 @@
   lru-cache@5.1.1:
     resolution: {integrity: sha512-KpNARQA3Iwv+jTA0utUVVbrh+Jlrr1Fv0e56GGzAFOXN7dk/FviaDW8LHmK52DlcH4WP2n6gI8vN1aesBFgo9w==}
 
-<<<<<<< HEAD
-  lucide-react@0.263.1:
-    resolution: {integrity: sha512-keqxAx97PlaEN89PXZ6ki1N8nRjGWtDa4021GFYLNj0RgruM5odbpl8GHTExj0hhPq3sF6Up0gnxt6TSHu+ovw==}
-=======
   lucide-react@0.548.0:
     resolution:
       {
         integrity: sha512-63b16z63jM9yc1MwxajHeuu0FRZFsDtljtDjYm26Kd86UQ5HQzu9ksEtoUUw4RBuewodw/tGFmvipePvRsKeDA==,
       }
->>>>>>> 11a52b59
     peerDependencies:
       react: ^16.5.1 || ^17.0.0 || ^18.0.0 || ^19.0.0
 
@@ -2881,16 +2711,11 @@
     engines: {node: '>=14.17'}
     hasBin: true
 
-<<<<<<< HEAD
-  undici-types@7.16.0:
-    resolution: {integrity: sha512-Zz+aZWSj8LE6zoxD+xrjh4VfkIG8Ya6LvYkZqtUQGJPZjYl53ypCaUwWqo7eI0x66KBGeRo+mlBEkMSeSZ38Nw==}
-=======
   undici-types@6.21.0:
     resolution:
       {
         integrity: sha512-iwDZqg0QAGrg9Rav5H4n0M64c3mkR59cJ6wQp+7C4nI0gsmExaedaYLNO44eT4AtBBwjbTiGPMlt2Md0T9H9JQ==,
       }
->>>>>>> 11a52b59
 
   unified@11.0.5:
     resolution: {integrity: sha512-xKvGhPWw3k84Qjh8bI3ZeJjqnyadK+GEFtazSfZv/rKeTkTjOJho6mFqh2SM96iIcZokxiOpg78GazTSg8+KHA==}
@@ -3010,22 +2835,6 @@
       yaml:
         optional: true
 
-<<<<<<< HEAD
-  vitest@4.0.3:
-    resolution: {integrity: sha512-IUSop8jgaT7w0g1yOM/35qVtKjr/8Va4PrjzH1OUb0YH4c3OXB2lCZDkMAB6glA8T5w8S164oJGsbcmAecr4sA==}
-    engines: {node: ^20.0.0 || ^22.0.0 || >=24.0.0}
-    hasBin: true
-    peerDependencies:
-      '@edge-runtime/vm': '*'
-      '@types/debug': ^4.1.12
-      '@types/node': ^20.0.0 || ^22.0.0 || >=24.0.0
-      '@vitest/browser-playwright': 4.0.3
-      '@vitest/browser-preview': 4.0.3
-      '@vitest/browser-webdriverio': 4.0.3
-      '@vitest/ui': 4.0.3
-      happy-dom: '*'
-      jsdom: '*'
-=======
   vitest@4.0.4:
     resolution:
       {
@@ -3043,7 +2852,6 @@
       "@vitest/ui": 4.0.4
       happy-dom: "*"
       jsdom: "*"
->>>>>>> 11a52b59
     peerDependenciesMeta:
       '@edge-runtime/vm':
         optional: true
@@ -3148,15 +2956,6 @@
     engines: {node: '>= 14.6'}
     hasBin: true
 
-<<<<<<< HEAD
-  zustand@4.5.7:
-    resolution: {integrity: sha512-CHOUy7mu3lbD6o6LJLfllpjkzhHXSBlX8B9+qPddUsIfeF5S/UZ5q0kmCsnRqT1UHFQZchNFDDzMbQsuesHWlw==}
-    engines: {node: '>=12.7.0'}
-    peerDependencies:
-      '@types/react': '>=16.8'
-      immer: '>=9.0.6'
-      react: '>=16.8'
-=======
   zustand@5.0.8:
     resolution:
       {
@@ -3168,7 +2967,6 @@
       immer: ">=9.0.6"
       react: ">=18.0.0"
       use-sync-external-store: ">=1.2.0"
->>>>>>> 11a52b59
     peerDependenciesMeta:
       '@types/react':
         optional: true
@@ -3610,9 +3408,6 @@
 
   '@standard-schema/spec@1.0.0': {}
 
-<<<<<<< HEAD
-  '@tauri-apps/api@2.9.0': {}
-=======
   "@tailwindcss/node@4.1.16":
     dependencies:
       "@jridgewell/remapping": 2.3.5
@@ -3683,7 +3478,6 @@
       tailwindcss: 4.1.16
 
   "@tauri-apps/api@2.9.0": {}
->>>>>>> 11a52b59
 
   '@tauri-apps/cli-darwin-arm64@2.9.1':
     optional: true
@@ -3736,23 +3530,15 @@
     dependencies:
       '@tauri-apps/api': 2.9.0
 
-<<<<<<< HEAD
-  '@tauri-apps/plugin-global-shortcut@2.3.0':
-=======
   "@tauri-apps/plugin-clipboard-manager@2.3.0":
     dependencies:
       "@tauri-apps/api": 2.9.0
 
   "@tauri-apps/plugin-global-shortcut@2.3.0":
->>>>>>> 11a52b59
     dependencies:
       '@tauri-apps/api': 2.9.0
 
-<<<<<<< HEAD
-  '@tauri-apps/plugin-notification@2.3.1':
-=======
   "@tauri-apps/plugin-notification@2.3.1":
->>>>>>> 11a52b59
     dependencies:
       '@tauri-apps/api': 2.9.0
 
@@ -3838,17 +3624,11 @@
 
   '@types/ms@2.1.0': {}
 
-<<<<<<< HEAD
-  '@types/node@24.9.1':
-    dependencies:
-      undici-types: 7.16.0
-=======
   "@types/node@22.18.12":
     dependencies:
       undici-types: 6.21.0
 
   "@types/prop-types@15.7.15": {}
->>>>>>> 11a52b59
 
   '@types/prop-types@15.7.15': {}
 
@@ -3867,11 +3647,7 @@
 
   '@ungap/structured-clone@1.3.0': {}
 
-<<<<<<< HEAD
-  '@vitejs/plugin-react@4.7.0(vite@5.4.21(@types/node@24.9.1))':
-=======
   "@vitejs/plugin-react@4.7.0(vite@7.1.12(@types/node@22.18.12)(jiti@1.21.7)(lightningcss@1.30.2)(yaml@2.8.1))":
->>>>>>> 11a52b59
     dependencies:
       '@babel/core': 7.28.4
       '@babel/plugin-transform-react-jsx-self': 7.27.1(@babel/core@7.28.4)
@@ -3879,16 +3655,6 @@
       '@rolldown/pluginutils': 1.0.0-beta.27
       '@types/babel__core': 7.20.5
       react-refresh: 0.17.0
-<<<<<<< HEAD
-      vite: 5.4.21(@types/node@24.9.1)
-    transitivePeerDependencies:
-      - supports-color
-
-  '@vitest/coverage-v8@4.0.3(vitest@4.0.3(@types/debug@4.1.12)(@types/node@24.9.1)(jiti@1.21.7)(jsdom@27.0.1(postcss@8.5.6))(yaml@2.8.1))':
-    dependencies:
-      '@bcoe/v8-coverage': 1.0.2
-      '@vitest/utils': 4.0.3
-=======
       vite: 7.1.12(@types/node@22.18.12)(jiti@1.21.7)(lightningcss@1.30.2)(yaml@2.8.1)
     transitivePeerDependencies:
       - supports-color
@@ -3909,7 +3675,6 @@
     dependencies:
       "@bcoe/v8-coverage": 1.0.2
       "@vitest/utils": 4.0.4
->>>>>>> 11a52b59
       ast-v8-to-istanbul: 0.3.8
       debug: 4.4.3
       istanbul-lib-coverage: 3.2.2
@@ -3919,49 +3684,6 @@
       magicast: 0.3.5
       std-env: 3.10.0
       tinyrainbow: 3.0.3
-<<<<<<< HEAD
-      vitest: 4.0.3(@types/debug@4.1.12)(@types/node@24.9.1)(jiti@1.21.7)(jsdom@27.0.1(postcss@8.5.6))(yaml@2.8.1)
-    transitivePeerDependencies:
-      - supports-color
-
-  '@vitest/expect@4.0.3':
-    dependencies:
-      '@standard-schema/spec': 1.0.0
-      '@types/chai': 5.2.3
-      '@vitest/spy': 4.0.3
-      '@vitest/utils': 4.0.3
-      chai: 6.2.0
-      tinyrainbow: 3.0.3
-
-  '@vitest/mocker@4.0.3(vite@7.1.12(@types/node@24.9.1)(jiti@1.21.7)(yaml@2.8.1))':
-    dependencies:
-      '@vitest/spy': 4.0.3
-      estree-walker: 3.0.3
-      magic-string: 0.30.21
-    optionalDependencies:
-      vite: 7.1.12(@types/node@24.9.1)(jiti@1.21.7)(yaml@2.8.1)
-
-  '@vitest/pretty-format@4.0.3':
-    dependencies:
-      tinyrainbow: 3.0.3
-
-  '@vitest/runner@4.0.3':
-    dependencies:
-      '@vitest/utils': 4.0.3
-      pathe: 2.0.3
-
-  '@vitest/snapshot@4.0.3':
-    dependencies:
-      '@vitest/pretty-format': 4.0.3
-      magic-string: 0.30.21
-      pathe: 2.0.3
-
-  '@vitest/spy@4.0.3': {}
-
-  '@vitest/utils@4.0.3':
-    dependencies:
-      '@vitest/pretty-format': 4.0.3
-=======
       vitest: 4.0.4(@types/debug@4.1.12)(@types/node@22.18.12)(jiti@2.6.1)(jsdom@27.0.1(postcss@8.5.6))(lightningcss@1.30.2)(yaml@2.8.1)
     transitivePeerDependencies:
       - supports-color
@@ -4003,7 +3725,6 @@
   "@vitest/utils@4.0.4":
     dependencies:
       "@vitest/pretty-format": 4.0.4
->>>>>>> 11a52b59
       tinyrainbow: 3.0.3
 
   agent-base@7.1.4: {}
@@ -5838,11 +5559,7 @@
 
   typescript@5.9.3: {}
 
-<<<<<<< HEAD
-  undici-types@7.16.0: {}
-=======
   undici-types@6.21.0: {}
->>>>>>> 11a52b59
 
   unified@11.0.5:
     dependencies:
@@ -5915,20 +5632,7 @@
       '@types/unist': 3.0.3
       vfile-message: 4.0.3
 
-<<<<<<< HEAD
-  vite@5.4.21(@types/node@24.9.1):
-    dependencies:
-      esbuild: 0.21.5
-      postcss: 8.5.6
-      rollup: 4.52.5
-    optionalDependencies:
-      '@types/node': 24.9.1
-      fsevents: 2.3.3
-
-  vite@7.1.12(@types/node@24.9.1)(jiti@1.21.7)(yaml@2.8.1):
-=======
   vite@7.1.12(@types/node@22.18.12)(jiti@1.21.7)(lightningcss@1.30.2)(yaml@2.8.1):
->>>>>>> 11a52b59
     dependencies:
       esbuild: 0.25.11
       fdir: 6.5.0(picomatch@4.0.3)
@@ -5937,27 +5641,12 @@
       rollup: 4.52.5
       tinyglobby: 0.2.15
     optionalDependencies:
-<<<<<<< HEAD
-      '@types/node': 24.9.1
-=======
       "@types/node": 22.18.12
->>>>>>> 11a52b59
       fsevents: 2.3.3
       jiti: 1.21.7
       lightningcss: 1.30.2
       yaml: 2.8.1
 
-<<<<<<< HEAD
-  vitest@4.0.3(@types/debug@4.1.12)(@types/node@24.9.1)(jiti@1.21.7)(jsdom@27.0.1(postcss@8.5.6))(yaml@2.8.1):
-    dependencies:
-      '@vitest/expect': 4.0.3
-      '@vitest/mocker': 4.0.3(vite@7.1.12(@types/node@24.9.1)(jiti@1.21.7)(yaml@2.8.1))
-      '@vitest/pretty-format': 4.0.3
-      '@vitest/runner': 4.0.3
-      '@vitest/snapshot': 4.0.3
-      '@vitest/spy': 4.0.3
-      '@vitest/utils': 4.0.3
-=======
   vite@7.1.12(@types/node@22.18.12)(jiti@2.6.1)(lightningcss@1.30.2)(yaml@2.8.1):
     dependencies:
       esbuild: 0.25.11
@@ -5982,7 +5671,6 @@
       "@vitest/snapshot": 4.0.4
       "@vitest/spy": 4.0.4
       "@vitest/utils": 4.0.4
->>>>>>> 11a52b59
       debug: 4.4.3
       es-module-lexer: 1.7.0
       expect-type: 1.2.2
@@ -5994,19 +5682,11 @@
       tinyexec: 0.3.2
       tinyglobby: 0.2.15
       tinyrainbow: 3.0.3
-<<<<<<< HEAD
-      vite: 7.1.12(@types/node@24.9.1)(jiti@1.21.7)(yaml@2.8.1)
-      why-is-node-running: 2.3.0
-    optionalDependencies:
-      '@types/debug': 4.1.12
-      '@types/node': 24.9.1
-=======
       vite: 7.1.12(@types/node@22.18.12)(jiti@2.6.1)(lightningcss@1.30.2)(yaml@2.8.1)
       why-is-node-running: 2.3.0
     optionalDependencies:
       "@types/debug": 4.1.12
       "@types/node": 22.18.12
->>>>>>> 11a52b59
       jsdom: 27.0.1(postcss@8.5.6)
     transitivePeerDependencies:
       - jiti
