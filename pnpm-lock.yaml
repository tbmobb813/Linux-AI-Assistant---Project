lockfileVersion: '9.0'

settings:
  autoInstallPeers: true
  excludeLinksFromLockfile: false

importers:

  .:
    devDependencies:
      '@playwright/test':
        specifier: ^1.56.1
        version: 1.56.1
      '@tauri-apps/cli':
        specifier: 2.9.1
        version: 2.9.1
      '@types/node':
        specifier: ^24.9.1
        version: 24.9.2
      '@types/react':
        specifier: ^18.3.3
        version: 18.3.26
      '@types/react-dom':
        specifier: ^18.3.0
        version: 18.3.7(@types/react@18.3.26)
      '@vitejs/plugin-react':
        specifier: ^4.3.1
<<<<<<< HEAD
        version: 4.7.0(vite@7.1.12(@types/node@24.9.1)(jiti@1.21.7)(yaml@2.8.1))
=======
        version: 4.7.0(vite@7.1.12(@types/node@24.9.2)(jiti@1.21.7)(lightningcss@1.30.2)(yaml@2.8.1))
>>>>>>> a3dadf3f
      autoprefixer:
        specifier: ^10.4.19
        version: 10.4.21(postcss@8.5.6)
      husky:
        specifier: ^9.1.7
        version: 9.1.7
      lint-staged:
        specifier: ^16.2.6
        version: 16.2.6
      postcss:
        specifier: ^8.4.39
        version: 8.5.6
      prettier:
        specifier: ^3.6.2
        version: 3.6.2
      tailwindcss:
        specifier: ^3.4.4
        version: 3.4.18(yaml@2.8.1)
      typescript:
        specifier: ^5.9.3
        version: 5.9.3
      vite:
        specifier: ^7.1.12
<<<<<<< HEAD
        version: 7.1.12(@types/node@24.9.1)(jiti@1.21.7)(yaml@2.8.1)
=======
        version: 7.1.12(@types/node@24.9.2)(jiti@1.21.7)(lightningcss@1.30.2)(yaml@2.8.1)
>>>>>>> a3dadf3f

  linux-ai-assistant:
    dependencies:
      '@tauri-apps/api':
        specifier: 2.9.0
        version: 2.9.0
      '@tauri-apps/plugin-clipboard-manager':
        specifier: 2.3.1
        version: 2.3.1
      '@tauri-apps/plugin-global-shortcut':
        specifier: 2.3.0
        version: 2.3.0
      '@tauri-apps/plugin-notification':
        specifier: 2.3.1
        version: 2.3.1
      highlight.js:
        specifier: ^11.11.1
        version: 11.11.1
      katex:
        specifier: ^0.16.11
        version: 0.16.25
      lucide-react:
        specifier: ^0.548.0
        version: 0.548.0(react@18.3.1)
      react:
        specifier: ^18.3.1
        version: 18.3.1
      react-dom:
        specifier: ^18.3.1
        version: 18.3.1(react@18.3.1)
      react-markdown:
        specifier: ^10.1.0
        version: 10.1.0(@types/react@18.3.26)(react@18.3.1)
      rehype-highlight:
        specifier: ^7.0.0
        version: 7.0.2
      rehype-katex:
        specifier: ^7.0.0
        version: 7.0.1
      remark-gfm:
        specifier: ^4.0.0
        version: 4.0.1
      remark-math:
        specifier: ^6.0.0
        version: 6.0.0
      zustand:
        specifier: ^5.0.8
        version: 5.0.8(@types/react@18.3.26)(react@18.3.1)(use-sync-external-store@1.6.0(react@18.3.1))
    devDependencies:
      '@playwright/test':
        specifier: ^1.56.1
        version: 1.56.1
      '@tailwindcss/postcss':
        specifier: ^4.1.16
        version: 4.1.16
      '@tauri-apps/cli':
        specifier: ^2.0.0
        version: 2.9.1
      '@testing-library/jest-dom':
        specifier: ^6.0.0
        version: 6.9.1
      '@testing-library/react':
        specifier: ^14.0.0
        version: 14.3.1(@types/react@18.3.26)(react-dom@18.3.1(react@18.3.1))(react@18.3.1)
      '@types/node':
        specifier: ^22.10.0
        version: 22.18.12
      '@types/react':
        specifier: ^18.3.3
        version: 18.3.26
      '@types/react-dom':
        specifier: ^18.3.0
        version: 18.3.7(@types/react@18.3.26)
      '@vitejs/plugin-react':
        specifier: ^4.3.1
<<<<<<< HEAD
        version: 4.7.0(vite@7.1.12(@types/node@24.9.1)(jiti@1.21.7)(yaml@2.8.1))
=======
        version: 4.7.0(vite@7.1.12(@types/node@22.18.12)(jiti@2.6.1)(lightningcss@1.30.2)(yaml@2.8.1))
>>>>>>> a3dadf3f
      '@vitest/coverage-v8':
        specifier: ^4.0.4
        version: 4.0.4(vitest@4.0.4(@types/debug@4.1.12)(@types/node@22.18.12)(jiti@2.6.1)(jsdom@27.0.1(postcss@8.5.6))(lightningcss@1.30.2)(yaml@2.8.1))
      autoprefixer:
        specifier: ^10.4.19
        version: 10.4.21(postcss@8.5.6)
      husky:
        specifier: ^9.1.7
        version: 9.1.7
      jsdom:
        specifier: ^27.0.1
        version: 27.0.1(postcss@8.5.6)
      postcss:
        specifier: ^8.4.39
        version: 8.5.6
      prettier:
        specifier: ^3.6.2
        version: 3.6.2
      tailwindcss:
        specifier: ^4.1.16
        version: 4.1.16
      typescript:
        specifier: ^5.7.2
        version: 5.9.3
      vite:
        specifier: ^7.1.12
<<<<<<< HEAD
        version: 7.1.12(@types/node@24.9.1)(jiti@1.21.7)(yaml@2.8.1)
=======
        version: 7.1.12(@types/node@22.18.12)(jiti@2.6.1)(lightningcss@1.30.2)(yaml@2.8.1)
>>>>>>> a3dadf3f
      vitest:
        specifier: ^4.0.4
        version: 4.0.4(@types/debug@4.1.12)(@types/node@22.18.12)(jiti@2.6.1)(jsdom@27.0.1(postcss@8.5.6))(lightningcss@1.30.2)(yaml@2.8.1)

packages:

  '@adobe/css-tools@4.4.4':
    resolution: {integrity: sha512-Elp+iwUx5rN5+Y8xLt5/GRoG20WGoDCQ/1Fb+1LiGtvwbDavuSk0jhD/eZdckHAuzcDzccnkv+rEjyWfRx18gg==}

  '@alloc/quick-lru@5.2.0':
    resolution: {integrity: sha512-UrcABB+4bUrFABwbluTIBErXwvbsU/V7TZWfmbgJfbkwiBuziS9gxdODUyuiecfdGQ85jglMW6juS3+z5TsKLw==}
    engines: {node: '>=10'}

  '@asamuzakjp/css-color@4.0.5':
    resolution: {integrity: sha512-lMrXidNhPGsDjytDy11Vwlb6OIGrT3CmLg3VWNFyWkLWtijKl7xjvForlh8vuj0SHGjgl4qZEQzUmYTeQA2JFQ==}

  '@asamuzakjp/dom-selector@6.7.3':
    resolution: {integrity: sha512-kiGFeY+Hxf5KbPpjRLf+ffWbkos1aGo8MBfd91oxS3O57RgU3XhZrt/6UzoVF9VMpWbC3v87SRc9jxGrc9qHtQ==}

  '@asamuzakjp/nwsapi@2.3.9':
    resolution: {integrity: sha512-n8GuYSrI9bF7FFZ/SjhwevlHc8xaVlb/7HmHelnc/PZXBD2ZR49NnN9sMMuDdEGPeeRQ5d0hqlSlEpgCX3Wl0Q==}

  '@babel/code-frame@7.27.1':
    resolution: {integrity: sha512-cjQ7ZlQ0Mv3b47hABuTevyTuYN4i+loJKGeV9flcCgIK37cCXRh+L1bd3iBHlynerhQ7BhCkn2BPbQUL+rGqFg==}
    engines: {node: '>=6.9.0'}

  '@babel/compat-data@7.28.4':
    resolution: {integrity: sha512-YsmSKC29MJwf0gF8Rjjrg5LQCmyh+j/nD8/eP7f+BeoQTKYqs9RoWbjGOdy0+1Ekr68RJZMUOPVQaQisnIo4Rw==}
    engines: {node: '>=6.9.0'}

  '@babel/core@7.28.4':
    resolution: {integrity: sha512-2BCOP7TN8M+gVDj7/ht3hsaO/B/n5oDbiAyyvnRlNOs+u1o+JWNYTQrmpuNp1/Wq2gcFrI01JAW+paEKDMx/CA==}
    engines: {node: '>=6.9.0'}

  '@babel/generator@7.28.3':
    resolution: {integrity: sha512-3lSpxGgvnmZznmBkCRnVREPUFJv2wrv9iAoFDvADJc0ypmdOxdUtcLeBgBJ6zE0PMeTKnxeQzyk0xTBq4Ep7zw==}
    engines: {node: '>=6.9.0'}

  '@babel/helper-compilation-targets@7.27.2':
    resolution: {integrity: sha512-2+1thGUUWWjLTYTHZWK1n8Yga0ijBz1XAhUXcKy81rd5g6yh7hGqMp45v7cadSbEHc9G3OTv45SyneRN3ps4DQ==}
    engines: {node: '>=6.9.0'}

  '@babel/helper-globals@7.28.0':
    resolution: {integrity: sha512-+W6cISkXFa1jXsDEdYA8HeevQT/FULhxzR99pxphltZcVaugps53THCeiWA8SguxxpSp3gKPiuYfSWopkLQ4hw==}
    engines: {node: '>=6.9.0'}

  '@babel/helper-module-imports@7.27.1':
    resolution: {integrity: sha512-0gSFWUPNXNopqtIPQvlD5WgXYI5GY2kP2cCvoT8kczjbfcfuIljTbcWrulD1CIPIX2gt1wghbDy08yE1p+/r3w==}
    engines: {node: '>=6.9.0'}

  '@babel/helper-module-transforms@7.28.3':
    resolution: {integrity: sha512-gytXUbs8k2sXS9PnQptz5o0QnpLL51SwASIORY6XaBKF88nsOT0Zw9szLqlSGQDP/4TljBAD5y98p2U1fqkdsw==}
    engines: {node: '>=6.9.0'}
    peerDependencies:
      '@babel/core': ^7.0.0

  '@babel/helper-plugin-utils@7.27.1':
    resolution: {integrity: sha512-1gn1Up5YXka3YYAHGKpbideQ5Yjf1tDa9qYcgysz+cNCXukyLl6DjPXhD3VRwSb8c0J9tA4b2+rHEZtc6R0tlw==}
    engines: {node: '>=6.9.0'}

  '@babel/helper-string-parser@7.27.1':
    resolution: {integrity: sha512-qMlSxKbpRlAridDExk92nSobyDdpPijUq2DW6oDnUqd0iOGxmQjyqhMIihI9+zv4LPyZdRje2cavWPbCbWm3eA==}
    engines: {node: '>=6.9.0'}

  '@babel/helper-validator-identifier@7.27.1':
    resolution: {integrity: sha512-D2hP9eA+Sqx1kBZgzxZh0y1trbuU+JoDkiEwqhQ36nodYqJwyEIhPSdMNd7lOm/4io72luTPWH20Yda0xOuUow==}
    engines: {node: '>=6.9.0'}

  '@babel/helper-validator-option@7.27.1':
    resolution: {integrity: sha512-YvjJow9FxbhFFKDSuFnVCe2WxXk1zWc22fFePVNEaWJEu8IrZVlda6N0uHwzZrUM1il7NC9Mlp4MaJYbYd9JSg==}
    engines: {node: '>=6.9.0'}

  '@babel/helpers@7.28.4':
    resolution: {integrity: sha512-HFN59MmQXGHVyYadKLVumYsA9dBFun/ldYxipEjzA4196jpLZd8UjEEBLkbEkvfYreDqJhZxYAWFPtrfhNpj4w==}
    engines: {node: '>=6.9.0'}

  '@babel/parser@7.28.4':
    resolution: {integrity: sha512-yZbBqeM6TkpP9du/I2pUZnJsRMGGvOuIrhjzC1AwHwW+6he4mni6Bp/m8ijn0iOuZuPI2BfkCoSRunpyjnrQKg==}
    engines: {node: '>=6.0.0'}
    hasBin: true

  '@babel/plugin-transform-react-jsx-self@7.27.1':
    resolution: {integrity: sha512-6UzkCs+ejGdZ5mFFC/OCUrv028ab2fp1znZmCZjAOBKiBK2jXD1O+BPSfX8X2qjJ75fZBMSnQn3Rq2mrBJK2mw==}
    engines: {node: '>=6.9.0'}
    peerDependencies:
      '@babel/core': ^7.0.0-0

  '@babel/plugin-transform-react-jsx-source@7.27.1':
    resolution: {integrity: sha512-zbwoTsBruTeKB9hSq73ha66iFeJHuaFkUbwvqElnygoNbj/jHRsSeokowZFN3CZ64IvEqcmmkVe89OPXc7ldAw==}
    engines: {node: '>=6.9.0'}
    peerDependencies:
      '@babel/core': ^7.0.0-0

  '@babel/runtime@7.28.4':
    resolution: {integrity: sha512-Q/N6JNWvIvPnLDvjlE1OUBLPQHH6l3CltCEsHIujp45zQUSSh8K+gHnaEX45yAT1nyngnINhvWtzN+Nb9D8RAQ==}
    engines: {node: '>=6.9.0'}

  '@babel/template@7.27.2':
    resolution: {integrity: sha512-LPDZ85aEJyYSd18/DkjNh4/y1ntkE5KwUHWTiqgRxruuZL2F1yuHligVHLvcHY2vMHXttKFpJn6LwfI7cw7ODw==}
    engines: {node: '>=6.9.0'}

  '@babel/traverse@7.28.4':
    resolution: {integrity: sha512-YEzuboP2qvQavAcjgQNVgsvHIDv6ZpwXvcvjmyySP2DIMuByS/6ioU5G9pYrWHM6T2YDfc7xga9iNzYOs12CFQ==}
    engines: {node: '>=6.9.0'}

  '@babel/types@7.28.4':
    resolution: {integrity: sha512-bkFqkLhh3pMBUQQkpVgWDWq/lqzc2678eUyDlTBhRqhCHFguYYGM0Efga7tYk4TogG/3x0EEl66/OQ+WGbWB/Q==}
    engines: {node: '>=6.9.0'}

  '@bcoe/v8-coverage@1.0.2':
    resolution: {integrity: sha512-6zABk/ECA/QYSCQ1NGiVwwbQerUCZ+TQbp64Q3AgmfNvurHH0j8TtXa1qbShXA6qqkpAj4V5W8pP6mLe1mcMqA==}
    engines: {node: '>=18'}

  '@csstools/color-helpers@5.1.0':
    resolution: {integrity: sha512-S11EXWJyy0Mz5SYvRmY8nJYTFFd1LCNV+7cXyAgQtOOuzb4EsgfqDufL+9esx72/eLhsRdGZwaldu/h+E4t4BA==}
    engines: {node: '>=18'}

  '@csstools/css-calc@2.1.4':
    resolution: {integrity: sha512-3N8oaj+0juUw/1H3YwmDDJXCgTB1gKU6Hc/bB502u9zR0q2vd786XJH9QfrKIEgFlZmhZiq6epXl4rHqhzsIgQ==}
    engines: {node: '>=18'}
    peerDependencies:
      '@csstools/css-parser-algorithms': ^3.0.5
      '@csstools/css-tokenizer': ^3.0.4

  '@csstools/css-color-parser@3.1.0':
    resolution: {integrity: sha512-nbtKwh3a6xNVIp/VRuXV64yTKnb1IjTAEEh3irzS+HkKjAOYLTGNb9pmVNntZ8iVBHcWDA2Dof0QtPgFI1BaTA==}
    engines: {node: '>=18'}
    peerDependencies:
      '@csstools/css-parser-algorithms': ^3.0.5
      '@csstools/css-tokenizer': ^3.0.4

  '@csstools/css-parser-algorithms@3.0.5':
    resolution: {integrity: sha512-DaDeUkXZKjdGhgYaHNJTV9pV7Y9B3b644jCLs9Upc3VeNGg6LWARAT6O+Q+/COo+2gg/bM5rhpMAtf70WqfBdQ==}
    engines: {node: '>=18'}
    peerDependencies:
      '@csstools/css-tokenizer': ^3.0.4

  '@csstools/css-syntax-patches-for-csstree@1.0.14':
    resolution: {integrity: sha512-zSlIxa20WvMojjpCSy8WrNpcZ61RqfTfX3XTaOeVlGJrt/8HF3YbzgFZa01yTbT4GWQLwfTcC3EB8i3XnB647Q==}
    engines: {node: '>=18'}
    peerDependencies:
      postcss: ^8.4

  '@csstools/css-tokenizer@3.0.4':
    resolution: {integrity: sha512-Vd/9EVDiu6PPJt9yAh6roZP6El1xHrdvIVGjyBsHR0RYwNHgL7FJPyIIW4fANJNG6FtyZfvlRPpFI4ZM/lubvw==}
    engines: {node: '>=18'}

  '@esbuild/aix-ppc64@0.25.11':
    resolution: {integrity: sha512-Xt1dOL13m8u0WE8iplx9Ibbm+hFAO0GsU2P34UNoDGvZYkY8ifSiy6Zuc1lYxfG7svWE2fzqCUmFp5HCn51gJg==}
    engines: {node: '>=18'}
    cpu: [ppc64]
    os: [aix]

  '@esbuild/android-arm64@0.25.11':
    resolution: {integrity: sha512-9slpyFBc4FPPz48+f6jyiXOx/Y4v34TUeDDXJpZqAWQn/08lKGeD8aDp9TMn9jDz2CiEuHwfhRmGBvpnd/PWIQ==}
    engines: {node: '>=18'}
    cpu: [arm64]
    os: [android]

  '@esbuild/android-arm@0.25.11':
    resolution: {integrity: sha512-uoa7dU+Dt3HYsethkJ1k6Z9YdcHjTrSb5NUy66ZfZaSV8hEYGD5ZHbEMXnqLFlbBflLsl89Zke7CAdDJ4JI+Gg==}
    engines: {node: '>=18'}
    cpu: [arm]
    os: [android]

  '@esbuild/android-x64@0.25.11':
    resolution: {integrity: sha512-Sgiab4xBjPU1QoPEIqS3Xx+R2lezu0LKIEcYe6pftr56PqPygbB7+szVnzoShbx64MUupqoE0KyRlN7gezbl8g==}
    engines: {node: '>=18'}
    cpu: [x64]
    os: [android]

  '@esbuild/darwin-arm64@0.25.11':
    resolution: {integrity: sha512-VekY0PBCukppoQrycFxUqkCojnTQhdec0vevUL/EDOCnXd9LKWqD/bHwMPzigIJXPhC59Vd1WFIL57SKs2mg4w==}
    engines: {node: '>=18'}
    cpu: [arm64]
    os: [darwin]

  '@esbuild/darwin-x64@0.25.11':
    resolution: {integrity: sha512-+hfp3yfBalNEpTGp9loYgbknjR695HkqtY3d3/JjSRUyPg/xd6q+mQqIb5qdywnDxRZykIHs3axEqU6l1+oWEQ==}
    engines: {node: '>=18'}
    cpu: [x64]
    os: [darwin]

  '@esbuild/freebsd-arm64@0.25.11':
    resolution: {integrity: sha512-CmKjrnayyTJF2eVuO//uSjl/K3KsMIeYeyN7FyDBjsR3lnSJHaXlVoAK8DZa7lXWChbuOk7NjAc7ygAwrnPBhA==}
    engines: {node: '>=18'}
    cpu: [arm64]
    os: [freebsd]

  '@esbuild/freebsd-x64@0.25.11':
    resolution: {integrity: sha512-Dyq+5oscTJvMaYPvW3x3FLpi2+gSZTCE/1ffdwuM6G1ARang/mb3jvjxs0mw6n3Lsw84ocfo9CrNMqc5lTfGOw==}
    engines: {node: '>=18'}
    cpu: [x64]
    os: [freebsd]

  '@esbuild/linux-arm64@0.25.11':
    resolution: {integrity: sha512-Qr8AzcplUhGvdyUF08A1kHU3Vr2O88xxP0Tm8GcdVOUm25XYcMPp2YqSVHbLuXzYQMf9Bh/iKx7YPqECs6ffLA==}
    engines: {node: '>=18'}
    cpu: [arm64]
    os: [linux]

  '@esbuild/linux-arm@0.25.11':
    resolution: {integrity: sha512-TBMv6B4kCfrGJ8cUPo7vd6NECZH/8hPpBHHlYI3qzoYFvWu2AdTvZNuU/7hsbKWqu/COU7NIK12dHAAqBLLXgw==}
    engines: {node: '>=18'}
    cpu: [arm]
    os: [linux]

  '@esbuild/linux-ia32@0.25.11':
    resolution: {integrity: sha512-TmnJg8BMGPehs5JKrCLqyWTVAvielc615jbkOirATQvWWB1NMXY77oLMzsUjRLa0+ngecEmDGqt5jiDC6bfvOw==}
    engines: {node: '>=18'}
    cpu: [ia32]
    os: [linux]

  '@esbuild/linux-loong64@0.25.11':
    resolution: {integrity: sha512-DIGXL2+gvDaXlaq8xruNXUJdT5tF+SBbJQKbWy/0J7OhU8gOHOzKmGIlfTTl6nHaCOoipxQbuJi7O++ldrxgMw==}
    engines: {node: '>=18'}
    cpu: [loong64]
    os: [linux]

  '@esbuild/linux-mips64el@0.25.11':
    resolution: {integrity: sha512-Osx1nALUJu4pU43o9OyjSCXokFkFbyzjXb6VhGIJZQ5JZi8ylCQ9/LFagolPsHtgw6himDSyb5ETSfmp4rpiKQ==}
    engines: {node: '>=18'}
    cpu: [mips64el]
    os: [linux]

  '@esbuild/linux-ppc64@0.25.11':
    resolution: {integrity: sha512-nbLFgsQQEsBa8XSgSTSlrnBSrpoWh7ioFDUmwo158gIm5NNP+17IYmNWzaIzWmgCxq56vfr34xGkOcZ7jX6CPw==}
    engines: {node: '>=18'}
    cpu: [ppc64]
    os: [linux]

  '@esbuild/linux-riscv64@0.25.11':
    resolution: {integrity: sha512-HfyAmqZi9uBAbgKYP1yGuI7tSREXwIb438q0nqvlpxAOs3XnZ8RsisRfmVsgV486NdjD7Mw2UrFSw51lzUk1ww==}
    engines: {node: '>=18'}
    cpu: [riscv64]
    os: [linux]

  '@esbuild/linux-s390x@0.25.11':
    resolution: {integrity: sha512-HjLqVgSSYnVXRisyfmzsH6mXqyvj0SA7pG5g+9W7ESgwA70AXYNpfKBqh1KbTxmQVaYxpzA/SvlB9oclGPbApw==}
    engines: {node: '>=18'}
    cpu: [s390x]
    os: [linux]

  '@esbuild/linux-x64@0.25.11':
    resolution: {integrity: sha512-HSFAT4+WYjIhrHxKBwGmOOSpphjYkcswF449j6EjsjbinTZbp8PJtjsVK1XFJStdzXdy/jaddAep2FGY+wyFAQ==}
    engines: {node: '>=18'}
    cpu: [x64]
    os: [linux]

  '@esbuild/netbsd-arm64@0.25.11':
    resolution: {integrity: sha512-hr9Oxj1Fa4r04dNpWr3P8QKVVsjQhqrMSUzZzf+LZcYjZNqhA3IAfPQdEh1FLVUJSiu6sgAwp3OmwBfbFgG2Xg==}
    engines: {node: '>=18'}
    cpu: [arm64]
    os: [netbsd]

  '@esbuild/netbsd-x64@0.25.11':
    resolution: {integrity: sha512-u7tKA+qbzBydyj0vgpu+5h5AeudxOAGncb8N6C9Kh1N4n7wU1Xw1JDApsRjpShRpXRQlJLb9wY28ELpwdPcZ7A==}
    engines: {node: '>=18'}
    cpu: [x64]
    os: [netbsd]

  '@esbuild/openbsd-arm64@0.25.11':
    resolution: {integrity: sha512-Qq6YHhayieor3DxFOoYM1q0q1uMFYb7cSpLD2qzDSvK1NAvqFi8Xgivv0cFC6J+hWVw2teCYltyy9/m/14ryHg==}
    engines: {node: '>=18'}
    cpu: [arm64]
    os: [openbsd]

  '@esbuild/openbsd-x64@0.25.11':
    resolution: {integrity: sha512-CN+7c++kkbrckTOz5hrehxWN7uIhFFlmS/hqziSFVWpAzpWrQoAG4chH+nN3Be+Kzv/uuo7zhX716x3Sn2Jduw==}
    engines: {node: '>=18'}
    cpu: [x64]
    os: [openbsd]

  '@esbuild/openharmony-arm64@0.25.11':
    resolution: {integrity: sha512-rOREuNIQgaiR+9QuNkbkxubbp8MSO9rONmwP5nKncnWJ9v5jQ4JxFnLu4zDSRPf3x4u+2VN4pM4RdyIzDty/wQ==}
    engines: {node: '>=18'}
    cpu: [arm64]
    os: [openharmony]

  '@esbuild/sunos-x64@0.25.11':
    resolution: {integrity: sha512-nq2xdYaWxyg9DcIyXkZhcYulC6pQ2FuCgem3LI92IwMgIZ69KHeY8T4Y88pcwoLIjbed8n36CyKoYRDygNSGhA==}
    engines: {node: '>=18'}
    cpu: [x64]
    os: [sunos]

  '@esbuild/win32-arm64@0.25.11':
    resolution: {integrity: sha512-3XxECOWJq1qMZ3MN8srCJ/QfoLpL+VaxD/WfNRm1O3B4+AZ/BnLVgFbUV3eiRYDMXetciH16dwPbbHqwe1uU0Q==}
    engines: {node: '>=18'}
    cpu: [arm64]
    os: [win32]

  '@esbuild/win32-ia32@0.25.11':
    resolution: {integrity: sha512-3ukss6gb9XZ8TlRyJlgLn17ecsK4NSQTmdIXRASVsiS2sQ6zPPZklNJT5GR5tE/MUarymmy8kCEf5xPCNCqVOA==}
    engines: {node: '>=18'}
    cpu: [ia32]
    os: [win32]

  '@esbuild/win32-x64@0.25.11':
    resolution: {integrity: sha512-D7Hpz6A2L4hzsRpPaCYkQnGOotdUpDzSGRIv9I+1ITdHROSFUWW95ZPZWQmGka1Fg7W3zFJowyn9WGwMJ0+KPA==}
    engines: {node: '>=18'}
    cpu: [x64]
    os: [win32]

  '@isaacs/cliui@8.0.2':
    resolution: {integrity: sha512-O8jcjabXaleOG9DQ0+ARXWZBTfnP4WNAqzuiJK7ll44AmxGKv/J2M4TPjxjY3znBCfvBXFzucm1twdyFybFqEA==}
    engines: {node: '>=12'}

  '@jridgewell/gen-mapping@0.3.13':
    resolution: {integrity: sha512-2kkt/7niJ6MgEPxF0bYdQ6etZaA+fQvDcLKckhy1yIQOzaoKjBBjSj63/aLVjYE3qhRt5dvM+uUyfCg6UKCBbA==}

  '@jridgewell/remapping@2.3.5':
    resolution: {integrity: sha512-LI9u/+laYG4Ds1TDKSJW2YPrIlcVYOwi2fUC6xB43lueCjgxV4lffOCZCtYFiH6TNOX+tQKXx97T4IKHbhyHEQ==}

  '@jridgewell/resolve-uri@3.1.2':
    resolution: {integrity: sha512-bRISgCIjP20/tbWSPWMEi54QVPRZExkuD9lJL+UIxUKtwVJA8wW1Trb1jMs1RFXo1CBTNZ/5hpC9QvmKWdopKw==}
    engines: {node: '>=6.0.0'}

  '@jridgewell/sourcemap-codec@1.5.5':
    resolution: {integrity: sha512-cYQ9310grqxueWbl+WuIUIaiUaDcj7WOq5fVhEljNVgRfOUhY9fy2zTvfoqWsnebh8Sl70VScFbICvJnLKB0Og==}

  '@jridgewell/trace-mapping@0.3.31':
    resolution: {integrity: sha512-zzNR+SdQSDJzc8joaeP8QQoCQr8NuYx2dIIytl1QeBEZHJ9uW6hebsrYgbz8hJwUQao3TWCMtmfV8Nu1twOLAw==}

  '@nodelib/fs.scandir@2.1.5':
    resolution: {integrity: sha512-vq24Bq3ym5HEQm2NKCr3yXDwjc7vTsEThRDnkp2DK9p1uqLR+DHurm/NOTo0KG7HYHU7eppKZj3MyqYuMBf62g==}
    engines: {node: '>= 8'}

  '@nodelib/fs.stat@2.0.5':
    resolution: {integrity: sha512-RkhPPp2zrqDAQA/2jNhnztcPAlv64XdhIp7a7454A5ovI7Bukxgt7MX7udwAu3zg1DcpPU0rz3VV1SeaqvY4+A==}
    engines: {node: '>= 8'}

  '@nodelib/fs.walk@1.2.8':
    resolution: {integrity: sha512-oGB+UxlgWcgQkgwo8GcEGwemoTFt3FIO9ababBmaGwXIoBKZ+GTy0pP185beGg7Llih/NSHSV2XAs1lnznocSg==}
    engines: {node: '>= 8'}

  '@pkgjs/parseargs@0.11.0':
    resolution: {integrity: sha512-+1VkjdD0QBLPodGrJUeqarH8VAIvQODIbwh9XpP5Syisf7YoQgsJKPNFoqqLQlu+VQ/tVSshMR6loPMn8U+dPg==}
    engines: {node: '>=14'}

  '@playwright/test@1.56.1':
    resolution: {integrity: sha512-vSMYtL/zOcFpvJCW71Q/OEGQb7KYBPAdKh35WNSkaZA75JlAO8ED8UN6GUNTm3drWomcbcqRPFqQbLae8yBTdg==}
    engines: {node: '>=18'}
    hasBin: true

  '@rolldown/pluginutils@1.0.0-beta.27':
    resolution: {integrity: sha512-+d0F4MKMCbeVUJwG96uQ4SgAznZNSq93I3V+9NHA4OpvqG8mRCpGdKmK8l/dl02h2CCDHwW2FqilnTyDcAnqjA==}

  '@rollup/rollup-android-arm-eabi@4.52.5':
    resolution: {integrity: sha512-8c1vW4ocv3UOMp9K+gToY5zL2XiiVw3k7f1ksf4yO1FlDFQ1C2u72iACFnSOceJFsWskc2WZNqeRhFRPzv+wtQ==}
    cpu: [arm]
    os: [android]

  '@rollup/rollup-android-arm64@4.52.5':
    resolution: {integrity: sha512-mQGfsIEFcu21mvqkEKKu2dYmtuSZOBMmAl5CFlPGLY94Vlcm+zWApK7F/eocsNzp8tKmbeBP8yXyAbx0XHsFNA==}
    cpu: [arm64]
    os: [android]

  '@rollup/rollup-darwin-arm64@4.52.5':
    resolution: {integrity: sha512-takF3CR71mCAGA+v794QUZ0b6ZSrgJkArC+gUiG6LB6TQty9T0Mqh3m2ImRBOxS2IeYBo4lKWIieSvnEk2OQWA==}
    cpu: [arm64]
    os: [darwin]

  '@rollup/rollup-darwin-x64@4.52.5':
    resolution: {integrity: sha512-W901Pla8Ya95WpxDn//VF9K9u2JbocwV/v75TE0YIHNTbhqUTv9w4VuQ9MaWlNOkkEfFwkdNhXgcLqPSmHy0fA==}
    cpu: [x64]
    os: [darwin]

  '@rollup/rollup-freebsd-arm64@4.52.5':
    resolution: {integrity: sha512-QofO7i7JycsYOWxe0GFqhLmF6l1TqBswJMvICnRUjqCx8b47MTo46W8AoeQwiokAx3zVryVnxtBMcGcnX12LvA==}
    cpu: [arm64]
    os: [freebsd]

  '@rollup/rollup-freebsd-x64@4.52.5':
    resolution: {integrity: sha512-jr21b/99ew8ujZubPo9skbrItHEIE50WdV86cdSoRkKtmWa+DDr6fu2c/xyRT0F/WazZpam6kk7IHBerSL7LDQ==}
    cpu: [x64]
    os: [freebsd]

  '@rollup/rollup-linux-arm-gnueabihf@4.52.5':
    resolution: {integrity: sha512-PsNAbcyv9CcecAUagQefwX8fQn9LQ4nZkpDboBOttmyffnInRy8R8dSg6hxxl2Re5QhHBf6FYIDhIj5v982ATQ==}
    cpu: [arm]
    os: [linux]

  '@rollup/rollup-linux-arm-musleabihf@4.52.5':
    resolution: {integrity: sha512-Fw4tysRutyQc/wwkmcyoqFtJhh0u31K+Q6jYjeicsGJJ7bbEq8LwPWV/w0cnzOqR2m694/Af6hpFayLJZkG2VQ==}
    cpu: [arm]
    os: [linux]

  '@rollup/rollup-linux-arm64-gnu@4.52.5':
    resolution: {integrity: sha512-a+3wVnAYdQClOTlyapKmyI6BLPAFYs0JM8HRpgYZQO02rMR09ZcV9LbQB+NL6sljzG38869YqThrRnfPMCDtZg==}
    cpu: [arm64]
    os: [linux]

  '@rollup/rollup-linux-arm64-musl@4.52.5':
    resolution: {integrity: sha512-AvttBOMwO9Pcuuf7m9PkC1PUIKsfaAJ4AYhy944qeTJgQOqJYJ9oVl2nYgY7Rk0mkbsuOpCAYSs6wLYB2Xiw0Q==}
    cpu: [arm64]
    os: [linux]

  '@rollup/rollup-linux-loong64-gnu@4.52.5':
    resolution: {integrity: sha512-DkDk8pmXQV2wVrF6oq5tONK6UHLz/XcEVow4JTTerdeV1uqPeHxwcg7aFsfnSm9L+OO8WJsWotKM2JJPMWrQtA==}
    cpu: [loong64]
    os: [linux]

  '@rollup/rollup-linux-ppc64-gnu@4.52.5':
    resolution: {integrity: sha512-W/b9ZN/U9+hPQVvlGwjzi+Wy4xdoH2I8EjaCkMvzpI7wJUs8sWJ03Rq96jRnHkSrcHTpQe8h5Tg3ZzUPGauvAw==}
    cpu: [ppc64]
    os: [linux]

  '@rollup/rollup-linux-riscv64-gnu@4.52.5':
    resolution: {integrity: sha512-sjQLr9BW7R/ZiXnQiWPkErNfLMkkWIoCz7YMn27HldKsADEKa5WYdobaa1hmN6slu9oWQbB6/jFpJ+P2IkVrmw==}
    cpu: [riscv64]
    os: [linux]

  '@rollup/rollup-linux-riscv64-musl@4.52.5':
    resolution: {integrity: sha512-hq3jU/kGyjXWTvAh2awn8oHroCbrPm8JqM7RUpKjalIRWWXE01CQOf/tUNWNHjmbMHg/hmNCwc/Pz3k1T/j/Lg==}
    cpu: [riscv64]
    os: [linux]

  '@rollup/rollup-linux-s390x-gnu@4.52.5':
    resolution: {integrity: sha512-gn8kHOrku8D4NGHMK1Y7NA7INQTRdVOntt1OCYypZPRt6skGbddska44K8iocdpxHTMMNui5oH4elPH4QOLrFQ==}
    cpu: [s390x]
    os: [linux]

  '@rollup/rollup-linux-x64-gnu@4.52.5':
    resolution: {integrity: sha512-hXGLYpdhiNElzN770+H2nlx+jRog8TyynpTVzdlc6bndktjKWyZyiCsuDAlpd+j+W+WNqfcyAWz9HxxIGfZm1Q==}
    cpu: [x64]
    os: [linux]

  '@rollup/rollup-linux-x64-musl@4.52.5':
    resolution: {integrity: sha512-arCGIcuNKjBoKAXD+y7XomR9gY6Mw7HnFBv5Rw7wQRvwYLR7gBAgV7Mb2QTyjXfTveBNFAtPt46/36vV9STLNg==}
    cpu: [x64]
    os: [linux]

  '@rollup/rollup-openharmony-arm64@4.52.5':
    resolution: {integrity: sha512-QoFqB6+/9Rly/RiPjaomPLmR/13cgkIGfA40LHly9zcH1S0bN2HVFYk3a1eAyHQyjs3ZJYlXvIGtcCs5tko9Cw==}
    cpu: [arm64]
    os: [openharmony]

  '@rollup/rollup-win32-arm64-msvc@4.52.5':
    resolution: {integrity: sha512-w0cDWVR6MlTstla1cIfOGyl8+qb93FlAVutcor14Gf5Md5ap5ySfQ7R9S/NjNaMLSFdUnKGEasmVnu3lCMqB7w==}
    cpu: [arm64]
    os: [win32]

  '@rollup/rollup-win32-ia32-msvc@4.52.5':
    resolution: {integrity: sha512-Aufdpzp7DpOTULJCuvzqcItSGDH73pF3ko/f+ckJhxQyHtp67rHw3HMNxoIdDMUITJESNE6a8uh4Lo4SLouOUg==}
    cpu: [ia32]
    os: [win32]

  '@rollup/rollup-win32-x64-gnu@4.52.5':
    resolution: {integrity: sha512-UGBUGPFp1vkj6p8wCRraqNhqwX/4kNQPS57BCFc8wYh0g94iVIW33wJtQAx3G7vrjjNtRaxiMUylM0ktp/TRSQ==}
    cpu: [x64]
    os: [win32]

  '@rollup/rollup-win32-x64-msvc@4.52.5':
    resolution: {integrity: sha512-TAcgQh2sSkykPRWLrdyy2AiceMckNf5loITqXxFI5VuQjS5tSuw3WlwdN8qv8vzjLAUTvYaH/mVjSFpbkFbpTg==}
    cpu: [x64]
    os: [win32]

  '@standard-schema/spec@1.0.0':
    resolution: {integrity: sha512-m2bOd0f2RT9k8QJx1JN85cZYyH1RqFBdlwtkSlf4tBDYLCiiZnv1fIIwacK6cqwXavOydf0NPToMQgpKq+dVlA==}

  '@tailwindcss/node@4.1.16':
    resolution: {integrity: sha512-BX5iaSsloNuvKNHRN3k2RcCuTEgASTo77mofW0vmeHkfrDWaoFAFvNHpEgtu0eqyypcyiBkDWzSMxJhp3AUVcw==}

  '@tailwindcss/oxide-android-arm64@4.1.16':
    resolution: {integrity: sha512-8+ctzkjHgwDJ5caq9IqRSgsP70xhdhJvm+oueS/yhD5ixLhqTw9fSL1OurzMUhBwE5zK26FXLCz2f/RtkISqHA==}
    engines: {node: '>= 10'}
    cpu: [arm64]
    os: [android]

  '@tailwindcss/oxide-darwin-arm64@4.1.16':
    resolution: {integrity: sha512-C3oZy5042v2FOALBZtY0JTDnGNdS6w7DxL/odvSny17ORUnaRKhyTse8xYi3yKGyfnTUOdavRCdmc8QqJYwFKA==}
    engines: {node: '>= 10'}
    cpu: [arm64]
    os: [darwin]

  '@tailwindcss/oxide-darwin-x64@4.1.16':
    resolution: {integrity: sha512-vjrl/1Ub9+JwU6BP0emgipGjowzYZMjbWCDqwA2Z4vCa+HBSpP4v6U2ddejcHsolsYxwL5r4bPNoamlV0xDdLg==}
    engines: {node: '>= 10'}
    cpu: [x64]
    os: [darwin]

  '@tailwindcss/oxide-freebsd-x64@4.1.16':
    resolution: {integrity: sha512-TSMpPYpQLm+aR1wW5rKuUuEruc/oOX3C7H0BTnPDn7W/eMw8W+MRMpiypKMkXZfwH8wqPIRKppuZoedTtNj2tg==}
    engines: {node: '>= 10'}
    cpu: [x64]
    os: [freebsd]

  '@tailwindcss/oxide-linux-arm-gnueabihf@4.1.16':
    resolution: {integrity: sha512-p0GGfRg/w0sdsFKBjMYvvKIiKy/LNWLWgV/plR4lUgrsxFAoQBFrXkZ4C0w8IOXfslB9vHK/JGASWD2IefIpvw==}
    engines: {node: '>= 10'}
    cpu: [arm]
    os: [linux]

  '@tailwindcss/oxide-linux-arm64-gnu@4.1.16':
    resolution: {integrity: sha512-DoixyMmTNO19rwRPdqviTrG1rYzpxgyYJl8RgQvdAQUzxC1ToLRqtNJpU/ATURSKgIg6uerPw2feW0aS8SNr/w==}
    engines: {node: '>= 10'}
    cpu: [arm64]
    os: [linux]

  '@tailwindcss/oxide-linux-arm64-musl@4.1.16':
    resolution: {integrity: sha512-H81UXMa9hJhWhaAUca6bU2wm5RRFpuHImrwXBUvPbYb+3jo32I9VIwpOX6hms0fPmA6f2pGVlybO6qU8pF4fzQ==}
    engines: {node: '>= 10'}
    cpu: [arm64]
    os: [linux]

  '@tailwindcss/oxide-linux-x64-gnu@4.1.16':
    resolution: {integrity: sha512-ZGHQxDtFC2/ruo7t99Qo2TTIvOERULPl5l0K1g0oK6b5PGqjYMga+FcY1wIUnrUxY56h28FxybtDEla+ICOyew==}
    engines: {node: '>= 10'}
    cpu: [x64]
    os: [linux]

  '@tailwindcss/oxide-linux-x64-musl@4.1.16':
    resolution: {integrity: sha512-Oi1tAaa0rcKf1Og9MzKeINZzMLPbhxvm7rno5/zuP1WYmpiG0bEHq4AcRUiG2165/WUzvxkW4XDYCscZWbTLZw==}
    engines: {node: '>= 10'}
    cpu: [x64]
    os: [linux]

  '@tailwindcss/oxide-wasm32-wasi@4.1.16':
    resolution: {integrity: sha512-B01u/b8LteGRwucIBmCQ07FVXLzImWESAIMcUU6nvFt/tYsQ6IHz8DmZ5KtvmwxD+iTYBtM1xwoGXswnlu9v0Q==}
    engines: {node: '>=14.0.0'}
    cpu: [wasm32]
    bundledDependencies:
      - '@napi-rs/wasm-runtime'
      - '@emnapi/core'
      - '@emnapi/runtime'
      - '@tybys/wasm-util'
      - '@emnapi/wasi-threads'
      - tslib

  '@tailwindcss/oxide-win32-arm64-msvc@4.1.16':
    resolution: {integrity: sha512-zX+Q8sSkGj6HKRTMJXuPvOcP8XfYON24zJBRPlszcH1Np7xuHXhWn8qfFjIujVzvH3BHU+16jBXwgpl20i+v9A==}
    engines: {node: '>= 10'}
    cpu: [arm64]
    os: [win32]

  '@tailwindcss/oxide-win32-x64-msvc@4.1.16':
    resolution: {integrity: sha512-m5dDFJUEejbFqP+UXVstd4W/wnxA4F61q8SoL+mqTypId2T2ZpuxosNSgowiCnLp2+Z+rivdU0AqpfgiD7yCBg==}
    engines: {node: '>= 10'}
    cpu: [x64]
    os: [win32]

  '@tailwindcss/oxide@4.1.16':
    resolution: {integrity: sha512-2OSv52FRuhdlgyOQqgtQHuCgXnS8nFSYRp2tJ+4WZXKgTxqPy7SMSls8c3mPT5pkZ17SBToGM5LHEJBO7miEdg==}
    engines: {node: '>= 10'}

  '@tailwindcss/postcss@4.1.16':
    resolution: {integrity: sha512-Qn3SFGPXYQMKR/UtqS+dqvPrzEeBZHrFA92maT4zijCVggdsXnDBMsPFJo1eArX3J+O+Gi+8pV4PkqjLCNBk3A==}

  '@tauri-apps/api@2.9.0':
    resolution: {integrity: sha512-qD5tMjh7utwBk9/5PrTA/aGr3i5QaJ/Mlt7p8NilQ45WgbifUNPyKWsA63iQ8YfQq6R8ajMapU+/Q8nMcPRLNw==}

  '@tauri-apps/cli-darwin-arm64@2.9.1':
    resolution: {integrity: sha512-sdwhtsE/6njD0AjgfYEj1JyxZH4SBmCJSXpRm6Ph5fQeuZD6MyjzjdVOrrtFguyREVQ7xn0Ujkwvbo01ULthNg==}
    engines: {node: '>= 10'}
    cpu: [arm64]
    os: [darwin]

  '@tauri-apps/cli-darwin-x64@2.9.1':
    resolution: {integrity: sha512-c86g+67wTdI4TUCD7CaSd/13+oYuLQxVST4ZNJ5C+6i1kdnU3Us1L68N9MvbDLDQGJc9eo0pvuK6sCWkee+BzA==}
    engines: {node: '>= 10'}
    cpu: [x64]
    os: [darwin]

  '@tauri-apps/cli-linux-arm-gnueabihf@2.9.1':
    resolution: {integrity: sha512-IrB3gFQmueQKJjjisOcMktW/Gh6gxgqYO419doA3YZ7yIV5rbE8ZW52Q3I4AO+SlFEyVYer5kpi066p0JBlLGw==}
    engines: {node: '>= 10'}
    cpu: [arm]
    os: [linux]

  '@tauri-apps/cli-linux-arm64-gnu@2.9.1':
    resolution: {integrity: sha512-Ke7TyXvu6HbWSkmVkFbbH19D3cLsd117YtXP/u9NIvSpYwKeFtnbpirrIUfPm44Q+PZFZ2Hvg8X9qoUiAK0zKw==}
    engines: {node: '>= 10'}
    cpu: [arm64]
    os: [linux]

  '@tauri-apps/cli-linux-arm64-musl@2.9.1':
    resolution: {integrity: sha512-sGvy75sv55oeMulR5ArwPD28DsDQxqTzLhXCrpU9/nbFg/JImmI7k994YE9fr3V0qE3Cjk5gjLldRNv7I9sjwQ==}
    engines: {node: '>= 10'}
    cpu: [arm64]
    os: [linux]

  '@tauri-apps/cli-linux-riscv64-gnu@2.9.1':
    resolution: {integrity: sha512-tEKbJydV3BdIxpAx8aGHW6VDg1xW4LlQuRD/QeFZdZNTreHJpMbJEcdvAcI+Hg6vgQpVpaoEldR9W4F6dYSLqQ==}
    engines: {node: '>= 10'}
    cpu: [riscv64]
    os: [linux]

  '@tauri-apps/cli-linux-x64-gnu@2.9.1':
    resolution: {integrity: sha512-mg5msXHagtHpyCVWgI01M26JeSrgE/otWyGdYcuTwyRYZYEJRTbcNt7hscOkdNlPBe7isScW7PVKbxmAjJJl4g==}
    engines: {node: '>= 10'}
    cpu: [x64]
    os: [linux]

  '@tauri-apps/cli-linux-x64-musl@2.9.1':
    resolution: {integrity: sha512-lFZEXkpDreUe3zKilvnMsrnKP9gwQudaEjDnOz/GMzbzNceIuPfFZz0cR/ky1Aoq4eSvZonPKHhROq4owz4fzg==}
    engines: {node: '>= 10'}
    cpu: [x64]
    os: [linux]

  '@tauri-apps/cli-win32-arm64-msvc@2.9.1':
    resolution: {integrity: sha512-ejc5RAp/Lm1Aj0EQHaT+Wdt5PHfdgQV5hIDV00MV6HNbIb5W4ZUFxMDaRkAg65gl9MvY2fH396riePW3RoKXDw==}
    engines: {node: '>= 10'}
    cpu: [arm64]
    os: [win32]

  '@tauri-apps/cli-win32-ia32-msvc@2.9.1':
    resolution: {integrity: sha512-fSATtJDc0fNjVB6ystyi8NbwhNFk8i8E05h6KrsC8Fio5eaJIJvPCbC9pdrPl6kkxN1X7fj25ErBbgfqgcK8Fg==}
    engines: {node: '>= 10'}
    cpu: [ia32]
    os: [win32]

  '@tauri-apps/cli-win32-x64-msvc@2.9.1':
    resolution: {integrity: sha512-/JHlOzpUDhjBOO9w167bcYxfJbcMQv7ykS/Y07xjtcga8np0rzUzVGWYmLMH7orKcDMC7wjhheEW1x8cbGma/Q==}
    engines: {node: '>= 10'}
    cpu: [x64]
    os: [win32]

  '@tauri-apps/cli@2.9.1':
    resolution: {integrity: sha512-kKi2/WWsNXKoMdatBl4xrT7e1Ce27JvsetBVfWuIb6D3ep/Y0WO5SIr70yarXOSWam8NyDur4ipzjZkg6m7VDg==}
    engines: {node: '>= 10'}
    hasBin: true

  '@tauri-apps/plugin-clipboard-manager@2.3.1':
    resolution: {integrity: sha512-lQMaUSFs5my8oEHuvQOLJoPHfxRJNn0gwXyTsyMhtQZBD4sYLiDux8p+EsagY6vv5SkSYWVViJYvlcPIjJ+Dog==}

  '@tauri-apps/plugin-global-shortcut@2.3.0':
    resolution: {integrity: sha512-WbAz0ElhpP+0kzQZRScdCC7UQ7OPH8PAn//fsBNu7+ywihsnVSVOg1L9YhieAtLNtAlnmFI69Yl5AGaA3ge5IQ==}

  '@tauri-apps/plugin-notification@2.3.1':
    resolution: {integrity: sha512-7gqgfANSREKhh35fY1L4j3TUjUdePmU735FYDqRGeIf8nMXWpcx6j4FhN9/4nYz+m0mv79DCTPLqIPTySggGgg==}

  '@testing-library/dom@9.3.4':
    resolution: {integrity: sha512-FlS4ZWlp97iiNWig0Muq8p+3rVDjRiYE+YKGbAqXOu9nwJFFOdL00kFpz42M+4huzYi86vAK1sOOfyOG45muIQ==}
    engines: {node: '>=14'}

  '@testing-library/jest-dom@6.9.1':
    resolution: {integrity: sha512-zIcONa+hVtVSSep9UT3jZ5rizo2BsxgyDYU7WFD5eICBE7no3881HGeb/QkGfsJs6JTkY1aQhT7rIPC7e+0nnA==}
    engines: {node: '>=14', npm: '>=6', yarn: '>=1'}

  '@testing-library/react@14.3.1':
    resolution: {integrity: sha512-H99XjUhWQw0lTgyMN05W3xQG1Nh4lq574D8keFf1dDoNTJgp66VbJozRaczoF+wsiaPJNt/TcnfpLGufGxSrZQ==}
    engines: {node: '>=14'}
    peerDependencies:
      react: ^18.0.0
      react-dom: ^18.0.0

  '@types/aria-query@5.0.4':
    resolution: {integrity: sha512-rfT93uj5s0PRL7EzccGMs3brplhcrghnDoV26NqKhCAS1hVo+WdNsPvE/yb6ilfr5hi2MEk6d5EWJTKdxg8jVw==}

  '@types/babel__core@7.20.5':
    resolution: {integrity: sha512-qoQprZvz5wQFJwMDqeseRXWv3rqMvhgpbXFfVyWhbx9X47POIA6i/+dXefEmZKoAgOaTdaIgNSMqMIU61yRyzA==}

  '@types/babel__generator@7.27.0':
    resolution: {integrity: sha512-ufFd2Xi92OAVPYsy+P4n7/U7e68fex0+Ee8gSG9KX7eo084CWiQ4sdxktvdl0bOPupXtVJPY19zk6EwWqUQ8lg==}

  '@types/babel__template@7.4.4':
    resolution: {integrity: sha512-h/NUaSyG5EyxBIp8YRxo4RMe2/qQgvyowRwVMzhYhBCONbW8PUsg4lkFMrhgZhUe5z3L3MiLDuvyJ/CaPa2A8A==}

  '@types/babel__traverse@7.28.0':
    resolution: {integrity: sha512-8PvcXf70gTDZBgt9ptxJ8elBeBjcLOAcOtoO/mPJjtji1+CdGbHgm77om1GrsPxsiE+uXIpNSK64UYaIwQXd4Q==}

  '@types/chai@5.2.3':
    resolution: {integrity: sha512-Mw558oeA9fFbv65/y4mHtXDs9bPnFMZAL/jxdPFUpOHHIXX91mcgEHbS5Lahr+pwZFR8A7GQleRWeI6cGFC2UA==}

  '@types/debug@4.1.12':
    resolution: {integrity: sha512-vIChWdVG3LG1SMxEvI/AK+FWJthlrqlTu7fbrlywTkkaONwk/UAGaULXRlf8vkzFBLVm0zkMdCquhL5aOjhXPQ==}

  '@types/deep-eql@4.0.2':
    resolution: {integrity: sha512-c9h9dVVMigMPc4bwTvC5dxqtqJZwQPePsWjPlpSOnojbor6pGqdk541lfA7AqFQr5pB1BRdq0juY9db81BwyFw==}

  '@types/estree-jsx@1.0.5':
    resolution: {integrity: sha512-52CcUVNFyfb1A2ALocQw/Dd1BQFNmSdkuC3BkZ6iqhdMfQz7JWOFRuJFloOzjk+6WijU56m9oKXFAXc7o3Towg==}

  '@types/estree@1.0.8':
    resolution: {integrity: sha512-dWHzHa2WqEXI/O1E9OjrocMTKJl2mSrEolh1Iomrv6U+JuNwaHXsXx9bLu5gG7BUWFIN0skIQJQ/L1rIex4X6w==}

  '@types/hast@3.0.4':
    resolution: {integrity: sha512-WPs+bbQw5aCj+x6laNGWLH3wviHtoCv/P3+otBhbOhJgG8qtpdAMlTCxLtsTWA7LH1Oh/bFCHsBn0TPS5m30EQ==}

  '@types/katex@0.16.7':
    resolution: {integrity: sha512-HMwFiRujE5PjrgwHQ25+bsLJgowjGjm5Z8FVSf0N6PwgJrwxH0QxzHYDcKsTfV3wva0vzrpqMTJS2jXPr5BMEQ==}

  '@types/mdast@4.0.4':
    resolution: {integrity: sha512-kGaNbPh1k7AFzgpud/gMdvIm5xuECykRR+JnWKQno9TAXVa6WIVCGTPvYGekIDL4uwCZQSYbUxNBSb1aUo79oA==}

  '@types/ms@2.1.0':
    resolution: {integrity: sha512-GsCCIZDE/p3i96vtEqx+7dBUGXrc7zeSK3wwPHIaRThS+9OhWIXRqzs4d6k1SVU8g91DrNRWxWUGhp5KXQb2VA==}

  '@types/node@22.18.12':
    resolution: {integrity: sha512-BICHQ67iqxQGFSzfCFTT7MRQ5XcBjG5aeKh5Ok38UBbPe5fxTyE+aHFxwVrGyr8GNlqFMLKD1D3P2K/1ks8tog==}

  '@types/node@24.9.2':
    resolution: {integrity: sha512-uWN8YqxXxqFMX2RqGOrumsKeti4LlmIMIyV0lgut4jx7KQBcBiW6vkDtIBvHnHIquwNfJhk8v2OtmO8zXWHfPA==}

  '@types/prop-types@15.7.15':
    resolution: {integrity: sha512-F6bEyamV9jKGAFBEmlQnesRPGOQqS2+Uwi0Em15xenOxHaf2hv6L8YCVn3rPdPJOiJfPiCnLIRyvwVaqMY3MIw==}

  '@types/react-dom@18.3.7':
    resolution: {integrity: sha512-MEe3UeoENYVFXzoXEWsvcpg6ZvlrFNlOQ7EOsvhI3CfAXwzPfO8Qwuxd40nepsYKqyyVQnTdEfv68q91yLcKrQ==}
    peerDependencies:
      '@types/react': ^18.0.0

  '@types/react@18.3.26':
    resolution: {integrity: sha512-RFA/bURkcKzx/X9oumPG9Vp3D3JUgus/d0b67KB0t5S/raciymilkOa66olh78MUI92QLbEJevO7rvqU/kjwKA==}

  '@types/unist@2.0.11':
    resolution: {integrity: sha512-CmBKiL6NNo/OqgmMn95Fk9Whlp2mtvIv+KNpQKN2F4SjvrEesubTRWGYSg+BnWZOnlCaSTU1sMpsBOzgbYhnsA==}

  '@types/unist@3.0.3':
    resolution: {integrity: sha512-ko/gIFJRv177XgZsZcBwnqJN5x/Gien8qNOn0D5bQU/zAzVf9Zt3BlcUiLqhV9y4ARk0GbT3tnUiPNgnTXzc/Q==}

  '@ungap/structured-clone@1.3.0':
    resolution: {integrity: sha512-WmoN8qaIAo7WTYWbAZuG8PYEhn5fkz7dZrqTBZ7dtt//lL2Gwms1IcnQ5yHqjDfX8Ft5j4YzDM23f87zBfDe9g==}

  '@vitejs/plugin-react@4.7.0':
    resolution: {integrity: sha512-gUu9hwfWvvEDBBmgtAowQCojwZmJ5mcLn3aufeCsitijs3+f2NsrPtlAWIR6OPiqljl96GVCUbLe0HyqIpVaoA==}
    engines: {node: ^14.18.0 || >=16.0.0}
    peerDependencies:
      vite: ^4.2.0 || ^5.0.0 || ^6.0.0 || ^7.0.0

  '@vitest/coverage-v8@4.0.4':
    resolution: {integrity: sha512-YM7gDj2TX2AXyGLz0p/B7hvTsTfaQc+kSV/LU0nEnKlep/ZfbdCDppPND4YQiQC43OXyrhkG3y8ZSTqYb2CKqQ==}
    peerDependencies:
      '@vitest/browser': 4.0.4
      vitest: 4.0.4
    peerDependenciesMeta:
      '@vitest/browser':
        optional: true

  '@vitest/expect@4.0.4':
    resolution: {integrity: sha512-0ioMscWJtfpyH7+P82sGpAi3Si30OVV73jD+tEqXm5+rIx9LgnfdaOn45uaFkKOncABi/PHL00Yn0oW/wK4cXw==}

  '@vitest/mocker@4.0.4':
    resolution: {integrity: sha512-UTtKgpjWj+pvn3lUM55nSg34098obGhSHH+KlJcXesky8b5wCUgg7s60epxrS6yAG8slZ9W8T9jGWg4PisMf5Q==}
    peerDependencies:
      msw: ^2.4.9
      vite: ^6.0.0 || ^7.0.0-0
    peerDependenciesMeta:
      msw:
        optional: true
      vite:
        optional: true

  '@vitest/pretty-format@4.0.4':
    resolution: {integrity: sha512-lHI2rbyrLVSd1TiHGJYyEtbOBo2SDndIsN3qY4o4xe2pBxoJLD6IICghNCvD7P+BFin6jeyHXiUICXqgl6vEaQ==}

  '@vitest/runner@4.0.4':
    resolution: {integrity: sha512-99EDqiCkncCmvIZj3qJXBZbyoQ35ghOwVWNnQ5nj0Hnsv4Qm40HmrMJrceewjLVvsxV/JSU4qyx2CGcfMBmXJw==}

  '@vitest/snapshot@4.0.4':
    resolution: {integrity: sha512-XICqf5Gi4648FGoBIeRgnHWSNDp+7R5tpclGosFaUUFzY6SfcpsfHNMnC7oDu/iOLBxYfxVzaQpylEvpgii3zw==}

  '@vitest/spy@4.0.4':
    resolution: {integrity: sha512-G9L13AFyYECo40QG7E07EdYnZZYCKMTSp83p9W8Vwed0IyCG1GnpDLxObkx8uOGPXfDpdeVf24P1Yka8/q1s9g==}

  '@vitest/utils@4.0.4':
    resolution: {integrity: sha512-4bJLmSvZLyVbNsYFRpPYdJViG9jZyRvMZ35IF4ymXbRZoS+ycYghmwTGiscTXduUg2lgKK7POWIyXJNute1hjw==}

  agent-base@7.1.4:
    resolution: {integrity: sha512-MnA+YT8fwfJPgBx3m60MNqakm30XOkyIoH1y6huTQvC0PwZG7ki8NacLBcrPbNoo8vEZy7Jpuk7+jMO+CUovTQ==}
    engines: {node: '>= 14'}

  ansi-escapes@7.1.1:
    resolution: {integrity: sha512-Zhl0ErHcSRUaVfGUeUdDuLgpkEo8KIFjB4Y9uAc46ScOpdDiU1Dbyplh7qWJeJ/ZHpbyMSM26+X3BySgnIz40Q==}
    engines: {node: '>=18'}

  ansi-regex@5.0.1:
    resolution: {integrity: sha512-quJQXlTSUGL2LH9SUXo8VwsY4soanhgo6LNSm84E1LBcE8s3O0wpdiRzyR9z/ZZJMlMWv37qOOb9pdJlMUEKFQ==}
    engines: {node: '>=8'}

  ansi-regex@6.2.2:
    resolution: {integrity: sha512-Bq3SmSpyFHaWjPk8If9yc6svM8c56dB5BAtW4Qbw5jHTwwXXcTLoRMkpDJp6VL0XzlWaCHTXrkFURMYmD0sLqg==}
    engines: {node: '>=12'}

  ansi-styles@4.3.0:
    resolution: {integrity: sha512-zbB9rCJAT1rbjiVDb2hqKFHNYLxgtk8NURxZ3IZwD3F6NtxbXZQCnnSi1Lkx+IDohdPlFp222wVALIheZJQSEg==}
    engines: {node: '>=8'}

  ansi-styles@5.2.0:
    resolution: {integrity: sha512-Cxwpt2SfTzTtXcfOlzGEee8O+c+MmUgGrNiBcXnuWxuFJHe6a5Hz7qwhwe5OgaSYI0IJvkLqWX1ASG+cJOkEiA==}
    engines: {node: '>=10'}

  ansi-styles@6.2.3:
    resolution: {integrity: sha512-4Dj6M28JB+oAH8kFkTLUo+a2jwOFkuqb3yucU0CANcRRUbxS0cP0nZYCGjcc3BNXwRIsUVmDGgzawme7zvJHvg==}
    engines: {node: '>=12'}

  any-promise@1.3.0:
    resolution: {integrity: sha512-7UvmKalWRt1wgjL1RrGxoSJW/0QZFIegpeGvZG9kjp8vrRu55XTHbwnqq2GpXm9uLbcuhxm3IqX9OB4MZR1b2A==}

  anymatch@3.1.3:
    resolution: {integrity: sha512-KMReFUr0B4t+D+OBkjR3KYqvocp2XaSzO55UcB6mgQMd3KbcE+mWTyvVV7D/zsdEbNnV6acZUutkiHQXvTr1Rw==}
    engines: {node: '>= 8'}

  arg@5.0.2:
    resolution: {integrity: sha512-PYjyFOLKQ9y57JvQ6QLo8dAgNqswh8M1RMJYdQduT6xbWSgK36P/Z/v+p888pM69jMMfS8Xd8F6I1kQ/I9HUGg==}

  aria-query@5.1.3:
    resolution: {integrity: sha512-R5iJ5lkuHybztUfuOAznmboyjWq8O6sqNqtK7CLOqdydi54VNbORp49mb14KbWgG1QD3JFO9hJdZ+y4KutfdOQ==}

  aria-query@5.3.2:
    resolution: {integrity: sha512-COROpnaoap1E2F000S62r6A60uHZnmlvomhfyT2DlTcrY1OrBKn2UhH7qn5wTC9zMvD0AY7csdPSNwKP+7WiQw==}
    engines: {node: '>= 0.4'}

  array-buffer-byte-length@1.0.2:
    resolution: {integrity: sha512-LHE+8BuR7RYGDKvnrmcuSq3tDcKv9OFEXQt/HpbZhY7V6h0zlUXutnAD82GiFx9rdieCMjkvtcsPqBwgUl1Iiw==}
    engines: {node: '>= 0.4'}

  assertion-error@2.0.1:
    resolution: {integrity: sha512-Izi8RQcffqCeNVgFigKli1ssklIbpHnCYc6AknXGYoB6grJqyeby7jv12JUQgmTAnIDnbck1uxksT4dzN3PWBA==}
    engines: {node: '>=12'}

  ast-v8-to-istanbul@0.3.8:
    resolution: {integrity: sha512-szgSZqUxI5T8mLKvS7WTjF9is+MVbOeLADU73IseOcrqhxr/VAvy6wfoVE39KnKzA7JRhjF5eUagNlHwvZPlKQ==}

  autoprefixer@10.4.21:
    resolution: {integrity: sha512-O+A6LWV5LDHSJD3LjHYoNi4VLsj/Whi7k6zG12xTYaU4cQ8oxQGckXNX8cRHK5yOZ/ppVHe0ZBXGzSV9jXdVbQ==}
    engines: {node: ^10 || ^12 || >=14}
    hasBin: true
    peerDependencies:
      postcss: ^8.1.0

  available-typed-arrays@1.0.7:
    resolution: {integrity: sha512-wvUjBtSGN7+7SjNpq/9M2Tg350UZD3q62IFZLbRAR1bSMlCo1ZaeW+BJ+D090e4hIIZLBcTDWe4Mh4jvUDajzQ==}
    engines: {node: '>= 0.4'}

  bail@2.0.2:
    resolution: {integrity: sha512-0xO6mYd7JB2YesxDKplafRpsiOzPt9V02ddPCLbY1xYGPOX24NTyN50qnUxgCPcSoYMhKpAuBTjQoRZCAkUDRw==}

  balanced-match@1.0.2:
    resolution: {integrity: sha512-3oSeUO0TMV67hN1AmbXsK4yaqU7tjiHlbxRDZOpH0KW9+CeX4bRAaX0Anxt0tx2MrpRpWwQaPwIlISEJhYU5Pw==}

  baseline-browser-mapping@2.8.19:
    resolution: {integrity: sha512-zoKGUdu6vb2jd3YOq0nnhEDQVbPcHhco3UImJrv5dSkvxTc2pl2WjOPsjZXDwPDSl5eghIMuY3R6J9NDKF3KcQ==}
    hasBin: true

  bidi-js@1.0.3:
    resolution: {integrity: sha512-RKshQI1R3YQ+n9YJz2QQ147P66ELpa1FQEg20Dk8oW9t2KgLbpDLLp9aGZ7y8WHSshDknG0bknqGw5/tyCs5tw==}

  binary-extensions@2.3.0:
    resolution: {integrity: sha512-Ceh+7ox5qe7LJuLHoY0feh3pHuUDHAcRUeyL2VYghZwfpkNIy/+8Ocg0a3UuSoYzavmylwuLWQOf3hl0jjMMIw==}
    engines: {node: '>=8'}

  brace-expansion@2.0.2:
    resolution: {integrity: sha512-Jt0vHyM+jmUBqojB7E1NIYadt0vI0Qxjxd2TErW94wDz+E2LAm5vKMXXwg6ZZBTHPuUlDgQHKXvjGBdfcF1ZDQ==}

  braces@3.0.3:
    resolution: {integrity: sha512-yQbXgO/OSZVD2IsiLlro+7Hf6Q18EJrKSEsdoMzKePKXct3gvD8oLcOQdIzGupr5Fj+EDe8gO/lxc1BzfMpxvA==}
    engines: {node: '>=8'}

  browserslist@4.27.0:
    resolution: {integrity: sha512-AXVQwdhot1eqLihwasPElhX2tAZiBjWdJ9i/Zcj2S6QYIjkx62OKSfnobkriB81C3l4w0rVy3Nt4jaTBltYEpw==}
    engines: {node: ^6 || ^7 || ^8 || ^9 || ^10 || ^11 || ^12 || >=13.7}
    hasBin: true

  call-bind-apply-helpers@1.0.2:
    resolution: {integrity: sha512-Sp1ablJ0ivDkSzjcaJdxEunN5/XvksFJ2sMBFfq6x0ryhQV/2b/KwFe21cMpmHtPOSij8K99/wSfoEuTObmuMQ==}
    engines: {node: '>= 0.4'}

  call-bind@1.0.8:
    resolution: {integrity: sha512-oKlSFMcMwpUg2ednkhQ454wfWiU/ul3CkJe/PEHcTKuiX6RpbehUiFMXu13HalGZxfUwCQzZG747YXBn1im9ww==}
    engines: {node: '>= 0.4'}

  call-bound@1.0.4:
    resolution: {integrity: sha512-+ys997U96po4Kx/ABpBCqhA9EuxJaQWDQg7295H4hBphv3IZg0boBKuwYpt4YXp6MZ5AmZQnU/tyMTlRpaSejg==}
    engines: {node: '>= 0.4'}

  camelcase-css@2.0.1:
    resolution: {integrity: sha512-QOSvevhslijgYwRx6Rv7zKdMF8lbRmx+uQGx2+vDc+KI/eBnsy9kit5aj23AgGu3pa4t9AgwbnXWqS+iOY+2aA==}
    engines: {node: '>= 6'}

  caniuse-lite@1.0.30001751:
    resolution: {integrity: sha512-A0QJhug0Ly64Ii3eIqHu5X51ebln3k4yTUkY1j8drqpWHVreg/VLijN48cZ1bYPiqOQuqpkIKnzr/Ul8V+p6Cw==}

  ccount@2.0.1:
    resolution: {integrity: sha512-eyrF0jiFpY+3drT6383f1qhkbGsLSifNAjA61IUjZjmLCWjItY6LB9ft9YhoDgwfmclB2zhu51Lc7+95b8NRAg==}

  chai@6.2.0:
    resolution: {integrity: sha512-aUTnJc/JipRzJrNADXVvpVqi6CO0dn3nx4EVPxijri+fj3LUUDyZQOgVeW54Ob3Y1Xh9Iz8f+CgaCl8v0mn9bA==}
    engines: {node: '>=18'}

  chalk@4.1.2:
    resolution: {integrity: sha512-oKnbhFyRIXpUuez8iBMmyEa4nbj4IOQyuhc/wy9kY7/WVPcwIO9VA668Pu8RkO7+0G76SLROeyw9CpQ061i4mA==}
    engines: {node: '>=10'}

  character-entities-html4@2.1.0:
    resolution: {integrity: sha512-1v7fgQRj6hnSwFpq1Eu0ynr/CDEw0rXo2B61qXrLNdHZmPKgb7fqS1a2JwF0rISo9q77jDI8VMEHoApn8qDoZA==}

  character-entities-legacy@3.0.0:
    resolution: {integrity: sha512-RpPp0asT/6ufRm//AJVwpViZbGM/MkjQFxJccQRHmISF/22NBtsHqAWmL+/pmkPWoIUJdWyeVleTl1wydHATVQ==}

  character-entities@2.0.2:
    resolution: {integrity: sha512-shx7oQ0Awen/BRIdkjkvz54PnEEI/EjwXDSIZp86/KKdbafHh1Df/RYGBhn4hbe2+uKC9FnT5UCEdyPz3ai9hQ==}

  character-reference-invalid@2.0.1:
    resolution: {integrity: sha512-iBZ4F4wRbyORVsu0jPV7gXkOsGYjGHPmAyv+HiHG8gi5PtC9KI2j1+v8/tlibRvjoWX027ypmG/n0HtO5t7unw==}

  chokidar@3.6.0:
    resolution: {integrity: sha512-7VT13fmjotKpGipCW9JEQAusEPE+Ei8nl6/g4FBAmIm0GOOLMua9NDDo/DWp0ZAxCr3cPq5ZpBqmPAQgDda2Pw==}
    engines: {node: '>= 8.10.0'}

  cli-cursor@5.0.0:
    resolution: {integrity: sha512-aCj4O5wKyszjMmDT4tZj93kxyydN/K5zPWSCe6/0AV/AA1pqe5ZBIw0a2ZfPQV7lL5/yb5HsUreJ6UFAF1tEQw==}
    engines: {node: '>=18'}

  cli-truncate@5.1.1:
    resolution: {integrity: sha512-SroPvNHxUnk+vIW/dOSfNqdy1sPEFkrTk6TUtqLCnBlo3N7TNYYkzzN7uSD6+jVjrdO4+p8nH7JzH6cIvUem6A==}
    engines: {node: '>=20'}

  color-convert@2.0.1:
    resolution: {integrity: sha512-RRECPsj7iu/xb5oKYcsFHSppFNnsj/52OVTRKb4zP5onXwVF3zVmmToNcOfGC+CRDpfK/U584fMg38ZHCaElKQ==}
    engines: {node: '>=7.0.0'}

  color-name@1.1.4:
    resolution: {integrity: sha512-dOy+3AuW3a2wNbZHIuMZpTcgjGuLU/uBL/ubcZF9OXbDo8ff4O8yVp5Bf0efS8uEoYo5q4Fx7dY9OgQGXgAsQA==}

  colorette@2.0.20:
    resolution: {integrity: sha512-IfEDxwoWIjkeXL1eXcDiow4UbKjhLdq6/EuSVR9GMN7KVH3r9gQ83e73hsz1Nd1T3ijd5xv1wcWRYO+D6kCI2w==}

  comma-separated-tokens@2.0.3:
    resolution: {integrity: sha512-Fu4hJdvzeylCfQPp9SGWidpzrMs7tTrlu6Vb8XGaRGck8QSNZJJp538Wrb60Lax4fPwR64ViY468OIUTbRlGZg==}

  commander@14.0.2:
    resolution: {integrity: sha512-TywoWNNRbhoD0BXs1P3ZEScW8W5iKrnbithIl0YH+uCmBd0QpPOA8yc82DS3BIE5Ma6FnBVUsJ7wVUDz4dvOWQ==}
    engines: {node: '>=20'}

  commander@4.1.1:
    resolution: {integrity: sha512-NOKm8xhkzAjzFx8B2v5OAHT+u5pRQc2UCa2Vq9jYL/31o2wi9mxBA7LIFs3sV5VSC49z6pEhfbMULvShKj26WA==}
    engines: {node: '>= 6'}

  commander@8.3.0:
    resolution: {integrity: sha512-OkTL9umf+He2DZkUq8f8J9of7yL6RJKI24dVITBmNfZBmri9zYZQrKkuXiKhyfPSu8tUhnVBB1iKXevvnlR4Ww==}
    engines: {node: '>= 12'}

  convert-source-map@2.0.0:
    resolution: {integrity: sha512-Kvp459HrV2FEJ1CAsi1Ku+MY3kasH19TFykTz2xWmMeq6bk2NU3XXvfJ+Q61m0xktWwt+1HSYf3JZsTms3aRJg==}

  cross-spawn@7.0.6:
    resolution: {integrity: sha512-uV2QOWP2nWzsy2aMp8aRibhi9dlzF5Hgh5SHaB9OiTGEyDTiJJyx0uy51QXdyWbtAHNua4XJzUKca3OzKUd3vA==}
    engines: {node: '>= 8'}

  css-tree@3.1.0:
    resolution: {integrity: sha512-0eW44TGN5SQXU1mWSkKwFstI/22X2bG1nYzZTYMAWjylYURhse752YgbE4Cx46AC+bAvI+/dYTPRk1LqSUnu6w==}
    engines: {node: ^10 || ^12.20.0 || ^14.13.0 || >=15.0.0}

  css.escape@1.5.1:
    resolution: {integrity: sha512-YUifsXXuknHlUsmlgyY0PKzgPOr7/FjCePfHNt0jxm83wHZi44VDMQ7/fGNkjY3/jV1MC+1CmZbaHzugyeRtpg==}

  cssesc@3.0.0:
    resolution: {integrity: sha512-/Tb/JcjK111nNScGob5MNtsntNM1aCNUDipB/TkwZFhyDrrE47SOx/18wF2bbjgc3ZzCSKW1T5nt5EbFoAz/Vg==}
    engines: {node: '>=4'}
    hasBin: true

  cssstyle@5.3.1:
    resolution: {integrity: sha512-g5PC9Aiph9eiczFpcgUhd9S4UUO3F+LHGRIi5NUMZ+4xtoIYbHNZwZnWA2JsFGe8OU8nl4WyaEFiZuGuxlutJQ==}
    engines: {node: '>=20'}

  csstype@3.1.3:
    resolution: {integrity: sha512-M1uQkMl8rQK/szD0LNhtqxIPLpimGm8sOBwU7lLnCpSbTyY3yeU1Vc7l4KT5zT4s/yOxHH5O7tIuuLOCnLADRw==}

  data-urls@6.0.0:
    resolution: {integrity: sha512-BnBS08aLUM+DKamupXs3w2tJJoqU+AkaE/+6vQxi/G/DPmIZFJJp9Dkb1kM03AZx8ADehDUZgsNxju3mPXZYIA==}
    engines: {node: '>=20'}

  debug@4.4.3:
    resolution: {integrity: sha512-RGwwWnwQvkVfavKVt22FGLw+xYSdzARwm0ru6DhTVA3umU5hZc28V3kO4stgYryrTlLpuvgI9GiijltAjNbcqA==}
    engines: {node: '>=6.0'}
    peerDependencies:
      supports-color: '*'
    peerDependenciesMeta:
      supports-color:
        optional: true

  decimal.js@10.6.0:
    resolution: {integrity: sha512-YpgQiITW3JXGntzdUmyUR1V812Hn8T1YVXhCu+wO3OpS4eU9l4YdD3qjyiKdV6mvV29zapkMeD390UVEf2lkUg==}

  decode-named-character-reference@1.2.0:
    resolution: {integrity: sha512-c6fcElNV6ShtZXmsgNgFFV5tVX2PaV4g+MOAkb8eXHvn6sryJBrZa9r0zV6+dtTyoCKxtDy5tyQ5ZwQuidtd+Q==}

  deep-equal@2.2.3:
    resolution: {integrity: sha512-ZIwpnevOurS8bpT4192sqAowWM76JDKSHYzMLty3BZGSswgq6pBaH3DhCSW5xVAZICZyKdOBPjwww5wfgT/6PA==}
    engines: {node: '>= 0.4'}

  define-data-property@1.1.4:
    resolution: {integrity: sha512-rBMvIzlpA8v6E+SJZoo++HAYqsLrkg7MSfIinMPFhmkorw7X+dOXVJQs+QT69zGkzMyfDnIMN2Wid1+NbL3T+A==}
    engines: {node: '>= 0.4'}

  define-properties@1.2.1:
    resolution: {integrity: sha512-8QmQKqEASLd5nx0U1B1okLElbUuuttJ/AnYmRXbbbGDWh6uS208EjD4Xqq/I9wK7u0v6O08XhTWnt5XtEbR6Dg==}
    engines: {node: '>= 0.4'}

  dequal@2.0.3:
    resolution: {integrity: sha512-0je+qPKHEMohvfRTCEo3CrPG6cAzAYgmzKyxRiYSSDkS6eGJdyVJm7WaYA5ECaAD9wLB2T4EEeymA5aFVcYXCA==}
    engines: {node: '>=6'}

  detect-libc@2.1.2:
    resolution: {integrity: sha512-Btj2BOOO83o3WyH59e8MgXsxEQVcarkUOpEYrubB0urwnN10yQ364rsiByU11nZlqWYZm05i/of7io4mzihBtQ==}
    engines: {node: '>=8'}

  devlop@1.1.0:
    resolution: {integrity: sha512-RWmIqhcFf1lRYBvNmr7qTNuyCt/7/ns2jbpp1+PalgE/rDQcBT0fioSMUpJ93irlUhC5hrg4cYqe6U+0ImW0rA==}

  didyoumean@1.2.2:
    resolution: {integrity: sha512-gxtyfqMg7GKyhQmb056K7M3xszy/myH8w+B4RT+QXBQsvAOdc3XymqDDPHx1BgPgsdAA5SIifona89YtRATDzw==}

  dlv@1.1.3:
    resolution: {integrity: sha512-+HlytyjlPKnIG8XuRG8WvmBP8xs8P71y+SKKS6ZXWoEgLuePxtDoUEiH7WkdePWrQ5JBpE6aoVqfZfJUQkjXwA==}

  dom-accessibility-api@0.5.16:
    resolution: {integrity: sha512-X7BJ2yElsnOJ30pZF4uIIDfBEVgF4XEBxL9Bxhy6dnrm5hkzqmsWHGTiHqRiITNhMyFLyAiWndIJP7Z1NTteDg==}

  dom-accessibility-api@0.6.3:
    resolution: {integrity: sha512-7ZgogeTnjuHbo+ct10G9Ffp0mif17idi0IyWNVA/wcwcm7NPOD/WEHVP3n7n3MhXqxoIYm8d6MuZohYWIZ4T3w==}

  dunder-proto@1.0.1:
    resolution: {integrity: sha512-KIN/nDJBQRcXw0MLVhZE9iQHmG68qAVIBg9CqmUYjmQIhgij9U5MFvrqkUL5FbtyyzZuOeOt0zdeRe4UY7ct+A==}
    engines: {node: '>= 0.4'}

  eastasianwidth@0.2.0:
    resolution: {integrity: sha512-I88TYZWc9XiYHRQ4/3c5rjjfgkjhLyW2luGIheGERbNQ6OY7yTybanSpDXZa8y7VUP9YmDcYa+eyq4ca7iLqWA==}

  electron-to-chromium@1.5.239:
    resolution: {integrity: sha512-1y5w0Zsq39MSPmEjHjbizvhYoTaulVtivpxkp5q5kaPmQtsK6/2nvAzGRxNMS9DoYySp9PkW0MAQDwU1m764mg==}

  emoji-regex@10.6.0:
    resolution: {integrity: sha512-toUI84YS5YmxW219erniWD0CIVOo46xGKColeNQRgOzDorgBi1v4D71/OFzgD9GO2UGKIv1C3Sp8DAn0+j5w7A==}

  emoji-regex@8.0.0:
    resolution: {integrity: sha512-MSjYzcWNOA0ewAHpz0MxpYFvwg6yjy1NG3xteoqz644VCo/RPgnr1/GGt+ic3iJTzQ8Eu3TdM14SawnVUmGE6A==}

  emoji-regex@9.2.2:
    resolution: {integrity: sha512-L18DaJsXSUk2+42pv8mLs5jJT2hqFkFE4j21wOmgbUqsZ2hL72NsUU785g9RXgo3s0ZNgVl42TiHp3ZtOv/Vyg==}

  enhanced-resolve@5.18.3:
    resolution: {integrity: sha512-d4lC8xfavMeBjzGr2vECC3fsGXziXZQyJxD868h2M/mBI3PwAuODxAkLkq5HYuvrPYcUtiLzsTo8U3PgX3Ocww==}
    engines: {node: '>=10.13.0'}

  entities@6.0.1:
    resolution: {integrity: sha512-aN97NXWF6AWBTahfVOIrB/NShkzi5H7F9r1s9mD3cDj4Ko5f2qhhVoYMibXF7GlLveb/D2ioWay8lxI97Ven3g==}
    engines: {node: '>=0.12'}

  environment@1.1.0:
    resolution: {integrity: sha512-xUtoPkMggbz0MPyPiIWr1Kp4aeWJjDZ6SMvURhimjdZgsRuDplF5/s9hcgGhyXMhs+6vpnuoiZ2kFiu3FMnS8Q==}
    engines: {node: '>=18'}

  es-define-property@1.0.1:
    resolution: {integrity: sha512-e3nRfgfUZ4rNGL232gUgX06QNyyez04KdjFrF+LTRoOXmrOgFKDg4BCdsjW8EnT69eqdYGmRpJwiPVYNrCaW3g==}
    engines: {node: '>= 0.4'}

  es-errors@1.3.0:
    resolution: {integrity: sha512-Zf5H2Kxt2xjTvbJvP2ZWLEICxA6j+hAmMzIlypy4xcBg1vKVnx89Wy0GbS+kf5cwCVFFzdCFh2XSCFNULS6csw==}
    engines: {node: '>= 0.4'}

  es-get-iterator@1.1.3:
    resolution: {integrity: sha512-sPZmqHBe6JIiTfN5q2pEi//TwxmAFHwj/XEuYjTuse78i8KxaqMTTzxPoFKuzRpDpTJ+0NAbpfenkmH2rePtuw==}

  es-module-lexer@1.7.0:
    resolution: {integrity: sha512-jEQoCwk8hyb2AZziIOLhDqpm5+2ww5uIE6lkO/6jcOCusfk6LhMHpXXfBLXTZ7Ydyt0j4VoUQv6uGNYbdW+kBA==}

  es-object-atoms@1.1.1:
    resolution: {integrity: sha512-FGgH2h8zKNim9ljj7dankFPcICIK9Cp5bm+c2gQSYePhpaG5+esrLODihIorn+Pe6FGJzWhXQotPv73jTaldXA==}
    engines: {node: '>= 0.4'}

  esbuild@0.25.11:
    resolution: {integrity: sha512-KohQwyzrKTQmhXDW1PjCv3Tyspn9n5GcY2RTDqeORIdIJY8yKIF7sTSopFmn/wpMPW4rdPXI0UE5LJLuq3bx0Q==}
    engines: {node: '>=18'}
    hasBin: true

  escalade@3.2.0:
    resolution: {integrity: sha512-WUj2qlxaQtO4g6Pq5c29GTcWGDyd8itL8zTlipgECz3JesAiiOKotd8JU6otB3PACgG6xkJUyVhboMS+bje/jA==}
    engines: {node: '>=6'}

  escape-string-regexp@5.0.0:
    resolution: {integrity: sha512-/veY75JbMK4j1yjvuUxuVsiS/hr/4iHs9FTT6cgTexxdE0Ly/glccBAkloH/DofkjRbZU3bnoj38mOmhkZ0lHw==}
    engines: {node: '>=12'}

  estree-util-is-identifier-name@3.0.0:
    resolution: {integrity: sha512-hFtqIDZTIUZ9BXLb8y4pYGyk6+wekIivNVTcmvk8NoOh+VeRn5y6cEHzbURrWbfp1fIqdVipilzj+lfaadNZmg==}

  estree-walker@3.0.3:
    resolution: {integrity: sha512-7RUKfXgSMMkzt6ZuXmqapOurLGPPfgj6l9uRZ7lRGolvk0y2yocc35LdcxKC5PQZdn2DMqioAQ2NoWcrTKmm6g==}

  eventemitter3@5.0.1:
    resolution: {integrity: sha512-GWkBvjiSZK87ELrYOSESUYeVIc9mvLLf/nXalMOS5dYrgZq9o5OVkbZAVM06CVxYsCwH9BDZFPlQTlPA1j4ahA==}

  expect-type@1.2.2:
    resolution: {integrity: sha512-JhFGDVJ7tmDJItKhYgJCGLOWjuK9vPxiXoUFLwLDc99NlmklilbiQJwoctZtt13+xMw91MCk/REan6MWHqDjyA==}
    engines: {node: '>=12.0.0'}

  extend@3.0.2:
    resolution: {integrity: sha512-fjquC59cD7CyW6urNXK0FBufkZcoiGG80wTuPujX590cB5Ttln20E2UB4S/WARVqhXffZl2LNgS+gQdPIIim/g==}

  fast-glob@3.3.3:
    resolution: {integrity: sha512-7MptL8U0cqcFdzIzwOTHoilX9x5BrNqye7Z/LuC7kCMRio1EMSyqRK3BEAUD7sXRq4iT4AzTVuZdhgQ2TCvYLg==}
    engines: {node: '>=8.6.0'}

  fastq@1.19.1:
    resolution: {integrity: sha512-GwLTyxkCXjXbxqIhTsMI2Nui8huMPtnxg7krajPJAjnEG/iiOS7i+zCtWGZR9G0NBKbXKh6X9m9UIsYX/N6vvQ==}

  fdir@6.5.0:
    resolution: {integrity: sha512-tIbYtZbucOs0BRGqPJkshJUYdL+SDH7dVM8gjy+ERp3WAUjLEFJE+02kanyHtwjWOnwrKYBiwAmM0p4kLJAnXg==}
    engines: {node: '>=12.0.0'}
    peerDependencies:
      picomatch: ^3 || ^4
    peerDependenciesMeta:
      picomatch:
        optional: true

  fill-range@7.1.1:
    resolution: {integrity: sha512-YsGpe3WHLK8ZYi4tWDg2Jy3ebRz2rXowDxnld4bkQB00cc/1Zw9AWnC0i9ztDJitivtQvaI9KaLyKrc+hBW0yg==}
    engines: {node: '>=8'}

  for-each@0.3.5:
    resolution: {integrity: sha512-dKx12eRCVIzqCxFGplyFKJMPvLEWgmNtUrpTiJIR5u97zEhRG8ySrtboPHZXx7daLxQVrl643cTzbab2tkQjxg==}
    engines: {node: '>= 0.4'}

  foreground-child@3.3.1:
    resolution: {integrity: sha512-gIXjKqtFuWEgzFRJA9WCQeSJLZDjgJUOMCMzxtvFq/37KojM1BFGufqsCy0r4qSQmYLsZYMeyRqzIWOMup03sw==}
    engines: {node: '>=14'}

  fraction.js@4.3.7:
    resolution: {integrity: sha512-ZsDfxO51wGAXREY55a7la9LScWpwv9RxIrYABrlvOFBlH/ShPnrtsXeuUIfXKKOVicNxQ+o8JTbJvjS4M89yew==}

  fsevents@2.3.2:
    resolution: {integrity: sha512-xiqMQR4xAeHTuB9uWm+fFRcIOgKBMiOBP+eXiyT7jsgVCq1bkVygt00oASowB7EdtpOHaaPgKt812P9ab+DDKA==}
    engines: {node: ^8.16.0 || ^10.6.0 || >=11.0.0}
    os: [darwin]

  fsevents@2.3.3:
    resolution: {integrity: sha512-5xoDfX+fL7faATnagmWPpbFtwh/R77WmMMqqHGS65C3vvB0YHrgF+B1YmZ3441tMj5n63k0212XNoJwzlhffQw==}
    engines: {node: ^8.16.0 || ^10.6.0 || >=11.0.0}
    os: [darwin]

  function-bind@1.1.2:
    resolution: {integrity: sha512-7XHNxH7qX9xG5mIwxkhumTox/MIRNcOgDrxWsMt2pAr23WHp6MrRlN7FBSFpCpr+oVO0F744iUgR82nJMfG2SA==}

  functions-have-names@1.2.3:
    resolution: {integrity: sha512-xckBUXyTIqT97tq2x2AMb+g163b5JFysYk0x4qxNFwbfQkmNZoiRHb6sPzI9/QV33WeuvVYBUIiD4NzNIyqaRQ==}

  gensync@1.0.0-beta.2:
    resolution: {integrity: sha512-3hN7NaskYvMDLQY55gnW3NQ+mesEAepTqlg+VEbj7zzqEMBVNhzcGYYeqFo/TlYz6eQiFcp1HcsCZO+nGgS8zg==}
    engines: {node: '>=6.9.0'}

  get-east-asian-width@1.4.0:
    resolution: {integrity: sha512-QZjmEOC+IT1uk6Rx0sX22V6uHWVwbdbxf1faPqJ1QhLdGgsRGCZoyaQBm/piRdJy/D2um6hM1UP7ZEeQ4EkP+Q==}
    engines: {node: '>=18'}

  get-intrinsic@1.3.0:
    resolution: {integrity: sha512-9fSjSaos/fRIVIp+xSJlE6lfwhES7LNtKaCBIamHsjr2na1BiABJPo0mOjjz8GJDURarmCPGqaiVg5mfjb98CQ==}
    engines: {node: '>= 0.4'}

  get-proto@1.0.1:
    resolution: {integrity: sha512-sTSfBjoXBp89JvIKIefqw7U2CCebsc74kiY6awiGogKtoSGbgjYE/G/+l9sF3MWFPNc9IcoOC4ODfKHfxFmp0g==}
    engines: {node: '>= 0.4'}

  glob-parent@5.1.2:
    resolution: {integrity: sha512-AOIgSQCepiJYwP3ARnGx+5VnTu2HBYdzbGP45eLw1vr3zB3vZLeyed1sC9hnbcOc9/SrMyM5RPQrkGz4aS9Zow==}
    engines: {node: '>= 6'}

  glob-parent@6.0.2:
    resolution: {integrity: sha512-XxwI8EOhVQgWp6iDL+3b0r86f4d6AX6zSU55HfB4ydCEuXLXc5FcYeOu+nnGftS4TEju/11rt4KJPTMgbfmv4A==}
    engines: {node: '>=10.13.0'}

  glob@10.4.5:
    resolution: {integrity: sha512-7Bv8RF0k6xjo7d4A/PxYLbUCfb6c+Vpd2/mB2yRDlew7Jb5hEXiCD9ibfO7wpk8i4sevK6DFny9h7EYbM3/sHg==}
    hasBin: true

  gopd@1.2.0:
    resolution: {integrity: sha512-ZUKRh6/kUFoAiTAtTYPZJ3hw9wNxx+BIBOijnlG9PnrJsCcSjs1wyyD6vJpaYtgnzDrKYRSqf3OO6Rfa93xsRg==}
    engines: {node: '>= 0.4'}

  graceful-fs@4.2.11:
    resolution: {integrity: sha512-RbJ5/jmFcNNCcDV5o9eTnBLJ/HszWV0P73bc+Ff4nS/rJj+YaS6IGyiOL0VoBYX+l1Wrl3k63h/KrH+nhJ0XvQ==}

  has-bigints@1.1.0:
    resolution: {integrity: sha512-R3pbpkcIqv2Pm3dUwgjclDRVmWpTJW2DcMzcIhEXEx1oh/CEMObMm3KLmRJOdvhM7o4uQBnwr8pzRK2sJWIqfg==}
    engines: {node: '>= 0.4'}

  has-flag@4.0.0:
    resolution: {integrity: sha512-EykJT/Q1KjTWctppgIAgfSO0tKVuZUjhgMr17kqTumMl6Afv3EISleU7qZUzoXDFTAHTDC4NOoG/ZxU3EvlMPQ==}
    engines: {node: '>=8'}

  has-property-descriptors@1.0.2:
    resolution: {integrity: sha512-55JNKuIW+vq4Ke1BjOTjM2YctQIvCT7GFzHwmfZPGo5wnrgkid0YQtnAleFSqumZm4az3n2BS+erby5ipJdgrg==}

  has-symbols@1.1.0:
    resolution: {integrity: sha512-1cDNdwJ2Jaohmb3sg4OmKaMBwuC48sYni5HUw2DvsC8LjGTLK9h+eb1X6RyuOHe4hT0ULCW68iomhjUoKUqlPQ==}
    engines: {node: '>= 0.4'}

  has-tostringtag@1.0.2:
    resolution: {integrity: sha512-NqADB8VjPFLM2V0VvHUewwwsw0ZWBaIdgo+ieHtK3hasLz4qeCRjYcqfB6AQrBggRKppKF8L52/VqdVsO47Dlw==}
    engines: {node: '>= 0.4'}

  hasown@2.0.2:
    resolution: {integrity: sha512-0hJU9SCPvmMzIBdZFqNPXWa6dqh7WdH0cII9y+CyS8rG3nL48Bclra9HmKhVVUHyPWNH5Y7xDwAB7bfgSjkUMQ==}
    engines: {node: '>= 0.4'}

  hast-util-from-dom@5.0.1:
    resolution: {integrity: sha512-N+LqofjR2zuzTjCPzyDUdSshy4Ma6li7p/c3pA78uTwzFgENbgbUrm2ugwsOdcjI1muO+o6Dgzp9p8WHtn/39Q==}

  hast-util-from-html-isomorphic@2.0.0:
    resolution: {integrity: sha512-zJfpXq44yff2hmE0XmwEOzdWin5xwH+QIhMLOScpX91e/NSGPsAzNCvLQDIEPyO2TXi+lBmU6hjLIhV8MwP2kw==}

  hast-util-from-html@2.0.3:
    resolution: {integrity: sha512-CUSRHXyKjzHov8yKsQjGOElXy/3EKpyX56ELnkHH34vDVw1N1XSQ1ZcAvTyAPtGqLTuKP/uxM+aLkSPqF/EtMw==}

  hast-util-from-parse5@8.0.3:
    resolution: {integrity: sha512-3kxEVkEKt0zvcZ3hCRYI8rqrgwtlIOFMWkbclACvjlDw8Li9S2hk/d51OI0nr/gIpdMHNepwgOKqZ/sy0Clpyg==}

  hast-util-is-element@3.0.0:
    resolution: {integrity: sha512-Val9mnv2IWpLbNPqc/pUem+a7Ipj2aHacCwgNfTiK0vJKl0LF+4Ba4+v1oPHFpf3bLYmreq0/l3Gud9S5OH42g==}

  hast-util-parse-selector@4.0.0:
    resolution: {integrity: sha512-wkQCkSYoOGCRKERFWcxMVMOcYE2K1AaNLU8DXS9arxnLOUEWbOXKXiJUNzEpqZ3JOKpnha3jkFrumEjVliDe7A==}

  hast-util-to-jsx-runtime@2.3.6:
    resolution: {integrity: sha512-zl6s8LwNyo1P9uw+XJGvZtdFF1GdAkOg8ujOw+4Pyb76874fLps4ueHXDhXWdk6YHQ6OgUtinliG7RsYvCbbBg==}

  hast-util-to-text@4.0.2:
    resolution: {integrity: sha512-KK6y/BN8lbaq654j7JgBydev7wuNMcID54lkRav1P0CaE1e47P72AWWPiGKXTJU271ooYzcvTAn/Zt0REnvc7A==}

  hast-util-whitespace@3.0.0:
    resolution: {integrity: sha512-88JUN06ipLwsnv+dVn+OIYOvAuvBMy/Qoi6O7mQHxdPXpjy+Cd6xRkWwux7DKO+4sYILtLBRIKgsdpS2gQc7qw==}

  hastscript@9.0.1:
    resolution: {integrity: sha512-g7df9rMFX/SPi34tyGCyUBREQoKkapwdY/T04Qn9TDWfHhAYt4/I0gMVirzK5wEzeUqIjEB+LXC/ypb7Aqno5w==}

  highlight.js@11.11.1:
    resolution: {integrity: sha512-Xwwo44whKBVCYoliBQwaPvtd/2tYFkRQtXDWj1nackaV2JPXx3L0+Jvd8/qCJ2p+ML0/XVkJ2q+Mr+UVdpJK5w==}
    engines: {node: '>=12.0.0'}

  html-encoding-sniffer@4.0.0:
    resolution: {integrity: sha512-Y22oTqIU4uuPgEemfz7NDJz6OeKf12Lsu+QC+s3BVpda64lTiMYCyGwg5ki4vFxkMwQdeZDl2adZoqUgdFuTgQ==}
    engines: {node: '>=18'}

  html-escaper@2.0.2:
    resolution: {integrity: sha512-H2iMtd0I4Mt5eYiapRdIDjp+XzelXQ0tFE4JS7YFwFevXXMmOp9myNrUvCg0D6ws8iqkRPBfKHgbwig1SmlLfg==}

  html-url-attributes@3.0.1:
    resolution: {integrity: sha512-ol6UPyBWqsrO6EJySPz2O7ZSr856WDrEzM5zMqp+FJJLGMW35cLYmmZnl0vztAZxRUoNZJFTCohfjuIJ8I4QBQ==}

  http-proxy-agent@7.0.2:
    resolution: {integrity: sha512-T1gkAiYYDWYx3V5Bmyu7HcfcvL7mUrTWiM6yOfa3PIphViJ/gFPbvidQ+veqSOHci/PxBcDabeUNCzpOODJZig==}
    engines: {node: '>= 14'}

  https-proxy-agent@7.0.6:
    resolution: {integrity: sha512-vK9P5/iUfdl95AI+JVyUuIcVtd4ofvtrOr3HNtM2yxC9bnMbEdp3x01OhQNnjb8IJYi38VlTE3mBXwcfvywuSw==}
    engines: {node: '>= 14'}

  husky@9.1.7:
    resolution: {integrity: sha512-5gs5ytaNjBrh5Ow3zrvdUUY+0VxIuWVL4i9irt6friV+BqdCfmV11CQTWMiBYWHbXhco+J1kHfTOUkePhCDvMA==}
    engines: {node: '>=18'}
    hasBin: true

  iconv-lite@0.6.3:
    resolution: {integrity: sha512-4fCk79wshMdzMp2rH06qWrJE4iolqLhCUH+OiuIgU++RB0+94NlDL81atO7GX55uUKueo0txHNtvEyI6D7WdMw==}
    engines: {node: '>=0.10.0'}

  indent-string@4.0.0:
    resolution: {integrity: sha512-EdDDZu4A2OyIK7Lr/2zG+w5jmbuk1DVBnEwREQvBzspBJkCEbRa8GxU1lghYcaGJCnRWibjDXlq779X1/y5xwg==}
    engines: {node: '>=8'}

  inline-style-parser@0.2.4:
    resolution: {integrity: sha512-0aO8FkhNZlj/ZIbNi7Lxxr12obT7cL1moPfE4tg1LkX7LlLfC6DeX4l2ZEud1ukP9jNQyNnfzQVqwbwmAATY4Q==}

  internal-slot@1.1.0:
    resolution: {integrity: sha512-4gd7VpWNQNB4UKKCFFVcp1AVv+FMOgs9NKzjHKusc8jTMhd5eL1NqQqOpE0KzMds804/yHlglp3uxgluOqAPLw==}
    engines: {node: '>= 0.4'}

  is-alphabetical@2.0.1:
    resolution: {integrity: sha512-FWyyY60MeTNyeSRpkM2Iry0G9hpr7/9kD40mD/cGQEuilcZYS4okz8SN2Q6rLCJ8gbCt6fN+rC+6tMGS99LaxQ==}

  is-alphanumerical@2.0.1:
    resolution: {integrity: sha512-hmbYhX/9MUMF5uh7tOXyK/n0ZvWpad5caBA17GsC6vyuCqaWliRG5K1qS9inmUhEMaOBIW7/whAnSwveW/LtZw==}

  is-arguments@1.2.0:
    resolution: {integrity: sha512-7bVbi0huj/wrIAOzb8U1aszg9kdi3KN/CyU19CTI7tAoZYEZoL9yCDXpbXN+uPsuWnP02cyug1gleqq+TU+YCA==}
    engines: {node: '>= 0.4'}

  is-array-buffer@3.0.5:
    resolution: {integrity: sha512-DDfANUiiG2wC1qawP66qlTugJeL5HyzMpfr8lLK+jMQirGzNod0B12cFB/9q838Ru27sBwfw78/rdoU7RERz6A==}
    engines: {node: '>= 0.4'}

  is-bigint@1.1.0:
    resolution: {integrity: sha512-n4ZT37wG78iz03xPRKJrHTdZbe3IicyucEtdRsV5yglwc3GyUfbAfpSeD0FJ41NbUNSt5wbhqfp1fS+BgnvDFQ==}
    engines: {node: '>= 0.4'}

  is-binary-path@2.1.0:
    resolution: {integrity: sha512-ZMERYes6pDydyuGidse7OsHxtbI7WVeUEozgR/g7rd0xUimYNlvZRE/K2MgZTjWy725IfelLeVcEM97mmtRGXw==}
    engines: {node: '>=8'}

  is-boolean-object@1.2.2:
    resolution: {integrity: sha512-wa56o2/ElJMYqjCjGkXri7it5FbebW5usLw/nPmCMs5DeZ7eziSYZhSmPRn0txqeW4LnAmQQU7FgqLpsEFKM4A==}
    engines: {node: '>= 0.4'}

  is-callable@1.2.7:
    resolution: {integrity: sha512-1BC0BVFhS/p0qtw6enp8e+8OD0UrK0oFLztSjNzhcKA3WDuJxxAPXzPuPtKkjEY9UUoEWlX/8fgKeu2S8i9JTA==}
    engines: {node: '>= 0.4'}

  is-core-module@2.16.1:
    resolution: {integrity: sha512-UfoeMA6fIJ8wTYFEUjelnaGI67v6+N7qXJEvQuIGa99l4xsCruSYOVSQ0uPANn4dAzm8lkYPaKLrrijLq7x23w==}
    engines: {node: '>= 0.4'}

  is-date-object@1.1.0:
    resolution: {integrity: sha512-PwwhEakHVKTdRNVOw+/Gyh0+MzlCl4R6qKvkhuvLtPMggI1WAHt9sOwZxQLSGpUaDnrdyDsomoRgNnCfKNSXXg==}
    engines: {node: '>= 0.4'}

  is-decimal@2.0.1:
    resolution: {integrity: sha512-AAB9hiomQs5DXWcRB1rqsxGUstbRroFOPPVAomNk/3XHR5JyEZChOyTWe2oayKnsSsr/kcGqF+z6yuH6HHpN0A==}

  is-extglob@2.1.1:
    resolution: {integrity: sha512-SbKbANkN603Vi4jEZv49LeVJMn4yGwsbzZworEoyEiutsN3nJYdbO36zfhGJ6QEDpOZIFkDtnq5JRxmvl3jsoQ==}
    engines: {node: '>=0.10.0'}

  is-fullwidth-code-point@3.0.0:
    resolution: {integrity: sha512-zymm5+u+sCsSWyD9qNaejV3DFvhCKclKdizYaJUuHA83RLjb7nSuGnddCHGv0hk+KY7BMAlsWeK4Ueg6EV6XQg==}
    engines: {node: '>=8'}

  is-fullwidth-code-point@5.1.0:
    resolution: {integrity: sha512-5XHYaSyiqADb4RnZ1Bdad6cPp8Toise4TzEjcOYDHZkTCbKgiUl7WTUCpNWHuxmDt91wnsZBc9xinNzopv3JMQ==}
    engines: {node: '>=18'}

  is-glob@4.0.3:
    resolution: {integrity: sha512-xelSayHH36ZgE7ZWhli7pW34hNbNl8Ojv5KVmkJD4hBdD3th8Tfk9vYasLM+mXWOZhFkgZfxhLSnrwRr4elSSg==}
    engines: {node: '>=0.10.0'}

  is-hexadecimal@2.0.1:
    resolution: {integrity: sha512-DgZQp241c8oO6cA1SbTEWiXeoxV42vlcJxgH+B3hi1AiqqKruZR3ZGF8In3fj4+/y/7rHvlOZLZtgJ/4ttYGZg==}

  is-map@2.0.3:
    resolution: {integrity: sha512-1Qed0/Hr2m+YqxnM09CjA2d/i6YZNfF6R2oRAOj36eUdS6qIV/huPJNSEpKbupewFs+ZsJlxsjjPbc0/afW6Lw==}
    engines: {node: '>= 0.4'}

  is-number-object@1.1.1:
    resolution: {integrity: sha512-lZhclumE1G6VYD8VHe35wFaIif+CTy5SJIi5+3y4psDgWu4wPDoBhF8NxUOinEc7pHgiTsT6MaBb92rKhhD+Xw==}
    engines: {node: '>= 0.4'}

  is-number@7.0.0:
    resolution: {integrity: sha512-41Cifkg6e8TylSpdtTpeLVMqvSBEVzTttHvERD741+pnZ8ANv0004MRL43QKPDlK9cGvNp6NZWZUBlbGXYxxng==}
    engines: {node: '>=0.12.0'}

  is-plain-obj@4.1.0:
    resolution: {integrity: sha512-+Pgi+vMuUNkJyExiMBt5IlFoMyKnr5zhJ4Uspz58WOhBF5QoIZkFyNHIbBAtHwzVAgk5RtndVNsDRN61/mmDqg==}
    engines: {node: '>=12'}

  is-potential-custom-element-name@1.0.1:
    resolution: {integrity: sha512-bCYeRA2rVibKZd+s2625gGnGF/t7DSqDs4dP7CrLA1m7jKWz6pps0LpYLJN8Q64HtmPKJ1hrN3nzPNKFEKOUiQ==}

  is-regex@1.2.1:
    resolution: {integrity: sha512-MjYsKHO5O7mCsmRGxWcLWheFqN9DJ/2TmngvjKXihe6efViPqc274+Fx/4fYj/r03+ESvBdTXK0V6tA3rgez1g==}
    engines: {node: '>= 0.4'}

  is-set@2.0.3:
    resolution: {integrity: sha512-iPAjerrse27/ygGLxw+EBR9agv9Y6uLeYVJMu+QNCoouJ1/1ri0mGrcWpfCqFZuzzx3WjtwxG098X+n4OuRkPg==}
    engines: {node: '>= 0.4'}

  is-shared-array-buffer@1.0.4:
    resolution: {integrity: sha512-ISWac8drv4ZGfwKl5slpHG9OwPNty4jOWPRIhBpxOoD+hqITiwuipOQ2bNthAzwA3B4fIjO4Nln74N0S9byq8A==}
    engines: {node: '>= 0.4'}

  is-string@1.1.1:
    resolution: {integrity: sha512-BtEeSsoaQjlSPBemMQIrY1MY0uM6vnS1g5fmufYOtnxLGUZM2178PKbhsk7Ffv58IX+ZtcvoGwccYsh0PglkAA==}
    engines: {node: '>= 0.4'}

  is-symbol@1.1.1:
    resolution: {integrity: sha512-9gGx6GTtCQM73BgmHQXfDmLtfjjTUDSyoxTCbp5WtoixAhfgsDirWIcVQ/IHpvI5Vgd5i/J5F7B9cN/WlVbC/w==}
    engines: {node: '>= 0.4'}

  is-weakmap@2.0.2:
    resolution: {integrity: sha512-K5pXYOm9wqY1RgjpL3YTkF39tni1XajUIkawTLUo9EZEVUFga5gSQJF8nNS7ZwJQ02y+1YCNYcMh+HIf1ZqE+w==}
    engines: {node: '>= 0.4'}

  is-weakset@2.0.4:
    resolution: {integrity: sha512-mfcwb6IzQyOKTs84CQMrOwW4gQcaTOAWJ0zzJCl2WSPDrWk/OzDaImWFH3djXhb24g4eudZfLRozAvPGw4d9hQ==}
    engines: {node: '>= 0.4'}

  isarray@2.0.5:
    resolution: {integrity: sha512-xHjhDr3cNBK0BzdUJSPXZntQUx/mwMS5Rw4A7lPJ90XGAO6ISP/ePDNuo0vhqOZU+UD5JoodwCAAoZQd3FeAKw==}

  isexe@2.0.0:
    resolution: {integrity: sha512-RHxMLp9lnKHGHRng9QFhRCMbYAcVpn69smSGcq3f36xjgVVWThj4qqLbTLlq7Ssj8B+fIQ1EuCEGI2lKsyQeIw==}

  istanbul-lib-coverage@3.2.2:
    resolution: {integrity: sha512-O8dpsF+r0WV/8MNRKfnmrtCWhuKjxrq2w+jpzBL5UZKTi2LeVWnWOmWRxFlesJONmc+wLAGvKQZEOanko0LFTg==}
    engines: {node: '>=8'}

  istanbul-lib-report@3.0.1:
    resolution: {integrity: sha512-GCfE1mtsHGOELCU8e/Z7YWzpmybrx/+dSTfLrvY8qRmaY6zXTKWn6WQIjaAFw069icm6GVMNkgu0NzI4iPZUNw==}
    engines: {node: '>=10'}

  istanbul-lib-source-maps@5.0.6:
    resolution: {integrity: sha512-yg2d+Em4KizZC5niWhQaIomgf5WlL4vOOjZ5xGCmF8SnPE/mDWWXgvRExdcpCgh9lLRRa1/fSYp2ymmbJ1pI+A==}
    engines: {node: '>=10'}

  istanbul-reports@3.2.0:
    resolution: {integrity: sha512-HGYWWS/ehqTV3xN10i23tkPkpH46MLCIMFNCaaKNavAXTF1RkqxawEPtnjnGZ6XKSInBKkiOA5BKS+aZiY3AvA==}
    engines: {node: '>=8'}

  jackspeak@3.4.3:
    resolution: {integrity: sha512-OGlZQpz2yfahA/Rd1Y8Cd9SIEsqvXkLVoSw/cgwhnhFMDbsQFeZYoJJ7bIZBS9BcamUW96asq/npPWugM+RQBw==}

  jiti@1.21.7:
    resolution: {integrity: sha512-/imKNG4EbWNrVjoNC/1H5/9GFy+tqjGBHCaSsN+P2RnPqjsLmv6UD3Ej+Kj8nBWaRAwyk7kK5ZUc+OEatnTR3A==}
    hasBin: true

  jiti@2.6.1:
    resolution: {integrity: sha512-ekilCSN1jwRvIbgeg/57YFh8qQDNbwDb9xT/qu2DAHbFFZUicIl4ygVaAvzveMhMVr3LnpSKTNnwt8PoOfmKhQ==}
    hasBin: true

  js-tokens@4.0.0:
    resolution: {integrity: sha512-RdJUflcE3cUzKiMqQgsCu06FPu9UdIJO0beYbPhHN4k6apgJtifcoCtT9bcxOpYBtpD2kCM6Sbzg4CausW/PKQ==}

  js-tokens@9.0.1:
    resolution: {integrity: sha512-mxa9E9ITFOt0ban3j6L5MpjwegGz6lBQmM1IJkWeBZGcMxto50+eWdjC/52xDbS2vy0k7vIMK0Fe2wfL9OQSpQ==}

  jsdom@27.0.1:
    resolution: {integrity: sha512-SNSQteBL1IlV2zqhwwolaG9CwhIhTvVHWg3kTss/cLE7H/X4644mtPQqYvCfsSrGQWt9hSZcgOXX8bOZaMN+kA==}
    engines: {node: '>=20'}
    peerDependencies:
      canvas: ^3.0.0
    peerDependenciesMeta:
      canvas:
        optional: true

  jsesc@3.1.0:
    resolution: {integrity: sha512-/sM3dO2FOzXjKQhJuo0Q173wf2KOo8t4I8vHy6lF9poUp7bKT0/NHE8fPX23PwfhnykfqnC2xRxOnVw5XuGIaA==}
    engines: {node: '>=6'}
    hasBin: true

  json5@2.2.3:
    resolution: {integrity: sha512-XmOWe7eyHYH14cLdVPoyg+GOH3rYX++KpzrylJwSW98t3Nk+U8XOl8FWKOgwtzdb8lXGf6zYwDUzeHMWfxasyg==}
    engines: {node: '>=6'}
    hasBin: true

  katex@0.16.25:
    resolution: {integrity: sha512-woHRUZ/iF23GBP1dkDQMh1QBad9dmr8/PAwNA54VrSOVYgI12MAcE14TqnDdQOdzyEonGzMepYnqBMYdsoAr8Q==}
    hasBin: true

  lightningcss-android-arm64@1.30.2:
    resolution: {integrity: sha512-BH9sEdOCahSgmkVhBLeU7Hc9DWeZ1Eb6wNS6Da8igvUwAe0sqROHddIlvU06q3WyXVEOYDZ6ykBZQnjTbmo4+A==}
    engines: {node: '>= 12.0.0'}
    cpu: [arm64]
    os: [android]

  lightningcss-darwin-arm64@1.30.2:
    resolution: {integrity: sha512-ylTcDJBN3Hp21TdhRT5zBOIi73P6/W0qwvlFEk22fkdXchtNTOU4Qc37SkzV+EKYxLouZ6M4LG9NfZ1qkhhBWA==}
    engines: {node: '>= 12.0.0'}
    cpu: [arm64]
    os: [darwin]

  lightningcss-darwin-x64@1.30.2:
    resolution: {integrity: sha512-oBZgKchomuDYxr7ilwLcyms6BCyLn0z8J0+ZZmfpjwg9fRVZIR5/GMXd7r9RH94iDhld3UmSjBM6nXWM2TfZTQ==}
    engines: {node: '>= 12.0.0'}
    cpu: [x64]
    os: [darwin]

  lightningcss-freebsd-x64@1.30.2:
    resolution: {integrity: sha512-c2bH6xTrf4BDpK8MoGG4Bd6zAMZDAXS569UxCAGcA7IKbHNMlhGQ89eRmvpIUGfKWNVdbhSbkQaWhEoMGmGslA==}
    engines: {node: '>= 12.0.0'}
    cpu: [x64]
    os: [freebsd]

  lightningcss-linux-arm-gnueabihf@1.30.2:
    resolution: {integrity: sha512-eVdpxh4wYcm0PofJIZVuYuLiqBIakQ9uFZmipf6LF/HRj5Bgm0eb3qL/mr1smyXIS1twwOxNWndd8z0E374hiA==}
    engines: {node: '>= 12.0.0'}
    cpu: [arm]
    os: [linux]

  lightningcss-linux-arm64-gnu@1.30.2:
    resolution: {integrity: sha512-UK65WJAbwIJbiBFXpxrbTNArtfuznvxAJw4Q2ZGlU8kPeDIWEX1dg3rn2veBVUylA2Ezg89ktszWbaQnxD/e3A==}
    engines: {node: '>= 12.0.0'}
    cpu: [arm64]
    os: [linux]

  lightningcss-linux-arm64-musl@1.30.2:
    resolution: {integrity: sha512-5Vh9dGeblpTxWHpOx8iauV02popZDsCYMPIgiuw97OJ5uaDsL86cnqSFs5LZkG3ghHoX5isLgWzMs+eD1YzrnA==}
    engines: {node: '>= 12.0.0'}
    cpu: [arm64]
    os: [linux]

  lightningcss-linux-x64-gnu@1.30.2:
    resolution: {integrity: sha512-Cfd46gdmj1vQ+lR6VRTTadNHu6ALuw2pKR9lYq4FnhvgBc4zWY1EtZcAc6EffShbb1MFrIPfLDXD6Xprbnni4w==}
    engines: {node: '>= 12.0.0'}
    cpu: [x64]
    os: [linux]

  lightningcss-linux-x64-musl@1.30.2:
    resolution: {integrity: sha512-XJaLUUFXb6/QG2lGIW6aIk6jKdtjtcffUT0NKvIqhSBY3hh9Ch+1LCeH80dR9q9LBjG3ewbDjnumefsLsP6aiA==}
    engines: {node: '>= 12.0.0'}
    cpu: [x64]
    os: [linux]

  lightningcss-win32-arm64-msvc@1.30.2:
    resolution: {integrity: sha512-FZn+vaj7zLv//D/192WFFVA0RgHawIcHqLX9xuWiQt7P0PtdFEVaxgF9rjM/IRYHQXNnk61/H/gb2Ei+kUQ4xQ==}
    engines: {node: '>= 12.0.0'}
    cpu: [arm64]
    os: [win32]

  lightningcss-win32-x64-msvc@1.30.2:
    resolution: {integrity: sha512-5g1yc73p+iAkid5phb4oVFMB45417DkRevRbt/El/gKXJk4jid+vPFF/AXbxn05Aky8PapwzZrdJShv5C0avjw==}
    engines: {node: '>= 12.0.0'}
    cpu: [x64]
    os: [win32]

  lightningcss@1.30.2:
    resolution: {integrity: sha512-utfs7Pr5uJyyvDETitgsaqSyjCb2qNRAtuqUeWIAKztsOYdcACf2KtARYXg2pSvhkt+9NfoaNY7fxjl6nuMjIQ==}
    engines: {node: '>= 12.0.0'}

  lilconfig@3.1.3:
    resolution: {integrity: sha512-/vlFKAoH5Cgt3Ie+JLhRbwOsCQePABiU3tJ1egGvyQ+33R/vcwM2Zl2QR/LzjsBeItPt3oSVXapn+m4nQDvpzw==}
    engines: {node: '>=14'}

  lines-and-columns@1.2.4:
    resolution: {integrity: sha512-7ylylesZQ/PV29jhEDl3Ufjo6ZX7gCqJr5F7PKrqc93v7fzSymt1BpwEU8nAUXs8qzzvqhbjhK5QZg6Mt/HkBg==}

  lint-staged@16.2.6:
    resolution: {integrity: sha512-s1gphtDbV4bmW1eylXpVMk2u7is7YsrLl8hzrtvC70h4ByhcMLZFY01Fx05ZUDNuv1H8HO4E+e2zgejV1jVwNw==}
    engines: {node: '>=20.17'}
    hasBin: true

  listr2@9.0.5:
    resolution: {integrity: sha512-ME4Fb83LgEgwNw96RKNvKV4VTLuXfoKudAmm2lP8Kk87KaMK0/Xrx/aAkMWmT8mDb+3MlFDspfbCs7adjRxA2g==}
    engines: {node: '>=20.0.0'}

  log-update@6.1.0:
    resolution: {integrity: sha512-9ie8ItPR6tjY5uYJh8K/Zrv/RMZ5VOlOWvtZdEHYSTFKZfIBPQa9tOAEeAWhd+AnIneLJ22w5fjOYtoutpWq5w==}
    engines: {node: '>=18'}

  longest-streak@3.1.0:
    resolution: {integrity: sha512-9Ri+o0JYgehTaVBBDoMqIl8GXtbWg711O3srftcHhZ0dqnETqLaoIK0x17fUw9rFSlK/0NlsKe0Ahhyl5pXE2g==}

  loose-envify@1.4.0:
    resolution: {integrity: sha512-lyuxPGr/Wfhrlem2CL/UcnUc1zcqKAImBDzukY7Y5F/yQiNdko6+fRLevlw1HgMySw7f611UIY408EtxRSoK3Q==}
    hasBin: true

  lowlight@3.3.0:
    resolution: {integrity: sha512-0JNhgFoPvP6U6lE/UdVsSq99tn6DhjjpAj5MxG49ewd2mOBVtwWYIT8ClyABhq198aXXODMU6Ox8DrGy/CpTZQ==}

  lru-cache@10.4.3:
    resolution: {integrity: sha512-JNAzZcXrCt42VGLuYz0zfAzDfAvJWW6AfYlDBQyDV5DClI2m5sAmK+OIO7s59XfsRsWHp02jAJrRadPRGTt6SQ==}

  lru-cache@11.2.2:
    resolution: {integrity: sha512-F9ODfyqML2coTIsQpSkRHnLSZMtkU8Q+mSfcaIyKwy58u+8k5nvAYeiNhsyMARvzNcXJ9QfWVrcPsC9e9rAxtg==}
    engines: {node: 20 || >=22}

  lru-cache@5.1.1:
    resolution: {integrity: sha512-KpNARQA3Iwv+jTA0utUVVbrh+Jlrr1Fv0e56GGzAFOXN7dk/FviaDW8LHmK52DlcH4WP2n6gI8vN1aesBFgo9w==}

  lucide-react@0.548.0:
    resolution: {integrity: sha512-63b16z63jM9yc1MwxajHeuu0FRZFsDtljtDjYm26Kd86UQ5HQzu9ksEtoUUw4RBuewodw/tGFmvipePvRsKeDA==}
    peerDependencies:
      react: ^16.5.1 || ^17.0.0 || ^18.0.0 || ^19.0.0

  lz-string@1.5.0:
    resolution: {integrity: sha512-h5bgJWpxJNswbU7qCrV0tIKQCaS3blPDrqKWx+QxzuzL1zGUzij9XCWLrSLsJPu5t+eWA/ycetzYAO5IOMcWAQ==}
    hasBin: true

  magic-string@0.30.21:
    resolution: {integrity: sha512-vd2F4YUyEXKGcLHoq+TEyCjxueSeHnFxyyjNp80yg0XV4vUhnDer/lvvlqM/arB5bXQN5K2/3oinyCRyx8T2CQ==}

  magicast@0.3.5:
    resolution: {integrity: sha512-L0WhttDl+2BOsybvEOLK7fW3UA0OQ0IQ2d6Zl2x/a6vVRs3bAY0ECOSHHeL5jD+SbOpOCUEi0y1DgHEn9Qn1AQ==}

  make-dir@4.0.0:
    resolution: {integrity: sha512-hXdUTZYIVOt1Ex//jAQi+wTZZpUpwBj/0QsOzqegb3rGMMeJiSEu5xLHnYfBrRV4RH2+OCSOO95Is/7x1WJ4bw==}
    engines: {node: '>=10'}

  markdown-table@3.0.4:
    resolution: {integrity: sha512-wiYz4+JrLyb/DqW2hkFJxP7Vd7JuTDm77fvbM8VfEQdmSMqcImWeeRbHwZjBjIFki/VaMK2BhFi7oUUZeM5bqw==}

  math-intrinsics@1.1.0:
    resolution: {integrity: sha512-/IXtbwEk5HTPyEwyKX6hGkYXxM9nbj64B+ilVJnC/R6B0pH5G4V3b0pVbL7DBj4tkhBAppbQUlf6F6Xl9LHu1g==}
    engines: {node: '>= 0.4'}

  mdast-util-find-and-replace@3.0.2:
    resolution: {integrity: sha512-Tmd1Vg/m3Xz43afeNxDIhWRtFZgM2VLyaf4vSTYwudTyeuTneoL3qtWMA5jeLyz/O1vDJmmV4QuScFCA2tBPwg==}

  mdast-util-from-markdown@2.0.2:
    resolution: {integrity: sha512-uZhTV/8NBuw0WHkPTrCqDOl0zVe1BIng5ZtHoDk49ME1qqcjYmmLmOf0gELgcRMxN4w2iuIeVso5/6QymSrgmA==}

  mdast-util-gfm-autolink-literal@2.0.1:
    resolution: {integrity: sha512-5HVP2MKaP6L+G6YaxPNjuL0BPrq9orG3TsrZ9YXbA3vDw/ACI4MEsnoDpn6ZNm7GnZgtAcONJyPhOP8tNJQavQ==}

  mdast-util-gfm-footnote@2.1.0:
    resolution: {integrity: sha512-sqpDWlsHn7Ac9GNZQMeUzPQSMzR6Wv0WKRNvQRg0KqHh02fpTz69Qc1QSseNX29bhz1ROIyNyxExfawVKTm1GQ==}

  mdast-util-gfm-strikethrough@2.0.0:
    resolution: {integrity: sha512-mKKb915TF+OC5ptj5bJ7WFRPdYtuHv0yTRxK2tJvi+BDqbkiG7h7u/9SI89nRAYcmap2xHQL9D+QG/6wSrTtXg==}

  mdast-util-gfm-table@2.0.0:
    resolution: {integrity: sha512-78UEvebzz/rJIxLvE7ZtDd/vIQ0RHv+3Mh5DR96p7cS7HsBhYIICDBCu8csTNWNO6tBWfqXPWekRuj2FNOGOZg==}

  mdast-util-gfm-task-list-item@2.0.0:
    resolution: {integrity: sha512-IrtvNvjxC1o06taBAVJznEnkiHxLFTzgonUdy8hzFVeDun0uTjxxrRGVaNFqkU1wJR3RBPEfsxmU6jDWPofrTQ==}

  mdast-util-gfm@3.1.0:
    resolution: {integrity: sha512-0ulfdQOM3ysHhCJ1p06l0b0VKlhU0wuQs3thxZQagjcjPrlFRqY215uZGHHJan9GEAXd9MbfPjFJz+qMkVR6zQ==}

  mdast-util-math@3.0.0:
    resolution: {integrity: sha512-Tl9GBNeG/AhJnQM221bJR2HPvLOSnLE/T9cJI9tlc6zwQk2nPk/4f0cHkOdEixQPC/j8UtKDdITswvLAy1OZ1w==}

  mdast-util-mdx-expression@2.0.1:
    resolution: {integrity: sha512-J6f+9hUp+ldTZqKRSg7Vw5V6MqjATc+3E4gf3CFNcuZNWD8XdyI6zQ8GqH7f8169MM6P7hMBRDVGnn7oHB9kXQ==}

  mdast-util-mdx-jsx@3.2.0:
    resolution: {integrity: sha512-lj/z8v0r6ZtsN/cGNNtemmmfoLAFZnjMbNyLzBafjzikOM+glrjNHPlf6lQDOTccj9n5b0PPihEBbhneMyGs1Q==}

  mdast-util-mdxjs-esm@2.0.1:
    resolution: {integrity: sha512-EcmOpxsZ96CvlP03NghtH1EsLtr0n9Tm4lPUJUBccV9RwUOneqSycg19n5HGzCf+10LozMRSObtVr3ee1WoHtg==}

  mdast-util-phrasing@4.1.0:
    resolution: {integrity: sha512-TqICwyvJJpBwvGAMZjj4J2n0X8QWp21b9l0o7eXyVJ25YNWYbJDVIyD1bZXE6WtV6RmKJVYmQAKWa0zWOABz2w==}

  mdast-util-to-hast@13.2.0:
    resolution: {integrity: sha512-QGYKEuUsYT9ykKBCMOEDLsU5JRObWQusAolFMeko/tYPufNkRffBAQjIE+99jbA87xv6FgmjLtwjh9wBWajwAA==}

  mdast-util-to-markdown@2.1.2:
    resolution: {integrity: sha512-xj68wMTvGXVOKonmog6LwyJKrYXZPvlwabaryTjLh9LuvovB/KAH+kvi8Gjj+7rJjsFi23nkUxRQv1KqSroMqA==}

  mdast-util-to-string@4.0.0:
    resolution: {integrity: sha512-0H44vDimn51F0YwvxSJSm0eCDOJTRlmN0R1yBh4HLj9wiV1Dn0QoXGbvFAWj2hSItVTlCmBF1hqKlIyUBVFLPg==}

  mdn-data@2.12.2:
    resolution: {integrity: sha512-IEn+pegP1aManZuckezWCO+XZQDplx1366JoVhTpMpBB1sPey/SbveZQUosKiKiGYjg1wH4pMlNgXbCiYgihQA==}

  merge2@1.4.1:
    resolution: {integrity: sha512-8q7VEgMJW4J8tcfVPy8g09NcQwZdbwFEqhe/WZkoIzjn/3TGDwtOCYtXGxA3O8tPzpczCCDgv+P2P5y00ZJOOg==}
    engines: {node: '>= 8'}

  micromark-core-commonmark@2.0.3:
    resolution: {integrity: sha512-RDBrHEMSxVFLg6xvnXmb1Ayr2WzLAWjeSATAoxwKYJV94TeNavgoIdA0a9ytzDSVzBy2YKFK+emCPOEibLeCrg==}

  micromark-extension-gfm-autolink-literal@2.1.0:
    resolution: {integrity: sha512-oOg7knzhicgQ3t4QCjCWgTmfNhvQbDDnJeVu9v81r7NltNCVmhPy1fJRX27pISafdjL+SVc4d3l48Gb6pbRypw==}

  micromark-extension-gfm-footnote@2.1.0:
    resolution: {integrity: sha512-/yPhxI1ntnDNsiHtzLKYnE3vf9JZ6cAisqVDauhp4CEHxlb4uoOTxOCJ+9s51bIB8U1N1FJ1RXOKTIlD5B/gqw==}

  micromark-extension-gfm-strikethrough@2.1.0:
    resolution: {integrity: sha512-ADVjpOOkjz1hhkZLlBiYA9cR2Anf8F4HqZUO6e5eDcPQd0Txw5fxLzzxnEkSkfnD0wziSGiv7sYhk/ktvbf1uw==}

  micromark-extension-gfm-table@2.1.1:
    resolution: {integrity: sha512-t2OU/dXXioARrC6yWfJ4hqB7rct14e8f7m0cbI5hUmDyyIlwv5vEtooptH8INkbLzOatzKuVbQmAYcbWoyz6Dg==}

  micromark-extension-gfm-tagfilter@2.0.0:
    resolution: {integrity: sha512-xHlTOmuCSotIA8TW1mDIM6X2O1SiX5P9IuDtqGonFhEK0qgRI4yeC6vMxEV2dgyr2TiD+2PQ10o+cOhdVAcwfg==}

  micromark-extension-gfm-task-list-item@2.1.0:
    resolution: {integrity: sha512-qIBZhqxqI6fjLDYFTBIa4eivDMnP+OZqsNwmQ3xNLE4Cxwc+zfQEfbs6tzAo2Hjq+bh6q5F+Z8/cksrLFYWQQw==}

  micromark-extension-gfm@3.0.0:
    resolution: {integrity: sha512-vsKArQsicm7t0z2GugkCKtZehqUm31oeGBV/KVSorWSy8ZlNAv7ytjFhvaryUiCUJYqs+NoE6AFhpQvBTM6Q4w==}

  micromark-extension-math@3.1.0:
    resolution: {integrity: sha512-lvEqd+fHjATVs+2v/8kg9i5Q0AP2k85H0WUOwpIVvUML8BapsMvh1XAogmQjOCsLpoKRCVQqEkQBB3NhVBcsOg==}

  micromark-factory-destination@2.0.1:
    resolution: {integrity: sha512-Xe6rDdJlkmbFRExpTOmRj9N3MaWmbAgdpSrBQvCFqhezUn4AHqJHbaEnfbVYYiexVSs//tqOdY/DxhjdCiJnIA==}

  micromark-factory-label@2.0.1:
    resolution: {integrity: sha512-VFMekyQExqIW7xIChcXn4ok29YE3rnuyveW3wZQWWqF4Nv9Wk5rgJ99KzPvHjkmPXF93FXIbBp6YdW3t71/7Vg==}

  micromark-factory-space@2.0.1:
    resolution: {integrity: sha512-zRkxjtBxxLd2Sc0d+fbnEunsTj46SWXgXciZmHq0kDYGnck/ZSGj9/wULTV95uoeYiK5hRXP2mJ98Uo4cq/LQg==}

  micromark-factory-title@2.0.1:
    resolution: {integrity: sha512-5bZ+3CjhAd9eChYTHsjy6TGxpOFSKgKKJPJxr293jTbfry2KDoWkhBb6TcPVB4NmzaPhMs1Frm9AZH7OD4Cjzw==}

  micromark-factory-whitespace@2.0.1:
    resolution: {integrity: sha512-Ob0nuZ3PKt/n0hORHyvoD9uZhr+Za8sFoP+OnMcnWK5lngSzALgQYKMr9RJVOWLqQYuyn6ulqGWSXdwf6F80lQ==}

  micromark-util-character@2.1.1:
    resolution: {integrity: sha512-wv8tdUTJ3thSFFFJKtpYKOYiGP2+v96Hvk4Tu8KpCAsTMs6yi+nVmGh1syvSCsaxz45J6Jbw+9DD6g97+NV67Q==}

  micromark-util-chunked@2.0.1:
    resolution: {integrity: sha512-QUNFEOPELfmvv+4xiNg2sRYeS/P84pTW0TCgP5zc9FpXetHY0ab7SxKyAQCNCc1eK0459uoLI1y5oO5Vc1dbhA==}

  micromark-util-classify-character@2.0.1:
    resolution: {integrity: sha512-K0kHzM6afW/MbeWYWLjoHQv1sgg2Q9EccHEDzSkxiP/EaagNzCm7T/WMKZ3rjMbvIpvBiZgwR3dKMygtA4mG1Q==}

  micromark-util-combine-extensions@2.0.1:
    resolution: {integrity: sha512-OnAnH8Ujmy59JcyZw8JSbK9cGpdVY44NKgSM7E9Eh7DiLS2E9RNQf0dONaGDzEG9yjEl5hcqeIsj4hfRkLH/Bg==}

  micromark-util-decode-numeric-character-reference@2.0.2:
    resolution: {integrity: sha512-ccUbYk6CwVdkmCQMyr64dXz42EfHGkPQlBj5p7YVGzq8I7CtjXZJrubAYezf7Rp+bjPseiROqe7G6foFd+lEuw==}

  micromark-util-decode-string@2.0.1:
    resolution: {integrity: sha512-nDV/77Fj6eH1ynwscYTOsbK7rR//Uj0bZXBwJZRfaLEJ1iGBR6kIfNmlNqaqJf649EP0F3NWNdeJi03elllNUQ==}

  micromark-util-encode@2.0.1:
    resolution: {integrity: sha512-c3cVx2y4KqUnwopcO9b/SCdo2O67LwJJ/UyqGfbigahfegL9myoEFoDYZgkT7f36T0bLrM9hZTAaAyH+PCAXjw==}

  micromark-util-html-tag-name@2.0.1:
    resolution: {integrity: sha512-2cNEiYDhCWKI+Gs9T0Tiysk136SnR13hhO8yW6BGNyhOC4qYFnwF1nKfD3HFAIXA5c45RrIG1ub11GiXeYd1xA==}

  micromark-util-normalize-identifier@2.0.1:
    resolution: {integrity: sha512-sxPqmo70LyARJs0w2UclACPUUEqltCkJ6PhKdMIDuJ3gSf/Q+/GIe3WKl0Ijb/GyH9lOpUkRAO2wp0GVkLvS9Q==}

  micromark-util-resolve-all@2.0.1:
    resolution: {integrity: sha512-VdQyxFWFT2/FGJgwQnJYbe1jjQoNTS4RjglmSjTUlpUMa95Htx9NHeYW4rGDJzbjvCsl9eLjMQwGeElsqmzcHg==}

  micromark-util-sanitize-uri@2.0.1:
    resolution: {integrity: sha512-9N9IomZ/YuGGZZmQec1MbgxtlgougxTodVwDzzEouPKo3qFWvymFHWcnDi2vzV1ff6kas9ucW+o3yzJK9YB1AQ==}

  micromark-util-subtokenize@2.1.0:
    resolution: {integrity: sha512-XQLu552iSctvnEcgXw6+Sx75GflAPNED1qx7eBJ+wydBb2KCbRZe+NwvIEEMM83uml1+2WSXpBAcp9IUCgCYWA==}

  micromark-util-symbol@2.0.1:
    resolution: {integrity: sha512-vs5t8Apaud9N28kgCrRUdEed4UJ+wWNvicHLPxCa9ENlYuAY31M0ETy5y1vA33YoNPDFTghEbnh6efaE8h4x0Q==}

  micromark-util-types@2.0.2:
    resolution: {integrity: sha512-Yw0ECSpJoViF1qTU4DC6NwtC4aWGt1EkzaQB8KPPyCRR8z9TWeV0HbEFGTO+ZY1wB22zmxnJqhPyTpOVCpeHTA==}

  micromark@4.0.2:
    resolution: {integrity: sha512-zpe98Q6kvavpCr1NPVSCMebCKfD7CA2NqZ+rykeNhONIJBpc1tFKt9hucLGwha3jNTNI8lHpctWJWoimVF4PfA==}

  micromatch@4.0.8:
    resolution: {integrity: sha512-PXwfBhYu0hBCPw8Dn0E+WDYb7af3dSLVWKi3HGv84IdF4TyFoC0ysxFd0Goxw7nSv4T/PzEJQxsYsEiFCKo2BA==}
    engines: {node: '>=8.6'}

  mimic-function@5.0.1:
    resolution: {integrity: sha512-VP79XUPxV2CigYP3jWwAUFSku2aKqBH7uTAapFWCBqutsbmDo96KY5o8uh6U+/YSIn5OxJnXp73beVkpqMIGhA==}
    engines: {node: '>=18'}

  min-indent@1.0.1:
    resolution: {integrity: sha512-I9jwMn07Sy/IwOj3zVkVik2JTvgpaykDZEigL6Rx6N9LbMywwUSMtxET+7lVoDLLd3O3IXwJwvuuns8UB/HeAg==}
    engines: {node: '>=4'}

  minimatch@9.0.5:
    resolution: {integrity: sha512-G6T0ZX48xgozx7587koeX9Ys2NYy6Gmv//P89sEte9V9whIapMNF4idKxnW2QtCcLiTWlb/wfCabAtAFWhhBow==}
    engines: {node: '>=16 || 14 >=14.17'}

  minipass@7.1.2:
    resolution: {integrity: sha512-qOOzS1cBTWYF4BH8fVePDBOO9iptMnGUEZwNc/cMWnTV2nVLZ7VoNWEPHkYczZA0pdoA7dl6e7FL659nX9S2aw==}
    engines: {node: '>=16 || 14 >=14.17'}

  ms@2.1.3:
    resolution: {integrity: sha512-6FlzubTLZG3J2a/NVCAleEhjzq5oxgHyaCU9yYXvcLsvoVaHJq/s5xXI6/XXP6tz7R9xAOtHnSO/tXtF3WRTlA==}

  mz@2.7.0:
    resolution: {integrity: sha512-z81GNO7nnYMEhrGh9LeymoE4+Yr0Wn5McHIZMK5cfQCl+NDX08sCZgUc9/6MHni9IWuFLm1Z3HTCXu2z9fN62Q==}

  nano-spawn@2.0.0:
    resolution: {integrity: sha512-tacvGzUY5o2D8CBh2rrwxyNojUsZNU2zjNTzKQrkgGJQTbGAfArVWXSKMBokBeeg6C7OLRGUEyoFlYbfeWQIqw==}
    engines: {node: '>=20.17'}

  nanoid@3.3.11:
    resolution: {integrity: sha512-N8SpfPUnUp1bK+PMYW8qSWdl9U+wwNWI4QKxOYDy9JAro3WMX7p2OeVRF9v+347pnakNevPmiHhNmZ2HbFA76w==}
    engines: {node: ^10 || ^12 || ^13.7 || ^14 || >=15.0.1}
    hasBin: true

  node-releases@2.0.26:
    resolution: {integrity: sha512-S2M9YimhSjBSvYnlr5/+umAnPHE++ODwt5e2Ij6FoX45HA/s4vHdkDx1eax2pAPeAOqu4s9b7ppahsyEFdVqQA==}

  normalize-path@3.0.0:
    resolution: {integrity: sha512-6eZs5Ls3WtCisHWp9S2GUy8dqkpGi4BVSz3GaqiE6ezub0512ESztXUwUB6C6IKbQkY2Pnb/mD4WYojCRwcwLA==}
    engines: {node: '>=0.10.0'}

  normalize-range@0.1.2:
    resolution: {integrity: sha512-bdok/XvKII3nUpklnV6P2hxtMNrCboOjAcyBuQnWEhO665FwrSNRxU+AqpsyvO6LgGYPspN+lu5CLtw4jPRKNA==}
    engines: {node: '>=0.10.0'}

  object-assign@4.1.1:
    resolution: {integrity: sha512-rJgTQnkUnH1sFw8yT6VSU3zD3sWmu6sZhIseY8VX+GRu3P6F7Fu+JNDoXfklElbLJSnc3FUQHVe4cU5hj+BcUg==}
    engines: {node: '>=0.10.0'}

  object-hash@3.0.0:
    resolution: {integrity: sha512-RSn9F68PjH9HqtltsSnqYC1XXoWe9Bju5+213R98cNGttag9q9yAOTzdbsqvIa7aNm5WffBZFpWYr2aWrklWAw==}
    engines: {node: '>= 6'}

  object-inspect@1.13.4:
    resolution: {integrity: sha512-W67iLl4J2EXEGTbfeHCffrjDfitvLANg0UlX3wFUUSTx92KXRFegMHUVgSqE+wvhAbi4WqjGg9czysTV2Epbew==}
    engines: {node: '>= 0.4'}

  object-is@1.1.6:
    resolution: {integrity: sha512-F8cZ+KfGlSGi09lJT7/Nd6KJZ9ygtvYC0/UYYLI9nmQKLMnydpB9yvbv9K1uSkEu7FU9vYPmVwLg328tX+ot3Q==}
    engines: {node: '>= 0.4'}

  object-keys@1.1.1:
    resolution: {integrity: sha512-NuAESUOUMrlIXOfHKzD6bpPu3tYt3xvjNdRIQ+FeT0lNb4K8WR70CaDxhuNguS2XG+GjkyMwOzsN5ZktImfhLA==}
    engines: {node: '>= 0.4'}

  object.assign@4.1.7:
    resolution: {integrity: sha512-nK28WOo+QIjBkDduTINE4JkF/UJJKyf2EJxvJKfblDpyg0Q+pkOHNTL0Qwy6NP6FhE/EnzV73BxxqcJaXY9anw==}
    engines: {node: '>= 0.4'}

  onetime@7.0.0:
    resolution: {integrity: sha512-VXJjc87FScF88uafS3JllDgvAm+c/Slfz06lorj2uAY34rlUu0Nt+v8wreiImcrgAjjIHp1rXpTDlLOGw29WwQ==}
    engines: {node: '>=18'}

  package-json-from-dist@1.0.1:
    resolution: {integrity: sha512-UEZIS3/by4OC8vL3P2dTXRETpebLI2NiI5vIrjaD/5UtrkFX/tNbwjTSRAGC/+7CAo2pIcBaRgWmcBBHcsaCIw==}

  parse-entities@4.0.2:
    resolution: {integrity: sha512-GG2AQYWoLgL877gQIKeRPGO1xF9+eG1ujIb5soS5gPvLQ1y2o8FL90w2QWNdf9I361Mpp7726c+lj3U0qK1uGw==}

  parse5@7.3.0:
    resolution: {integrity: sha512-IInvU7fabl34qmi9gY8XOVxhYyMyuH2xUNpb2q8/Y+7552KlejkRvqvD19nMoUW/uQGGbqNpA6Tufu5FL5BZgw==}

  parse5@8.0.0:
    resolution: {integrity: sha512-9m4m5GSgXjL4AjumKzq1Fgfp3Z8rsvjRNbnkVwfu2ImRqE5D0LnY2QfDen18FSY9C573YU5XxSapdHZTZ2WolA==}

  path-key@3.1.1:
    resolution: {integrity: sha512-ojmeN0qd+y0jszEtoY48r0Peq5dwMEkIlCOu6Q5f41lfkswXuKtYrhgoTpLnyIcHm24Uhqx+5Tqm2InSwLhE6Q==}
    engines: {node: '>=8'}

  path-parse@1.0.7:
    resolution: {integrity: sha512-LDJzPVEEEPR+y48z93A0Ed0yXb8pAByGWo/k5YYdYgpY2/2EsOsksJrq7lOHxryrVOn1ejG6oAp8ahvOIQD8sw==}

  path-scurry@1.11.1:
    resolution: {integrity: sha512-Xa4Nw17FS9ApQFJ9umLiJS4orGjm7ZzwUrwamcGQuHSzDyth9boKDaycYdDcZDuqYATXw4HFXgaqWTctW/v1HA==}
    engines: {node: '>=16 || 14 >=14.18'}

  pathe@2.0.3:
    resolution: {integrity: sha512-WUjGcAqP1gQacoQe+OBJsFA7Ld4DyXuUIjZ5cc75cLHvJ7dtNsTugphxIADwspS+AraAUePCKrSVtPLFj/F88w==}

  picocolors@1.1.1:
    resolution: {integrity: sha512-xceH2snhtb5M9liqDsmEw56le376mTZkEX/jEb/RxNFyegNul7eNslCXP9FDj/Lcu0X8KEyMceP2ntpaHrDEVA==}

  picomatch@2.3.1:
    resolution: {integrity: sha512-JU3teHTNjmE2VCGFzuY8EXzCDVwEqB2a8fsIvwaStHhAWJEeVd1o1QD80CU6+ZdEXXSLbSsuLwJjkCBWqRQUVA==}
    engines: {node: '>=8.6'}

  picomatch@4.0.3:
    resolution: {integrity: sha512-5gTmgEY/sqK6gFXLIsQNH19lWb4ebPDLA4SdLP7dsWkIXHWlG66oPuVvXSGFPppYZz8ZDZq0dYYrbHfBCVUb1Q==}
    engines: {node: '>=12'}

  pidtree@0.6.0:
    resolution: {integrity: sha512-eG2dWTVw5bzqGRztnHExczNxt5VGsE6OwTeCG3fdUf9KBsZzO3R5OIIIzWR+iZA0NtZ+RDVdaoE2dK1cn6jH4g==}
    engines: {node: '>=0.10'}
    hasBin: true

  pify@2.3.0:
    resolution: {integrity: sha512-udgsAY+fTnvv7kI7aaxbqwWNb0AHiB0qBO89PZKPkoTmGOgdbrHDKD+0B2X4uTfJ/FT1R09r9gTsjUjNJotuog==}
    engines: {node: '>=0.10.0'}

  pirates@4.0.7:
    resolution: {integrity: sha512-TfySrs/5nm8fQJDcBDuUng3VOUKsd7S+zqvbOTiGXHfxX4wK31ard+hoNuvkicM/2YFzlpDgABOevKSsB4G/FA==}
    engines: {node: '>= 6'}

  playwright-core@1.56.1:
    resolution: {integrity: sha512-hutraynyn31F+Bifme+Ps9Vq59hKuUCz7H1kDOcBs+2oGguKkWTU50bBWrtz34OUWmIwpBTWDxaRPXrIXkgvmQ==}
    engines: {node: '>=18'}
    hasBin: true

  playwright@1.56.1:
    resolution: {integrity: sha512-aFi5B0WovBHTEvpM3DzXTUaeN6eN0qWnTkKx4NQaH4Wvcmc153PdaY2UBdSYKaGYw+UyWXSVyxDUg5DoPEttjw==}
    engines: {node: '>=18'}
    hasBin: true

  possible-typed-array-names@1.1.0:
    resolution: {integrity: sha512-/+5VFTchJDoVj3bhoqi6UeymcD00DAwb1nJwamzPvHEszJ4FpF6SNNbUbOS8yI56qHzdV8eK0qEfOSiodkTdxg==}
    engines: {node: '>= 0.4'}

  postcss-import@15.1.0:
    resolution: {integrity: sha512-hpr+J05B2FVYUAXHeK1YyI267J/dDDhMU6B6civm8hSY1jYJnBXxzKDKDswzJmtLHryrjhnDjqqp/49t8FALew==}
    engines: {node: '>=14.0.0'}
    peerDependencies:
      postcss: ^8.0.0

  postcss-js@4.1.0:
    resolution: {integrity: sha512-oIAOTqgIo7q2EOwbhb8UalYePMvYoIeRY2YKntdpFQXNosSu3vLrniGgmH9OKs/qAkfoj5oB3le/7mINW1LCfw==}
    engines: {node: ^12 || ^14 || >= 16}
    peerDependencies:
      postcss: ^8.4.21

  postcss-load-config@6.0.1:
    resolution: {integrity: sha512-oPtTM4oerL+UXmx+93ytZVN82RrlY/wPUV8IeDxFrzIjXOLF1pN+EmKPLbubvKHT2HC20xXsCAH2Z+CKV6Oz/g==}
    engines: {node: '>= 18'}
    peerDependencies:
      jiti: '>=1.21.0'
      postcss: '>=8.0.9'
      tsx: ^4.8.1
      yaml: ^2.4.2
    peerDependenciesMeta:
      jiti:
        optional: true
      postcss:
        optional: true
      tsx:
        optional: true
      yaml:
        optional: true

  postcss-nested@6.2.0:
    resolution: {integrity: sha512-HQbt28KulC5AJzG+cZtj9kvKB93CFCdLvog1WFLf1D+xmMvPGlBstkpTEZfK5+AN9hfJocyBFCNiqyS48bpgzQ==}
    engines: {node: '>=12.0'}
    peerDependencies:
      postcss: ^8.2.14

  postcss-selector-parser@6.1.2:
    resolution: {integrity: sha512-Q8qQfPiZ+THO/3ZrOrO0cJJKfpYCagtMUkXbnEfmgUjwXg6z/WBeOyS9APBBPCTSiDV+s4SwQGu8yFsiMRIudg==}
    engines: {node: '>=4'}

  postcss-value-parser@4.2.0:
    resolution: {integrity: sha512-1NNCs6uurfkVbeXG4S8JFT9t19m45ICnif8zWLd5oPSZ50QnwMfK+H3jv408d4jw/7Bttv5axS5IiHoLaVNHeQ==}

  postcss@8.5.6:
    resolution: {integrity: sha512-3Ybi1tAuwAP9s0r1UQ2J4n5Y0G05bJkpUIO0/bI9MhwmD70S5aTWbXGBwxHrelT+XM1k6dM0pk+SwNkpTRN7Pg==}
    engines: {node: ^10 || ^12 || >=14}

  prettier@3.6.2:
    resolution: {integrity: sha512-I7AIg5boAr5R0FFtJ6rCfD+LFsWHp81dolrFD8S79U9tb8Az2nGrJncnMSnys+bpQJfRUzqs9hnA81OAA3hCuQ==}
    engines: {node: '>=14'}
    hasBin: true

  pretty-format@27.5.1:
    resolution: {integrity: sha512-Qb1gy5OrP5+zDf2Bvnzdl3jsTf1qXVMazbvCoKhtKqVs4/YK4ozX4gKQJJVyNe+cajNPn0KoC0MC3FUmaHWEmQ==}
    engines: {node: ^10.13.0 || ^12.13.0 || ^14.15.0 || >=15.0.0}

  property-information@7.1.0:
    resolution: {integrity: sha512-TwEZ+X+yCJmYfL7TPUOcvBZ4QfoT5YenQiJuX//0th53DE6w0xxLEtfK3iyryQFddXuvkIk51EEgrJQ0WJkOmQ==}

  punycode@2.3.1:
    resolution: {integrity: sha512-vYt7UD1U9Wg6138shLtLOvdAu+8DsC/ilFtEVHcH+wydcSpNE20AfSOduf6MkRFahL5FY7X1oU7nKVZFtfq8Fg==}
    engines: {node: '>=6'}

  queue-microtask@1.2.3:
    resolution: {integrity: sha512-NuaNSa6flKT5JaSYQzJok04JzTL1CA6aGhv5rfLW3PgqA+M2ChpZQnAC8h8i4ZFkBS8X5RqkDBHA7r4hej3K9A==}

  react-dom@18.3.1:
    resolution: {integrity: sha512-5m4nQKp+rZRb09LNH59GM4BxTh9251/ylbKIbpe7TpGxfJ+9kv6BLkLBXIjjspbgbnIBNqlI23tRnTWT0snUIw==}
    peerDependencies:
      react: ^18.3.1

  react-is@17.0.2:
    resolution: {integrity: sha512-w2GsyukL62IJnlaff/nRegPQR94C/XXamvMWmSHRJ4y7Ts/4ocGRmTHvOs8PSE6pB3dWOrD/nueuU5sduBsQ4w==}

  react-markdown@10.1.0:
    resolution: {integrity: sha512-qKxVopLT/TyA6BX3Ue5NwabOsAzm0Q7kAPwq6L+wWDwisYs7R8vZ0nRXqq6rkueboxpkjvLGU9fWifiX/ZZFxQ==}
    peerDependencies:
      '@types/react': '>=18'
      react: '>=18'

  react-refresh@0.17.0:
    resolution: {integrity: sha512-z6F7K9bV85EfseRCp2bzrpyQ0Gkw1uLoCel9XBVWPg/TjRj94SkJzUTGfOa4bs7iJvBWtQG0Wq7wnI0syw3EBQ==}
    engines: {node: '>=0.10.0'}

  react@18.3.1:
    resolution: {integrity: sha512-wS+hAgJShR0KhEvPJArfuPVN1+Hz1t0Y6n5jLrGQbkb4urgPE/0Rve+1kMB1v/oWgHgm4WIcV+i7F2pTVj+2iQ==}
    engines: {node: '>=0.10.0'}

  read-cache@1.0.0:
    resolution: {integrity: sha512-Owdv/Ft7IjOgm/i0xvNDZ1LrRANRfew4b2prF3OWMQLxLfu3bS8FVhCsrSCMK4lR56Y9ya+AThoTpDCTxCmpRA==}

  readdirp@3.6.0:
    resolution: {integrity: sha512-hOS089on8RduqdbhvQ5Z37A0ESjsqz6qnRcffsMU3495FuTdqSm+7bhJ29JvIOsBDEEnan5DPu9t3To9VRlMzA==}
    engines: {node: '>=8.10.0'}

  redent@3.0.0:
    resolution: {integrity: sha512-6tDA8g98We0zd0GvVeMT9arEOnTw9qM03L9cJXaCjrip1OO764RDBLBfrB4cwzNGDj5OA5ioymC9GkizgWJDUg==}
    engines: {node: '>=8'}

  regexp.prototype.flags@1.5.4:
    resolution: {integrity: sha512-dYqgNSZbDwkaJ2ceRd9ojCGjBq+mOm9LmtXnAnEGyHhN/5R7iDW2TRw3h+o/jCFxus3P2LfWIIiwowAjANm7IA==}
    engines: {node: '>= 0.4'}

  rehype-highlight@7.0.2:
    resolution: {integrity: sha512-k158pK7wdC2qL3M5NcZROZ2tR/l7zOzjxXd5VGdcfIyoijjQqpHd3JKtYSBDpDZ38UI2WJWuFAtkMDxmx5kstA==}

  rehype-katex@7.0.1:
    resolution: {integrity: sha512-OiM2wrZ/wuhKkigASodFoo8wimG3H12LWQaH8qSPVJn9apWKFSH3YOCtbKpBorTVw/eI7cuT21XBbvwEswbIOA==}

  remark-gfm@4.0.1:
    resolution: {integrity: sha512-1quofZ2RQ9EWdeN34S79+KExV1764+wCUGop5CPL1WGdD0ocPpu91lzPGbwWMECpEpd42kJGQwzRfyov9j4yNg==}

  remark-math@6.0.0:
    resolution: {integrity: sha512-MMqgnP74Igy+S3WwnhQ7kqGlEerTETXMvJhrUzDikVZ2/uogJCb+WHUg97hK9/jcfc0dkD73s3LN8zU49cTEtA==}

  remark-parse@11.0.0:
    resolution: {integrity: sha512-FCxlKLNGknS5ba/1lmpYijMUzX2esxW5xQqjWxw2eHFfS2MSdaHVINFmhjo+qN1WhZhNimq0dZATN9pH0IDrpA==}

  remark-rehype@11.1.2:
    resolution: {integrity: sha512-Dh7l57ianaEoIpzbp0PC9UKAdCSVklD8E5Rpw7ETfbTl3FqcOOgq5q2LVDhgGCkaBv7p24JXikPdvhhmHvKMsw==}

  remark-stringify@11.0.0:
    resolution: {integrity: sha512-1OSmLd3awB/t8qdoEOMazZkNsfVTeY4fTsgzcQFdXNq8ToTN4ZGwrMnlda4K6smTFKD+GRV6O48i6Z4iKgPPpw==}

  require-from-string@2.0.2:
    resolution: {integrity: sha512-Xf0nWe6RseziFMu+Ap9biiUbmplq6S9/p+7w7YXP/JBHhrUDDUhwa+vANyubuqfZWTveU//DYVGsDG7RKL/vEw==}
    engines: {node: '>=0.10.0'}

  resolve@1.22.11:
    resolution: {integrity: sha512-RfqAvLnMl313r7c9oclB1HhUEAezcpLjz95wFH4LVuhk9JF/r22qmVP9AMmOU4vMX7Q8pN8jwNg/CSpdFnMjTQ==}
    engines: {node: '>= 0.4'}
    hasBin: true

  restore-cursor@5.1.0:
    resolution: {integrity: sha512-oMA2dcrw6u0YfxJQXm342bFKX/E4sG9rbTzO9ptUcR/e8A33cHuvStiYOwH7fszkZlZ1z/ta9AAoPk2F4qIOHA==}
    engines: {node: '>=18'}

  reusify@1.1.0:
    resolution: {integrity: sha512-g6QUff04oZpHs0eG5p83rFLhHeV00ug/Yf9nZM6fLeUrPguBTkTQOdpAWWspMh55TZfVQDPaN3NQJfbVRAxdIw==}
    engines: {iojs: '>=1.0.0', node: '>=0.10.0'}

  rfdc@1.4.1:
    resolution: {integrity: sha512-q1b3N5QkRUWUl7iyylaaj3kOpIT0N2i9MqIEQXP73GVsN9cw3fdx8X63cEmWhJGi2PPCF23Ijp7ktmd39rawIA==}

  rollup@4.52.5:
    resolution: {integrity: sha512-3GuObel8h7Kqdjt0gxkEzaifHTqLVW56Y/bjN7PSQtkKr0w3V/QYSdt6QWYtd7A1xUtYQigtdUfgj1RvWVtorw==}
    engines: {node: '>=18.0.0', npm: '>=8.0.0'}
    hasBin: true

  rrweb-cssom@0.8.0:
    resolution: {integrity: sha512-guoltQEx+9aMf2gDZ0s62EcV8lsXR+0w8915TC3ITdn2YueuNjdAYh/levpU9nFaoChh9RUS5ZdQMrKfVEN9tw==}

  run-parallel@1.2.0:
    resolution: {integrity: sha512-5l4VyZR86LZ/lDxZTR6jqL8AFE2S0IFLMP26AbjsLVADxHdhB/c0GUsH+y39UfCi3dzz8OlQuPmnaJOMoDHQBA==}

  safe-regex-test@1.1.0:
    resolution: {integrity: sha512-x/+Cz4YrimQxQccJf5mKEbIa1NzeCRNI5Ecl/ekmlYaampdNLPalVyIcCZNNH3MvmqBugV5TMYZXv0ljslUlaw==}
    engines: {node: '>= 0.4'}

  safer-buffer@2.1.2:
    resolution: {integrity: sha512-YZo3K82SD7Riyi0E1EQPojLz7kpepnSQI9IyPbHHg1XXXevb5dJI7tpyN2ADxGcQbHG7vcyRHk0cbwqcQriUtg==}

  saxes@6.0.0:
    resolution: {integrity: sha512-xAg7SOnEhrm5zI3puOOKyy1OMcMlIJZYNJY7xLBwSze0UjhPLnWfj2GF2EpT0jmzaJKIWKHLsaSSajf35bcYnA==}
    engines: {node: '>=v12.22.7'}

  scheduler@0.23.2:
    resolution: {integrity: sha512-UOShsPwz7NrMUqhR6t0hWjFduvOzbtv7toDH1/hIrfRNIDBnnBWd0CwJTGvTpngVlmwGCdP9/Zl/tVrDqcuYzQ==}

  semver@6.3.1:
    resolution: {integrity: sha512-BR7VvDCVHO+q2xBEWskxS6DJE1qRnb7DxzUrogb71CWoSficBxYsiAGd+Kl0mmq/MprG9yArRkyrQxTO6XjMzA==}
    hasBin: true

  semver@7.7.3:
    resolution: {integrity: sha512-SdsKMrI9TdgjdweUSR9MweHA4EJ8YxHn8DFaDisvhVlUOe4BF1tLD7GAj0lIqWVl+dPb/rExr0Btby5loQm20Q==}
    engines: {node: '>=10'}
    hasBin: true

  set-function-length@1.2.2:
    resolution: {integrity: sha512-pgRc4hJ4/sNjWCSS9AmnS40x3bNMDTknHgL5UaMBTMyJnU90EgWh1Rz+MC9eFu4BuN/UwZjKQuY/1v3rM7HMfg==}
    engines: {node: '>= 0.4'}

  set-function-name@2.0.2:
    resolution: {integrity: sha512-7PGFlmtwsEADb0WYyvCMa1t+yke6daIG4Wirafur5kcf+MhUnPms1UeR0CKQdTZD81yESwMHbtn+TR+dMviakQ==}
    engines: {node: '>= 0.4'}

  shebang-command@2.0.0:
    resolution: {integrity: sha512-kHxr2zZpYtdmrN1qDjrrX/Z1rR1kG8Dx+gkpK1G4eXmvXswmcE1hTWBWYUzlraYw1/yZp6YuDY77YtvbN0dmDA==}
    engines: {node: '>=8'}

  shebang-regex@3.0.0:
    resolution: {integrity: sha512-7++dFhtcx3353uBaq8DDR4NuxBetBzC7ZQOhmTQInHEd6bSrXdiEyzCvG07Z44UYdLShWUyXt5M/yhz8ekcb1A==}
    engines: {node: '>=8'}

  side-channel-list@1.0.0:
    resolution: {integrity: sha512-FCLHtRD/gnpCiCHEiJLOwdmFP+wzCmDEkc9y7NsYxeF4u7Btsn1ZuwgwJGxImImHicJArLP4R0yX4c2KCrMrTA==}
    engines: {node: '>= 0.4'}

  side-channel-map@1.0.1:
    resolution: {integrity: sha512-VCjCNfgMsby3tTdo02nbjtM/ewra6jPHmpThenkTYh8pG9ucZ/1P8So4u4FGBek/BjpOVsDCMoLA/iuBKIFXRA==}
    engines: {node: '>= 0.4'}

  side-channel-weakmap@1.0.2:
    resolution: {integrity: sha512-WPS/HvHQTYnHisLo9McqBHOJk2FkHO/tlpvldyrnem4aeQp4hai3gythswg6p01oSoTl58rcpiFAjF2br2Ak2A==}
    engines: {node: '>= 0.4'}

  side-channel@1.1.0:
    resolution: {integrity: sha512-ZX99e6tRweoUXqR+VBrslhda51Nh5MTQwou5tnUDgbtyM0dBgmhEDtWGP/xbKn6hqfPRHujUNwz5fy/wbbhnpw==}
    engines: {node: '>= 0.4'}

  siginfo@2.0.0:
    resolution: {integrity: sha512-ybx0WO1/8bSBLEWXZvEd7gMW3Sn3JFlW3TvX1nREbDLRNQNaeNN8WK0meBwPdAaOI7TtRRRJn/Es1zhrrCHu7g==}

  signal-exit@4.1.0:
    resolution: {integrity: sha512-bzyZ1e88w9O1iNJbKnOlvYTrWPDl46O1bG0D3XInv+9tkPrxrN8jUUTiFlDkkmKWgn1M6CfIA13SuGqOa9Korw==}
    engines: {node: '>=14'}

  slice-ansi@7.1.2:
    resolution: {integrity: sha512-iOBWFgUX7caIZiuutICxVgX1SdxwAVFFKwt1EvMYYec/NWO5meOJ6K5uQxhrYBdQJne4KxiqZc+KptFOWFSI9w==}
    engines: {node: '>=18'}

  source-map-js@1.2.1:
    resolution: {integrity: sha512-UXWMKhLOwVKb728IUtQPXxfYU+usdybtUrK/8uGE8CQMvrhOpwvzDBwj0QhSL7MQc7vIsISBG8VQ8+IDQxpfQA==}
    engines: {node: '>=0.10.0'}

  space-separated-tokens@2.0.2:
    resolution: {integrity: sha512-PEGlAwrG8yXGXRjW32fGbg66JAlOAwbObuqVoJpv/mRgoWDQfgH1wDPvtzWyUSNAXBGSk8h755YDbbcEy3SH2Q==}

  stackback@0.0.2:
    resolution: {integrity: sha512-1XMJE5fQo1jGH6Y/7ebnwPOBEkIEnT4QF32d5R1+VXdXveM0IBMJt8zfaxX1P3QhVwrYe+576+jkANtSS2mBbw==}

  std-env@3.10.0:
    resolution: {integrity: sha512-5GS12FdOZNliM5mAOxFRg7Ir0pWz8MdpYm6AY6VPkGpbA7ZzmbzNcBJQ0GPvvyWgcY7QAhCgf9Uy89I03faLkg==}

  stop-iteration-iterator@1.1.0:
    resolution: {integrity: sha512-eLoXW/DHyl62zxY4SCaIgnRhuMr6ri4juEYARS8E6sCEqzKpOiE521Ucofdx+KnDZl5xmvGYaaKCk5FEOxJCoQ==}
    engines: {node: '>= 0.4'}

  string-argv@0.3.2:
    resolution: {integrity: sha512-aqD2Q0144Z+/RqG52NeHEkZauTAUWJO8c6yTftGJKO3Tja5tUgIfmIl6kExvhtxSDP7fXB6DvzkfMpCd/F3G+Q==}
    engines: {node: '>=0.6.19'}

  string-width@4.2.3:
    resolution: {integrity: sha512-wKyQRQpjJ0sIp62ErSZdGsjMJWsap5oRNihHhu6G7JVO/9jIB6UyevL+tXuOqrng8j/cxKTWyWUwvSTriiZz/g==}
    engines: {node: '>=8'}

  string-width@5.1.2:
    resolution: {integrity: sha512-HnLOCR3vjcY8beoNLtcjZ5/nxn2afmME6lhrDrebokqMap+XbeW8n9TXpPDOqdGK5qcI3oT0GKTW6wC7EMiVqA==}
    engines: {node: '>=12'}

  string-width@7.2.0:
    resolution: {integrity: sha512-tsaTIkKW9b4N+AEj+SVA+WhJzV7/zMhcSu78mLKWSk7cXMOSHsBKFWUs0fWwq8QyK3MgJBQRX6Gbi4kYbdvGkQ==}
    engines: {node: '>=18'}

  string-width@8.1.0:
    resolution: {integrity: sha512-Kxl3KJGb/gxkaUMOjRsQ8IrXiGW75O4E3RPjFIINOVH8AMl2SQ/yWdTzWwF3FevIX9LcMAjJW+GRwAlAbTSXdg==}
    engines: {node: '>=20'}

  stringify-entities@4.0.4:
    resolution: {integrity: sha512-IwfBptatlO+QCJUo19AqvrPNqlVMpW9YEL2LIVY+Rpv2qsjCGxaDLNRgeGsQWJhfItebuJhsGSLjaBbNSQ+ieg==}

  strip-ansi@6.0.1:
    resolution: {integrity: sha512-Y38VPSHcqkFrCpFnQ9vuSXmquuv5oXOKpGeT6aGrr3o3Gc9AlVa6JBfUSOCnbxGGZF+/0ooI7KrPuUSztUdU5A==}
    engines: {node: '>=8'}

  strip-ansi@7.1.2:
    resolution: {integrity: sha512-gmBGslpoQJtgnMAvOVqGZpEz9dyoKTCzy2nfz/n8aIFhN/jCE/rCmcxabB6jOOHV+0WNnylOxaxBQPSvcWklhA==}
    engines: {node: '>=12'}

  strip-indent@3.0.0:
    resolution: {integrity: sha512-laJTa3Jb+VQpaC6DseHhF7dXVqHTfJPCRDaEbid/drOhgitgYku/letMUqOXFoWV0zIIUbjpdH2t+tYj4bQMRQ==}
    engines: {node: '>=8'}

  style-to-js@1.1.18:
    resolution: {integrity: sha512-JFPn62D4kJaPTnhFUI244MThx+FEGbi+9dw1b9yBBQ+1CZpV7QAT8kUtJ7b7EUNdHajjF/0x8fT+16oLJoojLg==}

  style-to-object@1.0.11:
    resolution: {integrity: sha512-5A560JmXr7wDyGLK12Nq/EYS38VkGlglVzkis1JEdbGWSnbQIEhZzTJhzURXN5/8WwwFCs/f/VVcmkTppbXLow==}

  sucrase@3.35.0:
    resolution: {integrity: sha512-8EbVDiu9iN/nESwxeSxDKe0dunta1GOlHufmSSXxMD2z2/tMZpDMpvXQGsc+ajGo8y2uYUmixaSRUc/QPoQ0GA==}
    engines: {node: '>=16 || 14 >=14.17'}
    hasBin: true

  supports-color@7.2.0:
    resolution: {integrity: sha512-qpCAvRl9stuOHveKsn7HncJRvv501qIacKzQlO/+Lwxc9+0q2wLyv4Dfvt80/DPn2pqOBsJdDiogXGR9+OvwRw==}
    engines: {node: '>=8'}

  supports-preserve-symlinks-flag@1.0.0:
    resolution: {integrity: sha512-ot0WnXS9fgdkgIcePe6RHNk1WA8+muPa6cSjeR3V8K27q9BB1rTE3R1p7Hv0z1ZyAc8s6Vvv8DIyWf681MAt0w==}
    engines: {node: '>= 0.4'}

  symbol-tree@3.2.4:
    resolution: {integrity: sha512-9QNk5KwDF+Bvz+PyObkmSYjI5ksVUYtjW7AU22r2NKcfLJcXp96hkDWU3+XndOsUb+AQ9QhfzfCT2O+CNWT5Tw==}

  tailwindcss@3.4.18:
    resolution: {integrity: sha512-6A2rnmW5xZMdw11LYjhcI5846rt9pbLSabY5XPxo+XWdxwZaFEn47Go4NzFiHu9sNNmr/kXivP1vStfvMaK1GQ==}
    engines: {node: '>=14.0.0'}
    hasBin: true

  tailwindcss@4.1.16:
    resolution: {integrity: sha512-pONL5awpaQX4LN5eiv7moSiSPd/DLDzKVRJz8Q9PgzmAdd1R4307GQS2ZpfiN7ZmekdQrfhZZiSE5jkLR4WNaA==}

  tapable@2.3.0:
    resolution: {integrity: sha512-g9ljZiwki/LfxmQADO3dEY1CbpmXT5Hm2fJ+QaGKwSXUylMybePR7/67YW7jOrrvjEgL1Fmz5kzyAjWVWLlucg==}
    engines: {node: '>=6'}

  thenify-all@1.6.0:
    resolution: {integrity: sha512-RNxQH/qI8/t3thXJDwcstUO4zeqo64+Uy/+sNVRBx4Xn2OX+OZ9oP+iJnNFqplFra2ZUVeKCSa2oVWi3T4uVmA==}
    engines: {node: '>=0.8'}

  thenify@3.3.1:
    resolution: {integrity: sha512-RVZSIV5IG10Hk3enotrhvz0T9em6cyHBLkH/YAZuKqd8hRkKhSfCGIcP2KUY0EPxndzANBmNllzWPwak+bheSw==}

  tinybench@2.9.0:
    resolution: {integrity: sha512-0+DUvqWMValLmha6lr4kD8iAMK1HzV0/aKnCtWb9v9641TnP/MFb7Pc2bxoxQjTXAErryXVgUOfv2YqNllqGeg==}

  tinyexec@0.3.2:
    resolution: {integrity: sha512-KQQR9yN7R5+OSwaK0XQoj22pwHoTlgYqmUscPYoknOoWCWfj/5/ABTMRi69FrKU5ffPVh5QcFikpWJI/P1ocHA==}

  tinyglobby@0.2.15:
    resolution: {integrity: sha512-j2Zq4NyQYG5XMST4cbs02Ak8iJUdxRM0XI5QyxXuZOzKOINmWurp3smXu3y5wDcJrptwpSjgXHzIQxR0omXljQ==}
    engines: {node: '>=12.0.0'}

  tinyrainbow@3.0.3:
    resolution: {integrity: sha512-PSkbLUoxOFRzJYjjxHJt9xro7D+iilgMX/C9lawzVuYiIdcihh9DXmVibBe8lmcFrRi/VzlPjBxbN7rH24q8/Q==}
    engines: {node: '>=14.0.0'}

  tldts-core@7.0.17:
    resolution: {integrity: sha512-DieYoGrP78PWKsrXr8MZwtQ7GLCUeLxihtjC1jZsW1DnvSMdKPitJSe8OSYDM2u5H6g3kWJZpePqkp43TfLh0g==}

  tldts@7.0.17:
    resolution: {integrity: sha512-Y1KQBgDd/NUc+LfOtKS6mNsC9CCaH+m2P1RoIZy7RAPo3C3/t8X45+zgut31cRZtZ3xKPjfn3TkGTrctC2TQIQ==}
    hasBin: true

  to-regex-range@5.0.1:
    resolution: {integrity: sha512-65P7iz6X5yEr1cwcgvQxbbIw7Uk3gOy5dIdtZ4rDveLqhrdJP+Li/Hx6tyK0NEb+2GCyneCMJiGqrADCSNk8sQ==}
    engines: {node: '>=8.0'}

  tough-cookie@6.0.0:
    resolution: {integrity: sha512-kXuRi1mtaKMrsLUxz3sQYvVl37B0Ns6MzfrtV5DvJceE9bPyspOqk9xxv7XbZWcfLWbFmm997vl83qUWVJA64w==}
    engines: {node: '>=16'}

  tr46@6.0.0:
    resolution: {integrity: sha512-bLVMLPtstlZ4iMQHpFHTR7GAGj2jxi8Dg0s2h2MafAE4uSWF98FC/3MomU51iQAMf8/qDUbKWf5GxuvvVcXEhw==}
    engines: {node: '>=20'}

  trim-lines@3.0.1:
    resolution: {integrity: sha512-kRj8B+YHZCc9kQYdWfJB2/oUl9rA99qbowYYBtr4ui4mZyAQ2JpvVBd/6U2YloATfqBhBTSMhTpgBHtU0Mf3Rg==}

  trough@2.2.0:
    resolution: {integrity: sha512-tmMpK00BjZiUyVyvrBK7knerNgmgvcV/KLVyuma/SC+TQN167GrMRciANTz09+k3zW8L8t60jWO1GpfkZdjTaw==}

  ts-interface-checker@0.1.13:
    resolution: {integrity: sha512-Y/arvbn+rrz3JCKl9C4kVNfTfSm2/mEp5FSz5EsZSANGPSlQrpRI5M4PKF+mJnE52jOO90PnPSc3Ur3bTQw0gA==}

  typescript@5.9.3:
    resolution: {integrity: sha512-jl1vZzPDinLr9eUt3J/t7V6FgNEw9QjvBPdysz9KfQDD41fQrC2Y4vKQdiaUpFT4bXlb1RHhLpp8wtm6M5TgSw==}
    engines: {node: '>=14.17'}
    hasBin: true

  undici-types@6.21.0:
    resolution: {integrity: sha512-iwDZqg0QAGrg9Rav5H4n0M64c3mkR59cJ6wQp+7C4nI0gsmExaedaYLNO44eT4AtBBwjbTiGPMlt2Md0T9H9JQ==}

  undici-types@7.16.0:
    resolution: {integrity: sha512-Zz+aZWSj8LE6zoxD+xrjh4VfkIG8Ya6LvYkZqtUQGJPZjYl53ypCaUwWqo7eI0x66KBGeRo+mlBEkMSeSZ38Nw==}

  unified@11.0.5:
    resolution: {integrity: sha512-xKvGhPWw3k84Qjh8bI3ZeJjqnyadK+GEFtazSfZv/rKeTkTjOJho6mFqh2SM96iIcZokxiOpg78GazTSg8+KHA==}

  unist-util-find-after@5.0.0:
    resolution: {integrity: sha512-amQa0Ep2m6hE2g72AugUItjbuM8X8cGQnFoHk0pGfrFeT9GZhzN5SW8nRsiGKK7Aif4CrACPENkA6P/Lw6fHGQ==}

  unist-util-is@6.0.1:
    resolution: {integrity: sha512-LsiILbtBETkDz8I9p1dQ0uyRUWuaQzd/cuEeS1hoRSyW5E5XGmTzlwY1OrNzzakGowI9Dr/I8HVaw4hTtnxy8g==}

  unist-util-position@5.0.0:
    resolution: {integrity: sha512-fucsC7HjXvkB5R3kTCO7kUjRdrS0BJt3M/FPxmHMBOm8JQi2BsHAHFsy27E0EolP8rp0NzXsJ+jNPyDWvOJZPA==}

  unist-util-remove-position@5.0.0:
    resolution: {integrity: sha512-Hp5Kh3wLxv0PHj9m2yZhhLt58KzPtEYKQQ4yxfYFEO7EvHwzyDYnduhHnY1mDxoqr7VUwVuHXk9RXKIiYS1N8Q==}

  unist-util-stringify-position@4.0.0:
    resolution: {integrity: sha512-0ASV06AAoKCDkS2+xw5RXJywruurpbC4JZSm7nr7MOt1ojAzvyyaO+UxZf18j8FCF6kmzCZKcAgN/yu2gm2XgQ==}

  unist-util-visit-parents@6.0.2:
    resolution: {integrity: sha512-goh1s1TBrqSqukSc8wrjwWhL0hiJxgA8m4kFxGlQ+8FYQ3C/m11FcTs4YYem7V664AhHVvgoQLk890Ssdsr2IQ==}

  unist-util-visit@5.0.0:
    resolution: {integrity: sha512-MR04uvD+07cwl/yhVuVWAtw+3GOR/knlL55Nd/wAdblk27GCVt3lqpTivy/tkJcZoNPzTwS1Y+KMojlLDhoTzg==}

  update-browserslist-db@1.1.4:
    resolution: {integrity: sha512-q0SPT4xyU84saUX+tomz1WLkxUbuaJnR1xWt17M7fJtEJigJeWUNGUqrauFXsHnqev9y9JTRGwk13tFBuKby4A==}
    hasBin: true
    peerDependencies:
      browserslist: '>= 4.21.0'

  use-sync-external-store@1.6.0:
    resolution: {integrity: sha512-Pp6GSwGP/NrPIrxVFAIkOQeyw8lFenOHijQWkUTrDvrF4ALqylP2C/KCkeS9dpUM3KvYRQhna5vt7IL95+ZQ9w==}
    peerDependencies:
      react: ^16.8.0 || ^17.0.0 || ^18.0.0 || ^19.0.0

  util-deprecate@1.0.2:
    resolution: {integrity: sha512-EPD5q1uXyFxJpCrLnCc1nHnq3gOa6DZBocAIiI2TaSCA7VCJ1UJDMagCzIkXNsUYfD1daK//LTEQ8xiIbrHtcw==}

  vfile-location@5.0.3:
    resolution: {integrity: sha512-5yXvWDEgqeiYiBe1lbxYF7UMAIm/IcopxMHrMQDq3nvKcjPKIhZklUKL+AE7J7uApI4kwe2snsK+eI6UTj9EHg==}

  vfile-message@4.0.3:
    resolution: {integrity: sha512-QTHzsGd1EhbZs4AsQ20JX1rC3cOlt/IWJruk893DfLRr57lcnOeMaWG4K0JrRta4mIJZKth2Au3mM3u03/JWKw==}

  vfile@6.0.3:
    resolution: {integrity: sha512-KzIbH/9tXat2u30jf+smMwFCsno4wHVdNmzFyL+T/L3UGqqk6JKfVqOFOZEpZSHADH1k40ab6NUIXZq422ov3Q==}

  vite@7.1.12:
    resolution: {integrity: sha512-ZWyE8YXEXqJrrSLvYgrRP7p62OziLW7xI5HYGWFzOvupfAlrLvURSzv/FyGyy0eidogEM3ujU+kUG1zuHgb6Ug==}
    engines: {node: ^20.19.0 || >=22.12.0}
    hasBin: true
    peerDependencies:
      '@types/node': ^20.19.0 || >=22.12.0
      jiti: '>=1.21.0'
      less: ^4.0.0
      lightningcss: ^1.21.0
      sass: ^1.70.0
      sass-embedded: ^1.70.0
      stylus: '>=0.54.8'
      sugarss: ^5.0.0
      terser: ^5.16.0
      tsx: ^4.8.1
      yaml: ^2.4.2
    peerDependenciesMeta:
      '@types/node':
        optional: true
      jiti:
        optional: true
      less:
        optional: true
      lightningcss:
        optional: true
      sass:
        optional: true
      sass-embedded:
        optional: true
      stylus:
        optional: true
      sugarss:
        optional: true
      terser:
        optional: true
      tsx:
        optional: true
      yaml:
        optional: true

  vitest@4.0.4:
    resolution: {integrity: sha512-hV31h0/bGbtmDQc0KqaxsTO1v4ZQeF8ojDFuy4sZhFadwAqqvJA0LDw68QUocctI5EDpFMql/jVWKuPYHIf2Ew==}
    engines: {node: ^20.0.0 || ^22.0.0 || >=24.0.0}
    hasBin: true
    peerDependencies:
      '@edge-runtime/vm': '*'
      '@types/debug': ^4.1.12
      '@types/node': ^20.0.0 || ^22.0.0 || >=24.0.0
      '@vitest/browser-playwright': 4.0.4
      '@vitest/browser-preview': 4.0.4
      '@vitest/browser-webdriverio': 4.0.4
      '@vitest/ui': 4.0.4
      happy-dom: '*'
      jsdom: '*'
    peerDependenciesMeta:
      '@edge-runtime/vm':
        optional: true
      '@types/debug':
        optional: true
      '@types/node':
        optional: true
      '@vitest/browser-playwright':
        optional: true
      '@vitest/browser-preview':
        optional: true
      '@vitest/browser-webdriverio':
        optional: true
      '@vitest/ui':
        optional: true
      happy-dom:
        optional: true
      jsdom:
        optional: true

  w3c-xmlserializer@5.0.0:
    resolution: {integrity: sha512-o8qghlI8NZHU1lLPrpi2+Uq7abh4GGPpYANlalzWxyWteJOCsr/P+oPBA49TOLu5FTZO4d3F9MnWJfiMo4BkmA==}
    engines: {node: '>=18'}

  web-namespaces@2.0.1:
    resolution: {integrity: sha512-bKr1DkiNa2krS7qxNtdrtHAmzuYGFQLiQ13TsorsdT6ULTkPLKuu5+GsFpDlg6JFjUTwX2DyhMPG2be8uPrqsQ==}

  webidl-conversions@8.0.0:
    resolution: {integrity: sha512-n4W4YFyz5JzOfQeA8oN7dUYpR+MBP3PIUsn2jLjWXwK5ASUzt0Jc/A5sAUZoCYFJRGF0FBKJ+1JjN43rNdsQzA==}
    engines: {node: '>=20'}

  whatwg-encoding@3.1.1:
    resolution: {integrity: sha512-6qN4hJdMwfYBtE3YBTTHhoeuUrDBPZmbQaxWAqSALV/MeEnR5z1xd8UKud2RAkFoPkmB+hli1TZSnyi84xz1vQ==}
    engines: {node: '>=18'}

  whatwg-mimetype@4.0.0:
    resolution: {integrity: sha512-QaKxh0eNIi2mE9p2vEdzfagOKHCcj1pJ56EEHGQOVxp8r9/iszLUUV7v89x9O1p/T+NlTM5W7jW6+cz4Fq1YVg==}
    engines: {node: '>=18'}

  whatwg-url@15.1.0:
    resolution: {integrity: sha512-2ytDk0kiEj/yu90JOAp44PVPUkO9+jVhyf+SybKlRHSDlvOOZhdPIrr7xTH64l4WixO2cP+wQIcgujkGBPPz6g==}
    engines: {node: '>=20'}

  which-boxed-primitive@1.1.1:
    resolution: {integrity: sha512-TbX3mj8n0odCBFVlY8AxkqcHASw3L60jIuF8jFP78az3C2YhmGvqbHBpAjTRH2/xqYunrJ9g1jSyjCjpoWzIAA==}
    engines: {node: '>= 0.4'}

  which-collection@1.0.2:
    resolution: {integrity: sha512-K4jVyjnBdgvc86Y6BkaLZEN933SwYOuBFkdmBu9ZfkcAbdVbpITnDmjvZ/aQjRXQrv5EPkTnD1s39GiiqbngCw==}
    engines: {node: '>= 0.4'}

  which-typed-array@1.1.19:
    resolution: {integrity: sha512-rEvr90Bck4WZt9HHFC4DJMsjvu7x+r6bImz0/BrbWb7A2djJ8hnZMrWnHo9F8ssv0OMErasDhftrfROTyqSDrw==}
    engines: {node: '>= 0.4'}

  which@2.0.2:
    resolution: {integrity: sha512-BLI3Tl1TW3Pvl70l3yq3Y64i+awpwXqsGBYWkkqMtnbXgrMD+yj7rhW0kuEDxzJaYXGjEW5ogapKNMEKNMjibA==}
    engines: {node: '>= 8'}
    hasBin: true

  why-is-node-running@2.3.0:
    resolution: {integrity: sha512-hUrmaWBdVDcxvYqnyh09zunKzROWjbZTiNy8dBEjkS7ehEDQibXJ7XvlmtbwuTclUiIyN+CyXQD4Vmko8fNm8w==}
    engines: {node: '>=8'}
    hasBin: true

  wrap-ansi@7.0.0:
    resolution: {integrity: sha512-YVGIj2kamLSTxw6NsZjoBxfSwsn0ycdesmc4p+Q21c5zPuZ1pl+NfxVdxPtdHvmNVOQ6XSYG4AUtyt/Fi7D16Q==}
    engines: {node: '>=10'}

  wrap-ansi@8.1.0:
    resolution: {integrity: sha512-si7QWI6zUMq56bESFvagtmzMdGOtoxfR+Sez11Mobfc7tm+VkUckk9bW2UeffTGVUbOksxmSw0AA2gs8g71NCQ==}
    engines: {node: '>=12'}

  wrap-ansi@9.0.2:
    resolution: {integrity: sha512-42AtmgqjV+X1VpdOfyTGOYRi0/zsoLqtXQckTmqTeybT+BDIbM/Guxo7x3pE2vtpr1ok6xRqM9OpBe+Jyoqyww==}
    engines: {node: '>=18'}

  ws@8.18.3:
    resolution: {integrity: sha512-PEIGCY5tSlUt50cqyMXfCzX+oOPqN0vuGqWzbcJ2xvnkzkq46oOpz7dQaTDBdfICb4N14+GARUDw2XV2N4tvzg==}
    engines: {node: '>=10.0.0'}
    peerDependencies:
      bufferutil: ^4.0.1
      utf-8-validate: '>=5.0.2'
    peerDependenciesMeta:
      bufferutil:
        optional: true
      utf-8-validate:
        optional: true

  xml-name-validator@5.0.0:
    resolution: {integrity: sha512-EvGK8EJ3DhaHfbRlETOWAS5pO9MZITeauHKJyb8wyajUfQUenkIg2MvLDTZ4T/TgIcm3HU0TFBgWWboAZ30UHg==}
    engines: {node: '>=18'}

  xmlchars@2.2.0:
    resolution: {integrity: sha512-JZnDKK8B0RCDw84FNdDAIpZK+JuJw+s7Lz8nksI7SIuU3UXJJslUthsi+uWBUYOwPFwW7W7PRLRfUKpxjtjFCw==}

  yallist@3.1.1:
    resolution: {integrity: sha512-a4UGQaWPH59mOXUYnAG2ewncQS4i4F43Tv3JoAM+s2VDAmS9NsK8GpDMLrCHPksFT7h3K6TOoUNn2pb7RoXx4g==}

  yaml@2.8.1:
    resolution: {integrity: sha512-lcYcMxX2PO9XMGvAJkJ3OsNMw+/7FKes7/hgerGUYWIoWu5j/+YQqcZr5JnPZWzOsEBgMbSbiSTn/dv/69Mkpw==}
    engines: {node: '>= 14.6'}
    hasBin: true

  zustand@5.0.8:
    resolution: {integrity: sha512-gyPKpIaxY9XcO2vSMrLbiER7QMAMGOQZVRdJ6Zi782jkbzZygq5GI9nG8g+sMgitRtndwaBSl7uiqC49o1SSiw==}
    engines: {node: '>=12.20.0'}
    peerDependencies:
      '@types/react': '>=18.0.0'
      immer: '>=9.0.6'
      react: '>=18.0.0'
      use-sync-external-store: '>=1.2.0'
    peerDependenciesMeta:
      '@types/react':
        optional: true
      immer:
        optional: true
      react:
        optional: true
      use-sync-external-store:
        optional: true

  zwitch@2.0.4:
    resolution: {integrity: sha512-bXE4cR/kVZhKZX/RjPEflHaKVhUVl85noU3v6b8apfQEc1x4A+zBxjZ4lN8LqGd6WZ3dl98pY4o717VFmoPp+A==}

snapshots:

  '@adobe/css-tools@4.4.4': {}

  '@alloc/quick-lru@5.2.0': {}

  '@asamuzakjp/css-color@4.0.5':
    dependencies:
      '@csstools/css-calc': 2.1.4(@csstools/css-parser-algorithms@3.0.5(@csstools/css-tokenizer@3.0.4))(@csstools/css-tokenizer@3.0.4)
      '@csstools/css-color-parser': 3.1.0(@csstools/css-parser-algorithms@3.0.5(@csstools/css-tokenizer@3.0.4))(@csstools/css-tokenizer@3.0.4)
      '@csstools/css-parser-algorithms': 3.0.5(@csstools/css-tokenizer@3.0.4)
      '@csstools/css-tokenizer': 3.0.4
      lru-cache: 11.2.2

  '@asamuzakjp/dom-selector@6.7.3':
    dependencies:
      '@asamuzakjp/nwsapi': 2.3.9
      bidi-js: 1.0.3
      css-tree: 3.1.0
      is-potential-custom-element-name: 1.0.1
      lru-cache: 11.2.2

  '@asamuzakjp/nwsapi@2.3.9': {}

  '@babel/code-frame@7.27.1':
    dependencies:
      '@babel/helper-validator-identifier': 7.27.1
      js-tokens: 4.0.0
      picocolors: 1.1.1

  '@babel/compat-data@7.28.4': {}

  '@babel/core@7.28.4':
    dependencies:
      '@babel/code-frame': 7.27.1
      '@babel/generator': 7.28.3
      '@babel/helper-compilation-targets': 7.27.2
      '@babel/helper-module-transforms': 7.28.3(@babel/core@7.28.4)
      '@babel/helpers': 7.28.4
      '@babel/parser': 7.28.4
      '@babel/template': 7.27.2
      '@babel/traverse': 7.28.4
      '@babel/types': 7.28.4
      '@jridgewell/remapping': 2.3.5
      convert-source-map: 2.0.0
      debug: 4.4.3
      gensync: 1.0.0-beta.2
      json5: 2.2.3
      semver: 6.3.1
    transitivePeerDependencies:
      - supports-color

  '@babel/generator@7.28.3':
    dependencies:
      '@babel/parser': 7.28.4
      '@babel/types': 7.28.4
      '@jridgewell/gen-mapping': 0.3.13
      '@jridgewell/trace-mapping': 0.3.31
      jsesc: 3.1.0

  '@babel/helper-compilation-targets@7.27.2':
    dependencies:
      '@babel/compat-data': 7.28.4
      '@babel/helper-validator-option': 7.27.1
      browserslist: 4.27.0
      lru-cache: 5.1.1
      semver: 6.3.1

  '@babel/helper-globals@7.28.0': {}

  '@babel/helper-module-imports@7.27.1':
    dependencies:
      '@babel/traverse': 7.28.4
      '@babel/types': 7.28.4
    transitivePeerDependencies:
      - supports-color

  '@babel/helper-module-transforms@7.28.3(@babel/core@7.28.4)':
    dependencies:
      '@babel/core': 7.28.4
      '@babel/helper-module-imports': 7.27.1
      '@babel/helper-validator-identifier': 7.27.1
      '@babel/traverse': 7.28.4
    transitivePeerDependencies:
      - supports-color

  '@babel/helper-plugin-utils@7.27.1': {}

  '@babel/helper-string-parser@7.27.1': {}

  '@babel/helper-validator-identifier@7.27.1': {}

  '@babel/helper-validator-option@7.27.1': {}

  '@babel/helpers@7.28.4':
    dependencies:
      '@babel/template': 7.27.2
      '@babel/types': 7.28.4

  '@babel/parser@7.28.4':
    dependencies:
      '@babel/types': 7.28.4

  '@babel/plugin-transform-react-jsx-self@7.27.1(@babel/core@7.28.4)':
    dependencies:
      '@babel/core': 7.28.4
      '@babel/helper-plugin-utils': 7.27.1

  '@babel/plugin-transform-react-jsx-source@7.27.1(@babel/core@7.28.4)':
    dependencies:
      '@babel/core': 7.28.4
      '@babel/helper-plugin-utils': 7.27.1

  '@babel/runtime@7.28.4': {}

  '@babel/template@7.27.2':
    dependencies:
      '@babel/code-frame': 7.27.1
      '@babel/parser': 7.28.4
      '@babel/types': 7.28.4

  '@babel/traverse@7.28.4':
    dependencies:
      '@babel/code-frame': 7.27.1
      '@babel/generator': 7.28.3
      '@babel/helper-globals': 7.28.0
      '@babel/parser': 7.28.4
      '@babel/template': 7.27.2
      '@babel/types': 7.28.4
      debug: 4.4.3
    transitivePeerDependencies:
      - supports-color

  '@babel/types@7.28.4':
    dependencies:
      '@babel/helper-string-parser': 7.27.1
      '@babel/helper-validator-identifier': 7.27.1

  '@bcoe/v8-coverage@1.0.2': {}

  '@csstools/color-helpers@5.1.0': {}

  '@csstools/css-calc@2.1.4(@csstools/css-parser-algorithms@3.0.5(@csstools/css-tokenizer@3.0.4))(@csstools/css-tokenizer@3.0.4)':
    dependencies:
      '@csstools/css-parser-algorithms': 3.0.5(@csstools/css-tokenizer@3.0.4)
      '@csstools/css-tokenizer': 3.0.4

  '@csstools/css-color-parser@3.1.0(@csstools/css-parser-algorithms@3.0.5(@csstools/css-tokenizer@3.0.4))(@csstools/css-tokenizer@3.0.4)':
    dependencies:
      '@csstools/color-helpers': 5.1.0
      '@csstools/css-calc': 2.1.4(@csstools/css-parser-algorithms@3.0.5(@csstools/css-tokenizer@3.0.4))(@csstools/css-tokenizer@3.0.4)
      '@csstools/css-parser-algorithms': 3.0.5(@csstools/css-tokenizer@3.0.4)
      '@csstools/css-tokenizer': 3.0.4

  '@csstools/css-parser-algorithms@3.0.5(@csstools/css-tokenizer@3.0.4)':
    dependencies:
      '@csstools/css-tokenizer': 3.0.4

  '@csstools/css-syntax-patches-for-csstree@1.0.14(postcss@8.5.6)':
    dependencies:
      postcss: 8.5.6

  '@csstools/css-tokenizer@3.0.4': {}

  '@esbuild/aix-ppc64@0.25.11':
    optional: true

  '@esbuild/android-arm64@0.25.11':
    optional: true

  '@esbuild/android-arm@0.25.11':
    optional: true

  '@esbuild/android-x64@0.25.11':
    optional: true

  '@esbuild/darwin-arm64@0.25.11':
    optional: true

  '@esbuild/darwin-x64@0.25.11':
    optional: true

  '@esbuild/freebsd-arm64@0.25.11':
    optional: true

  '@esbuild/freebsd-x64@0.25.11':
    optional: true

  '@esbuild/linux-arm64@0.25.11':
    optional: true

  '@esbuild/linux-arm@0.25.11':
    optional: true

  '@esbuild/linux-ia32@0.25.11':
    optional: true

  '@esbuild/linux-loong64@0.25.11':
    optional: true

  '@esbuild/linux-mips64el@0.25.11':
    optional: true

  '@esbuild/linux-ppc64@0.25.11':
    optional: true

  '@esbuild/linux-riscv64@0.25.11':
    optional: true

  '@esbuild/linux-s390x@0.25.11':
    optional: true

  '@esbuild/linux-x64@0.25.11':
    optional: true

  '@esbuild/netbsd-arm64@0.25.11':
    optional: true

  '@esbuild/netbsd-x64@0.25.11':
    optional: true

  '@esbuild/openbsd-arm64@0.25.11':
    optional: true

  '@esbuild/openbsd-x64@0.25.11':
    optional: true

  '@esbuild/openharmony-arm64@0.25.11':
    optional: true

  '@esbuild/sunos-x64@0.25.11':
    optional: true

  '@esbuild/win32-arm64@0.25.11':
    optional: true

  '@esbuild/win32-ia32@0.25.11':
    optional: true

  '@esbuild/win32-x64@0.25.11':
    optional: true

  '@isaacs/cliui@8.0.2':
    dependencies:
      string-width: 5.1.2
      string-width-cjs: string-width@4.2.3
      strip-ansi: 7.1.2
      strip-ansi-cjs: strip-ansi@6.0.1
      wrap-ansi: 8.1.0
      wrap-ansi-cjs: wrap-ansi@7.0.0

  '@jridgewell/gen-mapping@0.3.13':
    dependencies:
      '@jridgewell/sourcemap-codec': 1.5.5
      '@jridgewell/trace-mapping': 0.3.31

  '@jridgewell/remapping@2.3.5':
    dependencies:
      '@jridgewell/gen-mapping': 0.3.13
      '@jridgewell/trace-mapping': 0.3.31

  '@jridgewell/resolve-uri@3.1.2': {}

  '@jridgewell/sourcemap-codec@1.5.5': {}

  '@jridgewell/trace-mapping@0.3.31':
    dependencies:
      '@jridgewell/resolve-uri': 3.1.2
      '@jridgewell/sourcemap-codec': 1.5.5

  '@nodelib/fs.scandir@2.1.5':
    dependencies:
      '@nodelib/fs.stat': 2.0.5
      run-parallel: 1.2.0

  '@nodelib/fs.stat@2.0.5': {}

  '@nodelib/fs.walk@1.2.8':
    dependencies:
      '@nodelib/fs.scandir': 2.1.5
      fastq: 1.19.1

  '@pkgjs/parseargs@0.11.0':
    optional: true

  '@playwright/test@1.56.1':
    dependencies:
      playwright: 1.56.1

  '@rolldown/pluginutils@1.0.0-beta.27': {}

  '@rollup/rollup-android-arm-eabi@4.52.5':
    optional: true

  '@rollup/rollup-android-arm64@4.52.5':
    optional: true

  '@rollup/rollup-darwin-arm64@4.52.5':
    optional: true

  '@rollup/rollup-darwin-x64@4.52.5':
    optional: true

  '@rollup/rollup-freebsd-arm64@4.52.5':
    optional: true

  '@rollup/rollup-freebsd-x64@4.52.5':
    optional: true

  '@rollup/rollup-linux-arm-gnueabihf@4.52.5':
    optional: true

  '@rollup/rollup-linux-arm-musleabihf@4.52.5':
    optional: true

  '@rollup/rollup-linux-arm64-gnu@4.52.5':
    optional: true

  '@rollup/rollup-linux-arm64-musl@4.52.5':
    optional: true

  '@rollup/rollup-linux-loong64-gnu@4.52.5':
    optional: true

  '@rollup/rollup-linux-ppc64-gnu@4.52.5':
    optional: true

  '@rollup/rollup-linux-riscv64-gnu@4.52.5':
    optional: true

  '@rollup/rollup-linux-riscv64-musl@4.52.5':
    optional: true

  '@rollup/rollup-linux-s390x-gnu@4.52.5':
    optional: true

  '@rollup/rollup-linux-x64-gnu@4.52.5':
    optional: true

  '@rollup/rollup-linux-x64-musl@4.52.5':
    optional: true

  '@rollup/rollup-openharmony-arm64@4.52.5':
    optional: true

  '@rollup/rollup-win32-arm64-msvc@4.52.5':
    optional: true

  '@rollup/rollup-win32-ia32-msvc@4.52.5':
    optional: true

  '@rollup/rollup-win32-x64-gnu@4.52.5':
    optional: true

  '@rollup/rollup-win32-x64-msvc@4.52.5':
    optional: true

  '@standard-schema/spec@1.0.0': {}

  '@tailwindcss/node@4.1.16':
    dependencies:
      '@jridgewell/remapping': 2.3.5
      enhanced-resolve: 5.18.3
      jiti: 2.6.1
      lightningcss: 1.30.2
      magic-string: 0.30.21
      source-map-js: 1.2.1
      tailwindcss: 4.1.16

  '@tailwindcss/oxide-android-arm64@4.1.16':
    optional: true

  '@tailwindcss/oxide-darwin-arm64@4.1.16':
    optional: true

  '@tailwindcss/oxide-darwin-x64@4.1.16':
    optional: true

  '@tailwindcss/oxide-freebsd-x64@4.1.16':
    optional: true

  '@tailwindcss/oxide-linux-arm-gnueabihf@4.1.16':
    optional: true

  '@tailwindcss/oxide-linux-arm64-gnu@4.1.16':
    optional: true

  '@tailwindcss/oxide-linux-arm64-musl@4.1.16':
    optional: true

  '@tailwindcss/oxide-linux-x64-gnu@4.1.16':
    optional: true

  '@tailwindcss/oxide-linux-x64-musl@4.1.16':
    optional: true

  '@tailwindcss/oxide-wasm32-wasi@4.1.16':
    optional: true

  '@tailwindcss/oxide-win32-arm64-msvc@4.1.16':
    optional: true

  '@tailwindcss/oxide-win32-x64-msvc@4.1.16':
    optional: true

  '@tailwindcss/oxide@4.1.16':
    optionalDependencies:
      '@tailwindcss/oxide-android-arm64': 4.1.16
      '@tailwindcss/oxide-darwin-arm64': 4.1.16
      '@tailwindcss/oxide-darwin-x64': 4.1.16
      '@tailwindcss/oxide-freebsd-x64': 4.1.16
      '@tailwindcss/oxide-linux-arm-gnueabihf': 4.1.16
      '@tailwindcss/oxide-linux-arm64-gnu': 4.1.16
      '@tailwindcss/oxide-linux-arm64-musl': 4.1.16
      '@tailwindcss/oxide-linux-x64-gnu': 4.1.16
      '@tailwindcss/oxide-linux-x64-musl': 4.1.16
      '@tailwindcss/oxide-wasm32-wasi': 4.1.16
      '@tailwindcss/oxide-win32-arm64-msvc': 4.1.16
      '@tailwindcss/oxide-win32-x64-msvc': 4.1.16

  '@tailwindcss/postcss@4.1.16':
    dependencies:
      '@alloc/quick-lru': 5.2.0
      '@tailwindcss/node': 4.1.16
      '@tailwindcss/oxide': 4.1.16
      postcss: 8.5.6
      tailwindcss: 4.1.16

  '@tauri-apps/api@2.9.0': {}

  '@tauri-apps/cli-darwin-arm64@2.9.1':
    optional: true

  '@tauri-apps/cli-darwin-x64@2.9.1':
    optional: true

  '@tauri-apps/cli-linux-arm-gnueabihf@2.9.1':
    optional: true

  '@tauri-apps/cli-linux-arm64-gnu@2.9.1':
    optional: true

  '@tauri-apps/cli-linux-arm64-musl@2.9.1':
    optional: true

  '@tauri-apps/cli-linux-riscv64-gnu@2.9.1':
    optional: true

  '@tauri-apps/cli-linux-x64-gnu@2.9.1':
    optional: true

  '@tauri-apps/cli-linux-x64-musl@2.9.1':
    optional: true

  '@tauri-apps/cli-win32-arm64-msvc@2.9.1':
    optional: true

  '@tauri-apps/cli-win32-ia32-msvc@2.9.1':
    optional: true

  '@tauri-apps/cli-win32-x64-msvc@2.9.1':
    optional: true

  '@tauri-apps/cli@2.9.1':
    optionalDependencies:
      '@tauri-apps/cli-darwin-arm64': 2.9.1
      '@tauri-apps/cli-darwin-x64': 2.9.1
      '@tauri-apps/cli-linux-arm-gnueabihf': 2.9.1
      '@tauri-apps/cli-linux-arm64-gnu': 2.9.1
      '@tauri-apps/cli-linux-arm64-musl': 2.9.1
      '@tauri-apps/cli-linux-riscv64-gnu': 2.9.1
      '@tauri-apps/cli-linux-x64-gnu': 2.9.1
      '@tauri-apps/cli-linux-x64-musl': 2.9.1
      '@tauri-apps/cli-win32-arm64-msvc': 2.9.1
      '@tauri-apps/cli-win32-ia32-msvc': 2.9.1
      '@tauri-apps/cli-win32-x64-msvc': 2.9.1

  '@tauri-apps/plugin-clipboard-manager@2.3.1':
    dependencies:
      '@tauri-apps/api': 2.9.0

  '@tauri-apps/plugin-global-shortcut@2.3.0':
    dependencies:
      '@tauri-apps/api': 2.9.0

  '@tauri-apps/plugin-notification@2.3.1':
    dependencies:
      '@tauri-apps/api': 2.9.0

  '@testing-library/dom@9.3.4':
    dependencies:
      '@babel/code-frame': 7.27.1
      '@babel/runtime': 7.28.4
      '@types/aria-query': 5.0.4
      aria-query: 5.1.3
      chalk: 4.1.2
      dom-accessibility-api: 0.5.16
      lz-string: 1.5.0
      pretty-format: 27.5.1

  '@testing-library/jest-dom@6.9.1':
    dependencies:
      '@adobe/css-tools': 4.4.4
      aria-query: 5.3.2
      css.escape: 1.5.1
      dom-accessibility-api: 0.6.3
      picocolors: 1.1.1
      redent: 3.0.0

  '@testing-library/react@14.3.1(@types/react@18.3.26)(react-dom@18.3.1(react@18.3.1))(react@18.3.1)':
    dependencies:
      '@babel/runtime': 7.28.4
      '@testing-library/dom': 9.3.4
      '@types/react-dom': 18.3.7(@types/react@18.3.26)
      react: 18.3.1
      react-dom: 18.3.1(react@18.3.1)
    transitivePeerDependencies:
      - '@types/react'

  '@types/aria-query@5.0.4': {}

  '@types/babel__core@7.20.5':
    dependencies:
      '@babel/parser': 7.28.4
      '@babel/types': 7.28.4
      '@types/babel__generator': 7.27.0
      '@types/babel__template': 7.4.4
      '@types/babel__traverse': 7.28.0

  '@types/babel__generator@7.27.0':
    dependencies:
      '@babel/types': 7.28.4

  '@types/babel__template@7.4.4':
    dependencies:
      '@babel/parser': 7.28.4
      '@babel/types': 7.28.4

  '@types/babel__traverse@7.28.0':
    dependencies:
      '@babel/types': 7.28.4

  '@types/chai@5.2.3':
    dependencies:
      '@types/deep-eql': 4.0.2
      assertion-error: 2.0.1

  '@types/debug@4.1.12':
    dependencies:
      '@types/ms': 2.1.0

  '@types/deep-eql@4.0.2': {}

  '@types/estree-jsx@1.0.5':
    dependencies:
      '@types/estree': 1.0.8

  '@types/estree@1.0.8': {}

  '@types/hast@3.0.4':
    dependencies:
      '@types/unist': 3.0.3

  '@types/katex@0.16.7': {}

  '@types/mdast@4.0.4':
    dependencies:
      '@types/unist': 3.0.3

  '@types/ms@2.1.0': {}

  '@types/node@22.18.12':
    dependencies:
      undici-types: 6.21.0

  '@types/node@24.9.2':
    dependencies:
      undici-types: 7.16.0

  '@types/prop-types@15.7.15': {}

  '@types/react-dom@18.3.7(@types/react@18.3.26)':
    dependencies:
      '@types/react': 18.3.26

  '@types/react@18.3.26':
    dependencies:
      '@types/prop-types': 15.7.15
      csstype: 3.1.3

  '@types/unist@2.0.11': {}

  '@types/unist@3.0.3': {}

  '@ungap/structured-clone@1.3.0': {}

<<<<<<< HEAD
  '@vitejs/plugin-react@4.7.0(vite@7.1.12(@types/node@24.9.1)(jiti@1.21.7)(yaml@2.8.1))':
=======
  '@vitejs/plugin-react@4.7.0(vite@7.1.12(@types/node@22.18.12)(jiti@2.6.1)(lightningcss@1.30.2)(yaml@2.8.1))':
    dependencies:
      '@babel/core': 7.28.4
      '@babel/plugin-transform-react-jsx-self': 7.27.1(@babel/core@7.28.4)
      '@babel/plugin-transform-react-jsx-source': 7.27.1(@babel/core@7.28.4)
      '@rolldown/pluginutils': 1.0.0-beta.27
      '@types/babel__core': 7.20.5
      react-refresh: 0.17.0
      vite: 7.1.12(@types/node@22.18.12)(jiti@2.6.1)(lightningcss@1.30.2)(yaml@2.8.1)
    transitivePeerDependencies:
      - supports-color

  '@vitejs/plugin-react@4.7.0(vite@7.1.12(@types/node@24.9.2)(jiti@1.21.7)(lightningcss@1.30.2)(yaml@2.8.1))':
>>>>>>> a3dadf3f
    dependencies:
      '@babel/core': 7.28.4
      '@babel/plugin-transform-react-jsx-self': 7.27.1(@babel/core@7.28.4)
      '@babel/plugin-transform-react-jsx-source': 7.27.1(@babel/core@7.28.4)
      '@rolldown/pluginutils': 1.0.0-beta.27
      '@types/babel__core': 7.20.5
      react-refresh: 0.17.0
<<<<<<< HEAD
      vite: 7.1.12(@types/node@24.9.1)(jiti@1.21.7)(yaml@2.8.1)
=======
      vite: 7.1.12(@types/node@24.9.2)(jiti@1.21.7)(lightningcss@1.30.2)(yaml@2.8.1)
>>>>>>> a3dadf3f
    transitivePeerDependencies:
      - supports-color

  '@vitest/coverage-v8@4.0.4(vitest@4.0.4(@types/debug@4.1.12)(@types/node@22.18.12)(jiti@2.6.1)(jsdom@27.0.1(postcss@8.5.6))(lightningcss@1.30.2)(yaml@2.8.1))':
    dependencies:
      '@bcoe/v8-coverage': 1.0.2
      '@vitest/utils': 4.0.4
      ast-v8-to-istanbul: 0.3.8
      debug: 4.4.3
      istanbul-lib-coverage: 3.2.2
      istanbul-lib-report: 3.0.1
      istanbul-lib-source-maps: 5.0.6
      istanbul-reports: 3.2.0
      magicast: 0.3.5
      std-env: 3.10.0
      tinyrainbow: 3.0.3
      vitest: 4.0.4(@types/debug@4.1.12)(@types/node@22.18.12)(jiti@2.6.1)(jsdom@27.0.1(postcss@8.5.6))(lightningcss@1.30.2)(yaml@2.8.1)
    transitivePeerDependencies:
      - supports-color

  '@vitest/expect@4.0.4':
    dependencies:
      '@standard-schema/spec': 1.0.0
      '@types/chai': 5.2.3
      '@vitest/spy': 4.0.4
      '@vitest/utils': 4.0.4
      chai: 6.2.0
      tinyrainbow: 3.0.3

  '@vitest/mocker@4.0.4(vite@7.1.12(@types/node@22.18.12)(jiti@2.6.1)(lightningcss@1.30.2)(yaml@2.8.1))':
    dependencies:
      '@vitest/spy': 4.0.4
      estree-walker: 3.0.3
      magic-string: 0.30.21
    optionalDependencies:
      vite: 7.1.12(@types/node@22.18.12)(jiti@2.6.1)(lightningcss@1.30.2)(yaml@2.8.1)

  '@vitest/pretty-format@4.0.4':
    dependencies:
      tinyrainbow: 3.0.3

  '@vitest/runner@4.0.4':
    dependencies:
      '@vitest/utils': 4.0.4
      pathe: 2.0.3

  '@vitest/snapshot@4.0.4':
    dependencies:
      '@vitest/pretty-format': 4.0.4
      magic-string: 0.30.21
      pathe: 2.0.3

  '@vitest/spy@4.0.4': {}

  '@vitest/utils@4.0.4':
    dependencies:
      '@vitest/pretty-format': 4.0.4
      tinyrainbow: 3.0.3

  agent-base@7.1.4: {}

  ansi-escapes@7.1.1:
    dependencies:
      environment: 1.1.0

  ansi-regex@5.0.1: {}

  ansi-regex@6.2.2: {}

  ansi-styles@4.3.0:
    dependencies:
      color-convert: 2.0.1

  ansi-styles@5.2.0: {}

  ansi-styles@6.2.3: {}

  any-promise@1.3.0: {}

  anymatch@3.1.3:
    dependencies:
      normalize-path: 3.0.0
      picomatch: 2.3.1

  arg@5.0.2: {}

  aria-query@5.1.3:
    dependencies:
      deep-equal: 2.2.3

  aria-query@5.3.2: {}

  array-buffer-byte-length@1.0.2:
    dependencies:
      call-bound: 1.0.4
      is-array-buffer: 3.0.5

  assertion-error@2.0.1: {}

  ast-v8-to-istanbul@0.3.8:
    dependencies:
      '@jridgewell/trace-mapping': 0.3.31
      estree-walker: 3.0.3
      js-tokens: 9.0.1

  autoprefixer@10.4.21(postcss@8.5.6):
    dependencies:
      browserslist: 4.27.0
      caniuse-lite: 1.0.30001751
      fraction.js: 4.3.7
      normalize-range: 0.1.2
      picocolors: 1.1.1
      postcss: 8.5.6
      postcss-value-parser: 4.2.0

  available-typed-arrays@1.0.7:
    dependencies:
      possible-typed-array-names: 1.1.0

  bail@2.0.2: {}

  balanced-match@1.0.2: {}

  baseline-browser-mapping@2.8.19: {}

  bidi-js@1.0.3:
    dependencies:
      require-from-string: 2.0.2

  binary-extensions@2.3.0: {}

  brace-expansion@2.0.2:
    dependencies:
      balanced-match: 1.0.2

  braces@3.0.3:
    dependencies:
      fill-range: 7.1.1

  browserslist@4.27.0:
    dependencies:
      baseline-browser-mapping: 2.8.19
      caniuse-lite: 1.0.30001751
      electron-to-chromium: 1.5.239
      node-releases: 2.0.26
      update-browserslist-db: 1.1.4(browserslist@4.27.0)

  call-bind-apply-helpers@1.0.2:
    dependencies:
      es-errors: 1.3.0
      function-bind: 1.1.2

  call-bind@1.0.8:
    dependencies:
      call-bind-apply-helpers: 1.0.2
      es-define-property: 1.0.1
      get-intrinsic: 1.3.0
      set-function-length: 1.2.2

  call-bound@1.0.4:
    dependencies:
      call-bind-apply-helpers: 1.0.2
      get-intrinsic: 1.3.0

  camelcase-css@2.0.1: {}

  caniuse-lite@1.0.30001751: {}

  ccount@2.0.1: {}

  chai@6.2.0: {}

  chalk@4.1.2:
    dependencies:
      ansi-styles: 4.3.0
      supports-color: 7.2.0

  character-entities-html4@2.1.0: {}

  character-entities-legacy@3.0.0: {}

  character-entities@2.0.2: {}

  character-reference-invalid@2.0.1: {}

  chokidar@3.6.0:
    dependencies:
      anymatch: 3.1.3
      braces: 3.0.3
      glob-parent: 5.1.2
      is-binary-path: 2.1.0
      is-glob: 4.0.3
      normalize-path: 3.0.0
      readdirp: 3.6.0
    optionalDependencies:
      fsevents: 2.3.3

  cli-cursor@5.0.0:
    dependencies:
      restore-cursor: 5.1.0

  cli-truncate@5.1.1:
    dependencies:
      slice-ansi: 7.1.2
      string-width: 8.1.0

  color-convert@2.0.1:
    dependencies:
      color-name: 1.1.4

  color-name@1.1.4: {}

  colorette@2.0.20: {}

  comma-separated-tokens@2.0.3: {}

  commander@14.0.2: {}

  commander@4.1.1: {}

  commander@8.3.0: {}

  convert-source-map@2.0.0: {}

  cross-spawn@7.0.6:
    dependencies:
      path-key: 3.1.1
      shebang-command: 2.0.0
      which: 2.0.2

  css-tree@3.1.0:
    dependencies:
      mdn-data: 2.12.2
      source-map-js: 1.2.1

  css.escape@1.5.1: {}

  cssesc@3.0.0: {}

  cssstyle@5.3.1(postcss@8.5.6):
    dependencies:
      '@asamuzakjp/css-color': 4.0.5
      '@csstools/css-syntax-patches-for-csstree': 1.0.14(postcss@8.5.6)
      css-tree: 3.1.0
    transitivePeerDependencies:
      - postcss

  csstype@3.1.3: {}

  data-urls@6.0.0:
    dependencies:
      whatwg-mimetype: 4.0.0
      whatwg-url: 15.1.0

  debug@4.4.3:
    dependencies:
      ms: 2.1.3

  decimal.js@10.6.0: {}

  decode-named-character-reference@1.2.0:
    dependencies:
      character-entities: 2.0.2

  deep-equal@2.2.3:
    dependencies:
      array-buffer-byte-length: 1.0.2
      call-bind: 1.0.8
      es-get-iterator: 1.1.3
      get-intrinsic: 1.3.0
      is-arguments: 1.2.0
      is-array-buffer: 3.0.5
      is-date-object: 1.1.0
      is-regex: 1.2.1
      is-shared-array-buffer: 1.0.4
      isarray: 2.0.5
      object-is: 1.1.6
      object-keys: 1.1.1
      object.assign: 4.1.7
      regexp.prototype.flags: 1.5.4
      side-channel: 1.1.0
      which-boxed-primitive: 1.1.1
      which-collection: 1.0.2
      which-typed-array: 1.1.19

  define-data-property@1.1.4:
    dependencies:
      es-define-property: 1.0.1
      es-errors: 1.3.0
      gopd: 1.2.0

  define-properties@1.2.1:
    dependencies:
      define-data-property: 1.1.4
      has-property-descriptors: 1.0.2
      object-keys: 1.1.1

  dequal@2.0.3: {}

  detect-libc@2.1.2: {}

  devlop@1.1.0:
    dependencies:
      dequal: 2.0.3

  didyoumean@1.2.2: {}

  dlv@1.1.3: {}

  dom-accessibility-api@0.5.16: {}

  dom-accessibility-api@0.6.3: {}

  dunder-proto@1.0.1:
    dependencies:
      call-bind-apply-helpers: 1.0.2
      es-errors: 1.3.0
      gopd: 1.2.0

  eastasianwidth@0.2.0: {}

  electron-to-chromium@1.5.239: {}

  emoji-regex@10.6.0: {}

  emoji-regex@8.0.0: {}

  emoji-regex@9.2.2: {}

  enhanced-resolve@5.18.3:
    dependencies:
      graceful-fs: 4.2.11
      tapable: 2.3.0

  entities@6.0.1: {}

  environment@1.1.0: {}

  es-define-property@1.0.1: {}

  es-errors@1.3.0: {}

  es-get-iterator@1.1.3:
    dependencies:
      call-bind: 1.0.8
      get-intrinsic: 1.3.0
      has-symbols: 1.1.0
      is-arguments: 1.2.0
      is-map: 2.0.3
      is-set: 2.0.3
      is-string: 1.1.1
      isarray: 2.0.5
      stop-iteration-iterator: 1.1.0

  es-module-lexer@1.7.0: {}

  es-object-atoms@1.1.1:
    dependencies:
      es-errors: 1.3.0

  esbuild@0.25.11:
    optionalDependencies:
      '@esbuild/aix-ppc64': 0.25.11
      '@esbuild/android-arm': 0.25.11
      '@esbuild/android-arm64': 0.25.11
      '@esbuild/android-x64': 0.25.11
      '@esbuild/darwin-arm64': 0.25.11
      '@esbuild/darwin-x64': 0.25.11
      '@esbuild/freebsd-arm64': 0.25.11
      '@esbuild/freebsd-x64': 0.25.11
      '@esbuild/linux-arm': 0.25.11
      '@esbuild/linux-arm64': 0.25.11
      '@esbuild/linux-ia32': 0.25.11
      '@esbuild/linux-loong64': 0.25.11
      '@esbuild/linux-mips64el': 0.25.11
      '@esbuild/linux-ppc64': 0.25.11
      '@esbuild/linux-riscv64': 0.25.11
      '@esbuild/linux-s390x': 0.25.11
      '@esbuild/linux-x64': 0.25.11
      '@esbuild/netbsd-arm64': 0.25.11
      '@esbuild/netbsd-x64': 0.25.11
      '@esbuild/openbsd-arm64': 0.25.11
      '@esbuild/openbsd-x64': 0.25.11
      '@esbuild/openharmony-arm64': 0.25.11
      '@esbuild/sunos-x64': 0.25.11
      '@esbuild/win32-arm64': 0.25.11
      '@esbuild/win32-ia32': 0.25.11
      '@esbuild/win32-x64': 0.25.11

  escalade@3.2.0: {}

  escape-string-regexp@5.0.0: {}

  estree-util-is-identifier-name@3.0.0: {}

  estree-walker@3.0.3:
    dependencies:
      '@types/estree': 1.0.8

  eventemitter3@5.0.1: {}

  expect-type@1.2.2: {}

  extend@3.0.2: {}

  fast-glob@3.3.3:
    dependencies:
      '@nodelib/fs.stat': 2.0.5
      '@nodelib/fs.walk': 1.2.8
      glob-parent: 5.1.2
      merge2: 1.4.1
      micromatch: 4.0.8

  fastq@1.19.1:
    dependencies:
      reusify: 1.1.0

  fdir@6.5.0(picomatch@4.0.3):
    optionalDependencies:
      picomatch: 4.0.3

  fill-range@7.1.1:
    dependencies:
      to-regex-range: 5.0.1

  for-each@0.3.5:
    dependencies:
      is-callable: 1.2.7

  foreground-child@3.3.1:
    dependencies:
      cross-spawn: 7.0.6
      signal-exit: 4.1.0

  fraction.js@4.3.7: {}

  fsevents@2.3.2:
    optional: true

  fsevents@2.3.3:
    optional: true

  function-bind@1.1.2: {}

  functions-have-names@1.2.3: {}

  gensync@1.0.0-beta.2: {}

  get-east-asian-width@1.4.0: {}

  get-intrinsic@1.3.0:
    dependencies:
      call-bind-apply-helpers: 1.0.2
      es-define-property: 1.0.1
      es-errors: 1.3.0
      es-object-atoms: 1.1.1
      function-bind: 1.1.2
      get-proto: 1.0.1
      gopd: 1.2.0
      has-symbols: 1.1.0
      hasown: 2.0.2
      math-intrinsics: 1.1.0

  get-proto@1.0.1:
    dependencies:
      dunder-proto: 1.0.1
      es-object-atoms: 1.1.1

  glob-parent@5.1.2:
    dependencies:
      is-glob: 4.0.3

  glob-parent@6.0.2:
    dependencies:
      is-glob: 4.0.3

  glob@10.4.5:
    dependencies:
      foreground-child: 3.3.1
      jackspeak: 3.4.3
      minimatch: 9.0.5
      minipass: 7.1.2
      package-json-from-dist: 1.0.1
      path-scurry: 1.11.1

  gopd@1.2.0: {}

  graceful-fs@4.2.11: {}

  has-bigints@1.1.0: {}

  has-flag@4.0.0: {}

  has-property-descriptors@1.0.2:
    dependencies:
      es-define-property: 1.0.1

  has-symbols@1.1.0: {}

  has-tostringtag@1.0.2:
    dependencies:
      has-symbols: 1.1.0

  hasown@2.0.2:
    dependencies:
      function-bind: 1.1.2

  hast-util-from-dom@5.0.1:
    dependencies:
      '@types/hast': 3.0.4
      hastscript: 9.0.1
      web-namespaces: 2.0.1

  hast-util-from-html-isomorphic@2.0.0:
    dependencies:
      '@types/hast': 3.0.4
      hast-util-from-dom: 5.0.1
      hast-util-from-html: 2.0.3
      unist-util-remove-position: 5.0.0

  hast-util-from-html@2.0.3:
    dependencies:
      '@types/hast': 3.0.4
      devlop: 1.1.0
      hast-util-from-parse5: 8.0.3
      parse5: 7.3.0
      vfile: 6.0.3
      vfile-message: 4.0.3

  hast-util-from-parse5@8.0.3:
    dependencies:
      '@types/hast': 3.0.4
      '@types/unist': 3.0.3
      devlop: 1.1.0
      hastscript: 9.0.1
      property-information: 7.1.0
      vfile: 6.0.3
      vfile-location: 5.0.3
      web-namespaces: 2.0.1

  hast-util-is-element@3.0.0:
    dependencies:
      '@types/hast': 3.0.4

  hast-util-parse-selector@4.0.0:
    dependencies:
      '@types/hast': 3.0.4

  hast-util-to-jsx-runtime@2.3.6:
    dependencies:
      '@types/estree': 1.0.8
      '@types/hast': 3.0.4
      '@types/unist': 3.0.3
      comma-separated-tokens: 2.0.3
      devlop: 1.1.0
      estree-util-is-identifier-name: 3.0.0
      hast-util-whitespace: 3.0.0
      mdast-util-mdx-expression: 2.0.1
      mdast-util-mdx-jsx: 3.2.0
      mdast-util-mdxjs-esm: 2.0.1
      property-information: 7.1.0
      space-separated-tokens: 2.0.2
      style-to-js: 1.1.18
      unist-util-position: 5.0.0
      vfile-message: 4.0.3
    transitivePeerDependencies:
      - supports-color

  hast-util-to-text@4.0.2:
    dependencies:
      '@types/hast': 3.0.4
      '@types/unist': 3.0.3
      hast-util-is-element: 3.0.0
      unist-util-find-after: 5.0.0

  hast-util-whitespace@3.0.0:
    dependencies:
      '@types/hast': 3.0.4

  hastscript@9.0.1:
    dependencies:
      '@types/hast': 3.0.4
      comma-separated-tokens: 2.0.3
      hast-util-parse-selector: 4.0.0
      property-information: 7.1.0
      space-separated-tokens: 2.0.2

  highlight.js@11.11.1: {}

  html-encoding-sniffer@4.0.0:
    dependencies:
      whatwg-encoding: 3.1.1

  html-escaper@2.0.2: {}

  html-url-attributes@3.0.1: {}

  http-proxy-agent@7.0.2:
    dependencies:
      agent-base: 7.1.4
      debug: 4.4.3
    transitivePeerDependencies:
      - supports-color

  https-proxy-agent@7.0.6:
    dependencies:
      agent-base: 7.1.4
      debug: 4.4.3
    transitivePeerDependencies:
      - supports-color

  husky@9.1.7: {}

  iconv-lite@0.6.3:
    dependencies:
      safer-buffer: 2.1.2

  indent-string@4.0.0: {}

  inline-style-parser@0.2.4: {}

  internal-slot@1.1.0:
    dependencies:
      es-errors: 1.3.0
      hasown: 2.0.2
      side-channel: 1.1.0

  is-alphabetical@2.0.1: {}

  is-alphanumerical@2.0.1:
    dependencies:
      is-alphabetical: 2.0.1
      is-decimal: 2.0.1

  is-arguments@1.2.0:
    dependencies:
      call-bound: 1.0.4
      has-tostringtag: 1.0.2

  is-array-buffer@3.0.5:
    dependencies:
      call-bind: 1.0.8
      call-bound: 1.0.4
      get-intrinsic: 1.3.0

  is-bigint@1.1.0:
    dependencies:
      has-bigints: 1.1.0

  is-binary-path@2.1.0:
    dependencies:
      binary-extensions: 2.3.0

  is-boolean-object@1.2.2:
    dependencies:
      call-bound: 1.0.4
      has-tostringtag: 1.0.2

  is-callable@1.2.7: {}

  is-core-module@2.16.1:
    dependencies:
      hasown: 2.0.2

  is-date-object@1.1.0:
    dependencies:
      call-bound: 1.0.4
      has-tostringtag: 1.0.2

  is-decimal@2.0.1: {}

  is-extglob@2.1.1: {}

  is-fullwidth-code-point@3.0.0: {}

  is-fullwidth-code-point@5.1.0:
    dependencies:
      get-east-asian-width: 1.4.0

  is-glob@4.0.3:
    dependencies:
      is-extglob: 2.1.1

  is-hexadecimal@2.0.1: {}

  is-map@2.0.3: {}

  is-number-object@1.1.1:
    dependencies:
      call-bound: 1.0.4
      has-tostringtag: 1.0.2

  is-number@7.0.0: {}

  is-plain-obj@4.1.0: {}

  is-potential-custom-element-name@1.0.1: {}

  is-regex@1.2.1:
    dependencies:
      call-bound: 1.0.4
      gopd: 1.2.0
      has-tostringtag: 1.0.2
      hasown: 2.0.2

  is-set@2.0.3: {}

  is-shared-array-buffer@1.0.4:
    dependencies:
      call-bound: 1.0.4

  is-string@1.1.1:
    dependencies:
      call-bound: 1.0.4
      has-tostringtag: 1.0.2

  is-symbol@1.1.1:
    dependencies:
      call-bound: 1.0.4
      has-symbols: 1.1.0
      safe-regex-test: 1.1.0

  is-weakmap@2.0.2: {}

  is-weakset@2.0.4:
    dependencies:
      call-bound: 1.0.4
      get-intrinsic: 1.3.0

  isarray@2.0.5: {}

  isexe@2.0.0: {}

  istanbul-lib-coverage@3.2.2: {}

  istanbul-lib-report@3.0.1:
    dependencies:
      istanbul-lib-coverage: 3.2.2
      make-dir: 4.0.0
      supports-color: 7.2.0

  istanbul-lib-source-maps@5.0.6:
    dependencies:
      '@jridgewell/trace-mapping': 0.3.31
      debug: 4.4.3
      istanbul-lib-coverage: 3.2.2
    transitivePeerDependencies:
      - supports-color

  istanbul-reports@3.2.0:
    dependencies:
      html-escaper: 2.0.2
      istanbul-lib-report: 3.0.1

  jackspeak@3.4.3:
    dependencies:
      '@isaacs/cliui': 8.0.2
    optionalDependencies:
      '@pkgjs/parseargs': 0.11.0

  jiti@1.21.7: {}

  jiti@2.6.1: {}

  js-tokens@4.0.0: {}

  js-tokens@9.0.1: {}

  jsdom@27.0.1(postcss@8.5.6):
    dependencies:
      '@asamuzakjp/dom-selector': 6.7.3
      cssstyle: 5.3.1(postcss@8.5.6)
      data-urls: 6.0.0
      decimal.js: 10.6.0
      html-encoding-sniffer: 4.0.0
      http-proxy-agent: 7.0.2
      https-proxy-agent: 7.0.6
      is-potential-custom-element-name: 1.0.1
      parse5: 8.0.0
      rrweb-cssom: 0.8.0
      saxes: 6.0.0
      symbol-tree: 3.2.4
      tough-cookie: 6.0.0
      w3c-xmlserializer: 5.0.0
      webidl-conversions: 8.0.0
      whatwg-encoding: 3.1.1
      whatwg-mimetype: 4.0.0
      whatwg-url: 15.1.0
      ws: 8.18.3
      xml-name-validator: 5.0.0
    transitivePeerDependencies:
      - bufferutil
      - postcss
      - supports-color
      - utf-8-validate

  jsesc@3.1.0: {}

  json5@2.2.3: {}

  katex@0.16.25:
    dependencies:
      commander: 8.3.0

  lightningcss-android-arm64@1.30.2:
    optional: true

  lightningcss-darwin-arm64@1.30.2:
    optional: true

  lightningcss-darwin-x64@1.30.2:
    optional: true

  lightningcss-freebsd-x64@1.30.2:
    optional: true

  lightningcss-linux-arm-gnueabihf@1.30.2:
    optional: true

  lightningcss-linux-arm64-gnu@1.30.2:
    optional: true

  lightningcss-linux-arm64-musl@1.30.2:
    optional: true

  lightningcss-linux-x64-gnu@1.30.2:
    optional: true

  lightningcss-linux-x64-musl@1.30.2:
    optional: true

  lightningcss-win32-arm64-msvc@1.30.2:
    optional: true

  lightningcss-win32-x64-msvc@1.30.2:
    optional: true

  lightningcss@1.30.2:
    dependencies:
      detect-libc: 2.1.2
    optionalDependencies:
      lightningcss-android-arm64: 1.30.2
      lightningcss-darwin-arm64: 1.30.2
      lightningcss-darwin-x64: 1.30.2
      lightningcss-freebsd-x64: 1.30.2
      lightningcss-linux-arm-gnueabihf: 1.30.2
      lightningcss-linux-arm64-gnu: 1.30.2
      lightningcss-linux-arm64-musl: 1.30.2
      lightningcss-linux-x64-gnu: 1.30.2
      lightningcss-linux-x64-musl: 1.30.2
      lightningcss-win32-arm64-msvc: 1.30.2
      lightningcss-win32-x64-msvc: 1.30.2

  lilconfig@3.1.3: {}

  lines-and-columns@1.2.4: {}

  lint-staged@16.2.6:
    dependencies:
      commander: 14.0.2
      listr2: 9.0.5
      micromatch: 4.0.8
      nano-spawn: 2.0.0
      pidtree: 0.6.0
      string-argv: 0.3.2
      yaml: 2.8.1

  listr2@9.0.5:
    dependencies:
      cli-truncate: 5.1.1
      colorette: 2.0.20
      eventemitter3: 5.0.1
      log-update: 6.1.0
      rfdc: 1.4.1
      wrap-ansi: 9.0.2

  log-update@6.1.0:
    dependencies:
      ansi-escapes: 7.1.1
      cli-cursor: 5.0.0
      slice-ansi: 7.1.2
      strip-ansi: 7.1.2
      wrap-ansi: 9.0.2

  longest-streak@3.1.0: {}

  loose-envify@1.4.0:
    dependencies:
      js-tokens: 4.0.0

  lowlight@3.3.0:
    dependencies:
      '@types/hast': 3.0.4
      devlop: 1.1.0
      highlight.js: 11.11.1

  lru-cache@10.4.3: {}

  lru-cache@11.2.2: {}

  lru-cache@5.1.1:
    dependencies:
      yallist: 3.1.1

  lucide-react@0.548.0(react@18.3.1):
    dependencies:
      react: 18.3.1

  lz-string@1.5.0: {}

  magic-string@0.30.21:
    dependencies:
      '@jridgewell/sourcemap-codec': 1.5.5

  magicast@0.3.5:
    dependencies:
      '@babel/parser': 7.28.4
      '@babel/types': 7.28.4
      source-map-js: 1.2.1

  make-dir@4.0.0:
    dependencies:
      semver: 7.7.3

  markdown-table@3.0.4: {}

  math-intrinsics@1.1.0: {}

  mdast-util-find-and-replace@3.0.2:
    dependencies:
      '@types/mdast': 4.0.4
      escape-string-regexp: 5.0.0
      unist-util-is: 6.0.1
      unist-util-visit-parents: 6.0.2

  mdast-util-from-markdown@2.0.2:
    dependencies:
      '@types/mdast': 4.0.4
      '@types/unist': 3.0.3
      decode-named-character-reference: 1.2.0
      devlop: 1.1.0
      mdast-util-to-string: 4.0.0
      micromark: 4.0.2
      micromark-util-decode-numeric-character-reference: 2.0.2
      micromark-util-decode-string: 2.0.1
      micromark-util-normalize-identifier: 2.0.1
      micromark-util-symbol: 2.0.1
      micromark-util-types: 2.0.2
      unist-util-stringify-position: 4.0.0
    transitivePeerDependencies:
      - supports-color

  mdast-util-gfm-autolink-literal@2.0.1:
    dependencies:
      '@types/mdast': 4.0.4
      ccount: 2.0.1
      devlop: 1.1.0
      mdast-util-find-and-replace: 3.0.2
      micromark-util-character: 2.1.1

  mdast-util-gfm-footnote@2.1.0:
    dependencies:
      '@types/mdast': 4.0.4
      devlop: 1.1.0
      mdast-util-from-markdown: 2.0.2
      mdast-util-to-markdown: 2.1.2
      micromark-util-normalize-identifier: 2.0.1
    transitivePeerDependencies:
      - supports-color

  mdast-util-gfm-strikethrough@2.0.0:
    dependencies:
      '@types/mdast': 4.0.4
      mdast-util-from-markdown: 2.0.2
      mdast-util-to-markdown: 2.1.2
    transitivePeerDependencies:
      - supports-color

  mdast-util-gfm-table@2.0.0:
    dependencies:
      '@types/mdast': 4.0.4
      devlop: 1.1.0
      markdown-table: 3.0.4
      mdast-util-from-markdown: 2.0.2
      mdast-util-to-markdown: 2.1.2
    transitivePeerDependencies:
      - supports-color

  mdast-util-gfm-task-list-item@2.0.0:
    dependencies:
      '@types/mdast': 4.0.4
      devlop: 1.1.0
      mdast-util-from-markdown: 2.0.2
      mdast-util-to-markdown: 2.1.2
    transitivePeerDependencies:
      - supports-color

  mdast-util-gfm@3.1.0:
    dependencies:
      mdast-util-from-markdown: 2.0.2
      mdast-util-gfm-autolink-literal: 2.0.1
      mdast-util-gfm-footnote: 2.1.0
      mdast-util-gfm-strikethrough: 2.0.0
      mdast-util-gfm-table: 2.0.0
      mdast-util-gfm-task-list-item: 2.0.0
      mdast-util-to-markdown: 2.1.2
    transitivePeerDependencies:
      - supports-color

  mdast-util-math@3.0.0:
    dependencies:
      '@types/hast': 3.0.4
      '@types/mdast': 4.0.4
      devlop: 1.1.0
      longest-streak: 3.1.0
      mdast-util-from-markdown: 2.0.2
      mdast-util-to-markdown: 2.1.2
      unist-util-remove-position: 5.0.0
    transitivePeerDependencies:
      - supports-color

  mdast-util-mdx-expression@2.0.1:
    dependencies:
      '@types/estree-jsx': 1.0.5
      '@types/hast': 3.0.4
      '@types/mdast': 4.0.4
      devlop: 1.1.0
      mdast-util-from-markdown: 2.0.2
      mdast-util-to-markdown: 2.1.2
    transitivePeerDependencies:
      - supports-color

  mdast-util-mdx-jsx@3.2.0:
    dependencies:
      '@types/estree-jsx': 1.0.5
      '@types/hast': 3.0.4
      '@types/mdast': 4.0.4
      '@types/unist': 3.0.3
      ccount: 2.0.1
      devlop: 1.1.0
      mdast-util-from-markdown: 2.0.2
      mdast-util-to-markdown: 2.1.2
      parse-entities: 4.0.2
      stringify-entities: 4.0.4
      unist-util-stringify-position: 4.0.0
      vfile-message: 4.0.3
    transitivePeerDependencies:
      - supports-color

  mdast-util-mdxjs-esm@2.0.1:
    dependencies:
      '@types/estree-jsx': 1.0.5
      '@types/hast': 3.0.4
      '@types/mdast': 4.0.4
      devlop: 1.1.0
      mdast-util-from-markdown: 2.0.2
      mdast-util-to-markdown: 2.1.2
    transitivePeerDependencies:
      - supports-color

  mdast-util-phrasing@4.1.0:
    dependencies:
      '@types/mdast': 4.0.4
      unist-util-is: 6.0.1

  mdast-util-to-hast@13.2.0:
    dependencies:
      '@types/hast': 3.0.4
      '@types/mdast': 4.0.4
      '@ungap/structured-clone': 1.3.0
      devlop: 1.1.0
      micromark-util-sanitize-uri: 2.0.1
      trim-lines: 3.0.1
      unist-util-position: 5.0.0
      unist-util-visit: 5.0.0
      vfile: 6.0.3

  mdast-util-to-markdown@2.1.2:
    dependencies:
      '@types/mdast': 4.0.4
      '@types/unist': 3.0.3
      longest-streak: 3.1.0
      mdast-util-phrasing: 4.1.0
      mdast-util-to-string: 4.0.0
      micromark-util-classify-character: 2.0.1
      micromark-util-decode-string: 2.0.1
      unist-util-visit: 5.0.0
      zwitch: 2.0.4

  mdast-util-to-string@4.0.0:
    dependencies:
      '@types/mdast': 4.0.4

  mdn-data@2.12.2: {}

  merge2@1.4.1: {}

  micromark-core-commonmark@2.0.3:
    dependencies:
      decode-named-character-reference: 1.2.0
      devlop: 1.1.0
      micromark-factory-destination: 2.0.1
      micromark-factory-label: 2.0.1
      micromark-factory-space: 2.0.1
      micromark-factory-title: 2.0.1
      micromark-factory-whitespace: 2.0.1
      micromark-util-character: 2.1.1
      micromark-util-chunked: 2.0.1
      micromark-util-classify-character: 2.0.1
      micromark-util-html-tag-name: 2.0.1
      micromark-util-normalize-identifier: 2.0.1
      micromark-util-resolve-all: 2.0.1
      micromark-util-subtokenize: 2.1.0
      micromark-util-symbol: 2.0.1
      micromark-util-types: 2.0.2

  micromark-extension-gfm-autolink-literal@2.1.0:
    dependencies:
      micromark-util-character: 2.1.1
      micromark-util-sanitize-uri: 2.0.1
      micromark-util-symbol: 2.0.1
      micromark-util-types: 2.0.2

  micromark-extension-gfm-footnote@2.1.0:
    dependencies:
      devlop: 1.1.0
      micromark-core-commonmark: 2.0.3
      micromark-factory-space: 2.0.1
      micromark-util-character: 2.1.1
      micromark-util-normalize-identifier: 2.0.1
      micromark-util-sanitize-uri: 2.0.1
      micromark-util-symbol: 2.0.1
      micromark-util-types: 2.0.2

  micromark-extension-gfm-strikethrough@2.1.0:
    dependencies:
      devlop: 1.1.0
      micromark-util-chunked: 2.0.1
      micromark-util-classify-character: 2.0.1
      micromark-util-resolve-all: 2.0.1
      micromark-util-symbol: 2.0.1
      micromark-util-types: 2.0.2

  micromark-extension-gfm-table@2.1.1:
    dependencies:
      devlop: 1.1.0
      micromark-factory-space: 2.0.1
      micromark-util-character: 2.1.1
      micromark-util-symbol: 2.0.1
      micromark-util-types: 2.0.2

  micromark-extension-gfm-tagfilter@2.0.0:
    dependencies:
      micromark-util-types: 2.0.2

  micromark-extension-gfm-task-list-item@2.1.0:
    dependencies:
      devlop: 1.1.0
      micromark-factory-space: 2.0.1
      micromark-util-character: 2.1.1
      micromark-util-symbol: 2.0.1
      micromark-util-types: 2.0.2

  micromark-extension-gfm@3.0.0:
    dependencies:
      micromark-extension-gfm-autolink-literal: 2.1.0
      micromark-extension-gfm-footnote: 2.1.0
      micromark-extension-gfm-strikethrough: 2.1.0
      micromark-extension-gfm-table: 2.1.1
      micromark-extension-gfm-tagfilter: 2.0.0
      micromark-extension-gfm-task-list-item: 2.1.0
      micromark-util-combine-extensions: 2.0.1
      micromark-util-types: 2.0.2

  micromark-extension-math@3.1.0:
    dependencies:
      '@types/katex': 0.16.7
      devlop: 1.1.0
      katex: 0.16.25
      micromark-factory-space: 2.0.1
      micromark-util-character: 2.1.1
      micromark-util-symbol: 2.0.1
      micromark-util-types: 2.0.2

  micromark-factory-destination@2.0.1:
    dependencies:
      micromark-util-character: 2.1.1
      micromark-util-symbol: 2.0.1
      micromark-util-types: 2.0.2

  micromark-factory-label@2.0.1:
    dependencies:
      devlop: 1.1.0
      micromark-util-character: 2.1.1
      micromark-util-symbol: 2.0.1
      micromark-util-types: 2.0.2

  micromark-factory-space@2.0.1:
    dependencies:
      micromark-util-character: 2.1.1
      micromark-util-types: 2.0.2

  micromark-factory-title@2.0.1:
    dependencies:
      micromark-factory-space: 2.0.1
      micromark-util-character: 2.1.1
      micromark-util-symbol: 2.0.1
      micromark-util-types: 2.0.2

  micromark-factory-whitespace@2.0.1:
    dependencies:
      micromark-factory-space: 2.0.1
      micromark-util-character: 2.1.1
      micromark-util-symbol: 2.0.1
      micromark-util-types: 2.0.2

  micromark-util-character@2.1.1:
    dependencies:
      micromark-util-symbol: 2.0.1
      micromark-util-types: 2.0.2

  micromark-util-chunked@2.0.1:
    dependencies:
      micromark-util-symbol: 2.0.1

  micromark-util-classify-character@2.0.1:
    dependencies:
      micromark-util-character: 2.1.1
      micromark-util-symbol: 2.0.1
      micromark-util-types: 2.0.2

  micromark-util-combine-extensions@2.0.1:
    dependencies:
      micromark-util-chunked: 2.0.1
      micromark-util-types: 2.0.2

  micromark-util-decode-numeric-character-reference@2.0.2:
    dependencies:
      micromark-util-symbol: 2.0.1

  micromark-util-decode-string@2.0.1:
    dependencies:
      decode-named-character-reference: 1.2.0
      micromark-util-character: 2.1.1
      micromark-util-decode-numeric-character-reference: 2.0.2
      micromark-util-symbol: 2.0.1

  micromark-util-encode@2.0.1: {}

  micromark-util-html-tag-name@2.0.1: {}

  micromark-util-normalize-identifier@2.0.1:
    dependencies:
      micromark-util-symbol: 2.0.1

  micromark-util-resolve-all@2.0.1:
    dependencies:
      micromark-util-types: 2.0.2

  micromark-util-sanitize-uri@2.0.1:
    dependencies:
      micromark-util-character: 2.1.1
      micromark-util-encode: 2.0.1
      micromark-util-symbol: 2.0.1

  micromark-util-subtokenize@2.1.0:
    dependencies:
      devlop: 1.1.0
      micromark-util-chunked: 2.0.1
      micromark-util-symbol: 2.0.1
      micromark-util-types: 2.0.2

  micromark-util-symbol@2.0.1: {}

  micromark-util-types@2.0.2: {}

  micromark@4.0.2:
    dependencies:
      '@types/debug': 4.1.12
      debug: 4.4.3
      decode-named-character-reference: 1.2.0
      devlop: 1.1.0
      micromark-core-commonmark: 2.0.3
      micromark-factory-space: 2.0.1
      micromark-util-character: 2.1.1
      micromark-util-chunked: 2.0.1
      micromark-util-combine-extensions: 2.0.1
      micromark-util-decode-numeric-character-reference: 2.0.2
      micromark-util-encode: 2.0.1
      micromark-util-normalize-identifier: 2.0.1
      micromark-util-resolve-all: 2.0.1
      micromark-util-sanitize-uri: 2.0.1
      micromark-util-subtokenize: 2.1.0
      micromark-util-symbol: 2.0.1
      micromark-util-types: 2.0.2
    transitivePeerDependencies:
      - supports-color

  micromatch@4.0.8:
    dependencies:
      braces: 3.0.3
      picomatch: 2.3.1

  mimic-function@5.0.1: {}

  min-indent@1.0.1: {}

  minimatch@9.0.5:
    dependencies:
      brace-expansion: 2.0.2

  minipass@7.1.2: {}

  ms@2.1.3: {}

  mz@2.7.0:
    dependencies:
      any-promise: 1.3.0
      object-assign: 4.1.1
      thenify-all: 1.6.0

  nano-spawn@2.0.0: {}

  nanoid@3.3.11: {}

  node-releases@2.0.26: {}

  normalize-path@3.0.0: {}

  normalize-range@0.1.2: {}

  object-assign@4.1.1: {}

  object-hash@3.0.0: {}

  object-inspect@1.13.4: {}

  object-is@1.1.6:
    dependencies:
      call-bind: 1.0.8
      define-properties: 1.2.1

  object-keys@1.1.1: {}

  object.assign@4.1.7:
    dependencies:
      call-bind: 1.0.8
      call-bound: 1.0.4
      define-properties: 1.2.1
      es-object-atoms: 1.1.1
      has-symbols: 1.1.0
      object-keys: 1.1.1

  onetime@7.0.0:
    dependencies:
      mimic-function: 5.0.1

  package-json-from-dist@1.0.1: {}

  parse-entities@4.0.2:
    dependencies:
      '@types/unist': 2.0.11
      character-entities-legacy: 3.0.0
      character-reference-invalid: 2.0.1
      decode-named-character-reference: 1.2.0
      is-alphanumerical: 2.0.1
      is-decimal: 2.0.1
      is-hexadecimal: 2.0.1

  parse5@7.3.0:
    dependencies:
      entities: 6.0.1

  parse5@8.0.0:
    dependencies:
      entities: 6.0.1

  path-key@3.1.1: {}

  path-parse@1.0.7: {}

  path-scurry@1.11.1:
    dependencies:
      lru-cache: 10.4.3
      minipass: 7.1.2

  pathe@2.0.3: {}

  picocolors@1.1.1: {}

  picomatch@2.3.1: {}

  picomatch@4.0.3: {}

  pidtree@0.6.0: {}

  pify@2.3.0: {}

  pirates@4.0.7: {}

  playwright-core@1.56.1: {}

  playwright@1.56.1:
    dependencies:
      playwright-core: 1.56.1
    optionalDependencies:
      fsevents: 2.3.2

  possible-typed-array-names@1.1.0: {}

  postcss-import@15.1.0(postcss@8.5.6):
    dependencies:
      postcss: 8.5.6
      postcss-value-parser: 4.2.0
      read-cache: 1.0.0
      resolve: 1.22.11

  postcss-js@4.1.0(postcss@8.5.6):
    dependencies:
      camelcase-css: 2.0.1
      postcss: 8.5.6

  postcss-load-config@6.0.1(jiti@1.21.7)(postcss@8.5.6)(yaml@2.8.1):
    dependencies:
      lilconfig: 3.1.3
    optionalDependencies:
      jiti: 1.21.7
      postcss: 8.5.6
      yaml: 2.8.1

  postcss-nested@6.2.0(postcss@8.5.6):
    dependencies:
      postcss: 8.5.6
      postcss-selector-parser: 6.1.2

  postcss-selector-parser@6.1.2:
    dependencies:
      cssesc: 3.0.0
      util-deprecate: 1.0.2

  postcss-value-parser@4.2.0: {}

  postcss@8.5.6:
    dependencies:
      nanoid: 3.3.11
      picocolors: 1.1.1
      source-map-js: 1.2.1

  prettier@3.6.2: {}

  pretty-format@27.5.1:
    dependencies:
      ansi-regex: 5.0.1
      ansi-styles: 5.2.0
      react-is: 17.0.2

  property-information@7.1.0: {}

  punycode@2.3.1: {}

  queue-microtask@1.2.3: {}

  react-dom@18.3.1(react@18.3.1):
    dependencies:
      loose-envify: 1.4.0
      react: 18.3.1
      scheduler: 0.23.2

  react-is@17.0.2: {}

  react-markdown@10.1.0(@types/react@18.3.26)(react@18.3.1):
    dependencies:
      '@types/hast': 3.0.4
      '@types/mdast': 4.0.4
      '@types/react': 18.3.26
      devlop: 1.1.0
      hast-util-to-jsx-runtime: 2.3.6
      html-url-attributes: 3.0.1
      mdast-util-to-hast: 13.2.0
      react: 18.3.1
      remark-parse: 11.0.0
      remark-rehype: 11.1.2
      unified: 11.0.5
      unist-util-visit: 5.0.0
      vfile: 6.0.3
    transitivePeerDependencies:
      - supports-color

  react-refresh@0.17.0: {}

  react@18.3.1:
    dependencies:
      loose-envify: 1.4.0

  read-cache@1.0.0:
    dependencies:
      pify: 2.3.0

  readdirp@3.6.0:
    dependencies:
      picomatch: 2.3.1

  redent@3.0.0:
    dependencies:
      indent-string: 4.0.0
      strip-indent: 3.0.0

  regexp.prototype.flags@1.5.4:
    dependencies:
      call-bind: 1.0.8
      define-properties: 1.2.1
      es-errors: 1.3.0
      get-proto: 1.0.1
      gopd: 1.2.0
      set-function-name: 2.0.2

  rehype-highlight@7.0.2:
    dependencies:
      '@types/hast': 3.0.4
      hast-util-to-text: 4.0.2
      lowlight: 3.3.0
      unist-util-visit: 5.0.0
      vfile: 6.0.3

  rehype-katex@7.0.1:
    dependencies:
      '@types/hast': 3.0.4
      '@types/katex': 0.16.7
      hast-util-from-html-isomorphic: 2.0.0
      hast-util-to-text: 4.0.2
      katex: 0.16.25
      unist-util-visit-parents: 6.0.2
      vfile: 6.0.3

  remark-gfm@4.0.1:
    dependencies:
      '@types/mdast': 4.0.4
      mdast-util-gfm: 3.1.0
      micromark-extension-gfm: 3.0.0
      remark-parse: 11.0.0
      remark-stringify: 11.0.0
      unified: 11.0.5
    transitivePeerDependencies:
      - supports-color

  remark-math@6.0.0:
    dependencies:
      '@types/mdast': 4.0.4
      mdast-util-math: 3.0.0
      micromark-extension-math: 3.1.0
      unified: 11.0.5
    transitivePeerDependencies:
      - supports-color

  remark-parse@11.0.0:
    dependencies:
      '@types/mdast': 4.0.4
      mdast-util-from-markdown: 2.0.2
      micromark-util-types: 2.0.2
      unified: 11.0.5
    transitivePeerDependencies:
      - supports-color

  remark-rehype@11.1.2:
    dependencies:
      '@types/hast': 3.0.4
      '@types/mdast': 4.0.4
      mdast-util-to-hast: 13.2.0
      unified: 11.0.5
      vfile: 6.0.3

  remark-stringify@11.0.0:
    dependencies:
      '@types/mdast': 4.0.4
      mdast-util-to-markdown: 2.1.2
      unified: 11.0.5

  require-from-string@2.0.2: {}

  resolve@1.22.11:
    dependencies:
      is-core-module: 2.16.1
      path-parse: 1.0.7
      supports-preserve-symlinks-flag: 1.0.0

  restore-cursor@5.1.0:
    dependencies:
      onetime: 7.0.0
      signal-exit: 4.1.0

  reusify@1.1.0: {}

  rfdc@1.4.1: {}

  rollup@4.52.5:
    dependencies:
      '@types/estree': 1.0.8
    optionalDependencies:
      '@rollup/rollup-android-arm-eabi': 4.52.5
      '@rollup/rollup-android-arm64': 4.52.5
      '@rollup/rollup-darwin-arm64': 4.52.5
      '@rollup/rollup-darwin-x64': 4.52.5
      '@rollup/rollup-freebsd-arm64': 4.52.5
      '@rollup/rollup-freebsd-x64': 4.52.5
      '@rollup/rollup-linux-arm-gnueabihf': 4.52.5
      '@rollup/rollup-linux-arm-musleabihf': 4.52.5
      '@rollup/rollup-linux-arm64-gnu': 4.52.5
      '@rollup/rollup-linux-arm64-musl': 4.52.5
      '@rollup/rollup-linux-loong64-gnu': 4.52.5
      '@rollup/rollup-linux-ppc64-gnu': 4.52.5
      '@rollup/rollup-linux-riscv64-gnu': 4.52.5
      '@rollup/rollup-linux-riscv64-musl': 4.52.5
      '@rollup/rollup-linux-s390x-gnu': 4.52.5
      '@rollup/rollup-linux-x64-gnu': 4.52.5
      '@rollup/rollup-linux-x64-musl': 4.52.5
      '@rollup/rollup-openharmony-arm64': 4.52.5
      '@rollup/rollup-win32-arm64-msvc': 4.52.5
      '@rollup/rollup-win32-ia32-msvc': 4.52.5
      '@rollup/rollup-win32-x64-gnu': 4.52.5
      '@rollup/rollup-win32-x64-msvc': 4.52.5
      fsevents: 2.3.3

  rrweb-cssom@0.8.0: {}

  run-parallel@1.2.0:
    dependencies:
      queue-microtask: 1.2.3

  safe-regex-test@1.1.0:
    dependencies:
      call-bound: 1.0.4
      es-errors: 1.3.0
      is-regex: 1.2.1

  safer-buffer@2.1.2: {}

  saxes@6.0.0:
    dependencies:
      xmlchars: 2.2.0

  scheduler@0.23.2:
    dependencies:
      loose-envify: 1.4.0

  semver@6.3.1: {}

  semver@7.7.3: {}

  set-function-length@1.2.2:
    dependencies:
      define-data-property: 1.1.4
      es-errors: 1.3.0
      function-bind: 1.1.2
      get-intrinsic: 1.3.0
      gopd: 1.2.0
      has-property-descriptors: 1.0.2

  set-function-name@2.0.2:
    dependencies:
      define-data-property: 1.1.4
      es-errors: 1.3.0
      functions-have-names: 1.2.3
      has-property-descriptors: 1.0.2

  shebang-command@2.0.0:
    dependencies:
      shebang-regex: 3.0.0

  shebang-regex@3.0.0: {}

  side-channel-list@1.0.0:
    dependencies:
      es-errors: 1.3.0
      object-inspect: 1.13.4

  side-channel-map@1.0.1:
    dependencies:
      call-bound: 1.0.4
      es-errors: 1.3.0
      get-intrinsic: 1.3.0
      object-inspect: 1.13.4

  side-channel-weakmap@1.0.2:
    dependencies:
      call-bound: 1.0.4
      es-errors: 1.3.0
      get-intrinsic: 1.3.0
      object-inspect: 1.13.4
      side-channel-map: 1.0.1

  side-channel@1.1.0:
    dependencies:
      es-errors: 1.3.0
      object-inspect: 1.13.4
      side-channel-list: 1.0.0
      side-channel-map: 1.0.1
      side-channel-weakmap: 1.0.2

  siginfo@2.0.0: {}

  signal-exit@4.1.0: {}

  slice-ansi@7.1.2:
    dependencies:
      ansi-styles: 6.2.3
      is-fullwidth-code-point: 5.1.0

  source-map-js@1.2.1: {}

  space-separated-tokens@2.0.2: {}

  stackback@0.0.2: {}

  std-env@3.10.0: {}

  stop-iteration-iterator@1.1.0:
    dependencies:
      es-errors: 1.3.0
      internal-slot: 1.1.0

  string-argv@0.3.2: {}

  string-width@4.2.3:
    dependencies:
      emoji-regex: 8.0.0
      is-fullwidth-code-point: 3.0.0
      strip-ansi: 6.0.1

  string-width@5.1.2:
    dependencies:
      eastasianwidth: 0.2.0
      emoji-regex: 9.2.2
      strip-ansi: 7.1.2

  string-width@7.2.0:
    dependencies:
      emoji-regex: 10.6.0
      get-east-asian-width: 1.4.0
      strip-ansi: 7.1.2

  string-width@8.1.0:
    dependencies:
      get-east-asian-width: 1.4.0
      strip-ansi: 7.1.2

  stringify-entities@4.0.4:
    dependencies:
      character-entities-html4: 2.1.0
      character-entities-legacy: 3.0.0

  strip-ansi@6.0.1:
    dependencies:
      ansi-regex: 5.0.1

  strip-ansi@7.1.2:
    dependencies:
      ansi-regex: 6.2.2

  strip-indent@3.0.0:
    dependencies:
      min-indent: 1.0.1

  style-to-js@1.1.18:
    dependencies:
      style-to-object: 1.0.11

  style-to-object@1.0.11:
    dependencies:
      inline-style-parser: 0.2.4

  sucrase@3.35.0:
    dependencies:
      '@jridgewell/gen-mapping': 0.3.13
      commander: 4.1.1
      glob: 10.4.5
      lines-and-columns: 1.2.4
      mz: 2.7.0
      pirates: 4.0.7
      ts-interface-checker: 0.1.13

  supports-color@7.2.0:
    dependencies:
      has-flag: 4.0.0

  supports-preserve-symlinks-flag@1.0.0: {}

  symbol-tree@3.2.4: {}

  tailwindcss@3.4.18(yaml@2.8.1):
    dependencies:
      '@alloc/quick-lru': 5.2.0
      arg: 5.0.2
      chokidar: 3.6.0
      didyoumean: 1.2.2
      dlv: 1.1.3
      fast-glob: 3.3.3
      glob-parent: 6.0.2
      is-glob: 4.0.3
      jiti: 1.21.7
      lilconfig: 3.1.3
      micromatch: 4.0.8
      normalize-path: 3.0.0
      object-hash: 3.0.0
      picocolors: 1.1.1
      postcss: 8.5.6
      postcss-import: 15.1.0(postcss@8.5.6)
      postcss-js: 4.1.0(postcss@8.5.6)
      postcss-load-config: 6.0.1(jiti@1.21.7)(postcss@8.5.6)(yaml@2.8.1)
      postcss-nested: 6.2.0(postcss@8.5.6)
      postcss-selector-parser: 6.1.2
      resolve: 1.22.11
      sucrase: 3.35.0
    transitivePeerDependencies:
      - tsx
      - yaml

  tailwindcss@4.1.16: {}

  tapable@2.3.0: {}

  thenify-all@1.6.0:
    dependencies:
      thenify: 3.3.1

  thenify@3.3.1:
    dependencies:
      any-promise: 1.3.0

  tinybench@2.9.0: {}

  tinyexec@0.3.2: {}

  tinyglobby@0.2.15:
    dependencies:
      fdir: 6.5.0(picomatch@4.0.3)
      picomatch: 4.0.3

  tinyrainbow@3.0.3: {}

  tldts-core@7.0.17: {}

  tldts@7.0.17:
    dependencies:
      tldts-core: 7.0.17

  to-regex-range@5.0.1:
    dependencies:
      is-number: 7.0.0

  tough-cookie@6.0.0:
    dependencies:
      tldts: 7.0.17

  tr46@6.0.0:
    dependencies:
      punycode: 2.3.1

  trim-lines@3.0.1: {}

  trough@2.2.0: {}

  ts-interface-checker@0.1.13: {}

  typescript@5.9.3: {}

  undici-types@6.21.0: {}

  undici-types@7.16.0: {}

  unified@11.0.5:
    dependencies:
      '@types/unist': 3.0.3
      bail: 2.0.2
      devlop: 1.1.0
      extend: 3.0.2
      is-plain-obj: 4.1.0
      trough: 2.2.0
      vfile: 6.0.3

  unist-util-find-after@5.0.0:
    dependencies:
      '@types/unist': 3.0.3
      unist-util-is: 6.0.1

  unist-util-is@6.0.1:
    dependencies:
      '@types/unist': 3.0.3

  unist-util-position@5.0.0:
    dependencies:
      '@types/unist': 3.0.3

  unist-util-remove-position@5.0.0:
    dependencies:
      '@types/unist': 3.0.3
      unist-util-visit: 5.0.0

  unist-util-stringify-position@4.0.0:
    dependencies:
      '@types/unist': 3.0.3

  unist-util-visit-parents@6.0.2:
    dependencies:
      '@types/unist': 3.0.3
      unist-util-is: 6.0.1

  unist-util-visit@5.0.0:
    dependencies:
      '@types/unist': 3.0.3
      unist-util-is: 6.0.1
      unist-util-visit-parents: 6.0.2

  update-browserslist-db@1.1.4(browserslist@4.27.0):
    dependencies:
      browserslist: 4.27.0
      escalade: 3.2.0
      picocolors: 1.1.1

  use-sync-external-store@1.6.0(react@18.3.1):
    dependencies:
      react: 18.3.1
    optional: true

  util-deprecate@1.0.2: {}

  vfile-location@5.0.3:
    dependencies:
      '@types/unist': 3.0.3
      vfile: 6.0.3

  vfile-message@4.0.3:
    dependencies:
      '@types/unist': 3.0.3
      unist-util-stringify-position: 4.0.0

  vfile@6.0.3:
    dependencies:
      '@types/unist': 3.0.3
      vfile-message: 4.0.3

<<<<<<< HEAD
  vite@7.1.12(@types/node@24.9.1)(jiti@1.21.7)(yaml@2.8.1):
=======
  vite@7.1.12(@types/node@22.18.12)(jiti@2.6.1)(lightningcss@1.30.2)(yaml@2.8.1):
    dependencies:
      esbuild: 0.25.11
      fdir: 6.5.0(picomatch@4.0.3)
      picomatch: 4.0.3
      postcss: 8.5.6
      rollup: 4.52.5
      tinyglobby: 0.2.15
    optionalDependencies:
      '@types/node': 22.18.12
      fsevents: 2.3.3
      jiti: 2.6.1
      lightningcss: 1.30.2
      yaml: 2.8.1

  vite@7.1.12(@types/node@24.9.2)(jiti@1.21.7)(lightningcss@1.30.2)(yaml@2.8.1):
>>>>>>> a3dadf3f
    dependencies:
      esbuild: 0.25.11
      fdir: 6.5.0(picomatch@4.0.3)
      picomatch: 4.0.3
      postcss: 8.5.6
      rollup: 4.52.5
      tinyglobby: 0.2.15
    optionalDependencies:
      '@types/node': 24.9.2
      fsevents: 2.3.3
      jiti: 1.21.7
      lightningcss: 1.30.2
      yaml: 2.8.1

  vitest@4.0.4(@types/debug@4.1.12)(@types/node@22.18.12)(jiti@2.6.1)(jsdom@27.0.1(postcss@8.5.6))(lightningcss@1.30.2)(yaml@2.8.1):
    dependencies:
      '@vitest/expect': 4.0.4
      '@vitest/mocker': 4.0.4(vite@7.1.12(@types/node@22.18.12)(jiti@2.6.1)(lightningcss@1.30.2)(yaml@2.8.1))
      '@vitest/pretty-format': 4.0.4
      '@vitest/runner': 4.0.4
      '@vitest/snapshot': 4.0.4
      '@vitest/spy': 4.0.4
      '@vitest/utils': 4.0.4
      debug: 4.4.3
      es-module-lexer: 1.7.0
      expect-type: 1.2.2
      magic-string: 0.30.21
      pathe: 2.0.3
      picomatch: 4.0.3
      std-env: 3.10.0
      tinybench: 2.9.0
      tinyexec: 0.3.2
      tinyglobby: 0.2.15
      tinyrainbow: 3.0.3
      vite: 7.1.12(@types/node@22.18.12)(jiti@2.6.1)(lightningcss@1.30.2)(yaml@2.8.1)
      why-is-node-running: 2.3.0
    optionalDependencies:
      '@types/debug': 4.1.12
      '@types/node': 22.18.12
      jsdom: 27.0.1(postcss@8.5.6)
    transitivePeerDependencies:
      - jiti
      - less
      - lightningcss
      - msw
      - sass
      - sass-embedded
      - stylus
      - sugarss
      - supports-color
      - terser
      - tsx
      - yaml

  w3c-xmlserializer@5.0.0:
    dependencies:
      xml-name-validator: 5.0.0

  web-namespaces@2.0.1: {}

  webidl-conversions@8.0.0: {}

  whatwg-encoding@3.1.1:
    dependencies:
      iconv-lite: 0.6.3

  whatwg-mimetype@4.0.0: {}

  whatwg-url@15.1.0:
    dependencies:
      tr46: 6.0.0
      webidl-conversions: 8.0.0

  which-boxed-primitive@1.1.1:
    dependencies:
      is-bigint: 1.1.0
      is-boolean-object: 1.2.2
      is-number-object: 1.1.1
      is-string: 1.1.1
      is-symbol: 1.1.1

  which-collection@1.0.2:
    dependencies:
      is-map: 2.0.3
      is-set: 2.0.3
      is-weakmap: 2.0.2
      is-weakset: 2.0.4

  which-typed-array@1.1.19:
    dependencies:
      available-typed-arrays: 1.0.7
      call-bind: 1.0.8
      call-bound: 1.0.4
      for-each: 0.3.5
      get-proto: 1.0.1
      gopd: 1.2.0
      has-tostringtag: 1.0.2

  which@2.0.2:
    dependencies:
      isexe: 2.0.0

  why-is-node-running@2.3.0:
    dependencies:
      siginfo: 2.0.0
      stackback: 0.0.2

  wrap-ansi@7.0.0:
    dependencies:
      ansi-styles: 4.3.0
      string-width: 4.2.3
      strip-ansi: 6.0.1

  wrap-ansi@8.1.0:
    dependencies:
      ansi-styles: 6.2.3
      string-width: 5.1.2
      strip-ansi: 7.1.2

  wrap-ansi@9.0.2:
    dependencies:
      ansi-styles: 6.2.3
      string-width: 7.2.0
      strip-ansi: 7.1.2

  ws@8.18.3: {}

  xml-name-validator@5.0.0: {}

  xmlchars@2.2.0: {}

  yallist@3.1.1: {}

  yaml@2.8.1: {}

  zustand@5.0.8(@types/react@18.3.26)(react@18.3.1)(use-sync-external-store@1.6.0(react@18.3.1)):
    optionalDependencies:
      '@types/react': 18.3.26
      react: 18.3.1
      use-sync-external-store: 1.6.0(react@18.3.1)

  zwitch@2.0.4: {}<|MERGE_RESOLUTION|>--- conflicted
+++ resolved
@@ -25,11 +25,7 @@
         version: 18.3.7(@types/react@18.3.26)
       '@vitejs/plugin-react':
         specifier: ^4.3.1
-<<<<<<< HEAD
         version: 4.7.0(vite@7.1.12(@types/node@24.9.1)(jiti@1.21.7)(yaml@2.8.1))
-=======
-        version: 4.7.0(vite@7.1.12(@types/node@24.9.2)(jiti@1.21.7)(lightningcss@1.30.2)(yaml@2.8.1))
->>>>>>> a3dadf3f
       autoprefixer:
         specifier: ^10.4.19
         version: 10.4.21(postcss@8.5.6)
@@ -53,11 +49,7 @@
         version: 5.9.3
       vite:
         specifier: ^7.1.12
-<<<<<<< HEAD
         version: 7.1.12(@types/node@24.9.1)(jiti@1.21.7)(yaml@2.8.1)
-=======
-        version: 7.1.12(@types/node@24.9.2)(jiti@1.21.7)(lightningcss@1.30.2)(yaml@2.8.1)
->>>>>>> a3dadf3f
 
   linux-ai-assistant:
     dependencies:
@@ -133,11 +125,7 @@
         version: 18.3.7(@types/react@18.3.26)
       '@vitejs/plugin-react':
         specifier: ^4.3.1
-<<<<<<< HEAD
         version: 4.7.0(vite@7.1.12(@types/node@24.9.1)(jiti@1.21.7)(yaml@2.8.1))
-=======
-        version: 4.7.0(vite@7.1.12(@types/node@22.18.12)(jiti@2.6.1)(lightningcss@1.30.2)(yaml@2.8.1))
->>>>>>> a3dadf3f
       '@vitest/coverage-v8':
         specifier: ^4.0.4
         version: 4.0.4(vitest@4.0.4(@types/debug@4.1.12)(@types/node@22.18.12)(jiti@2.6.1)(jsdom@27.0.1(postcss@8.5.6))(lightningcss@1.30.2)(yaml@2.8.1))
@@ -164,11 +152,7 @@
         version: 5.9.3
       vite:
         specifier: ^7.1.12
-<<<<<<< HEAD
         version: 7.1.12(@types/node@24.9.1)(jiti@1.21.7)(yaml@2.8.1)
-=======
-        version: 7.1.12(@types/node@22.18.12)(jiti@2.6.1)(lightningcss@1.30.2)(yaml@2.8.1)
->>>>>>> a3dadf3f
       vitest:
         specifier: ^4.0.4
         version: 4.0.4(@types/debug@4.1.12)(@types/node@22.18.12)(jiti@2.6.1)(jsdom@27.0.1(postcss@8.5.6))(lightningcss@1.30.2)(yaml@2.8.1)
@@ -3211,10 +3195,7 @@
 
   '@ungap/structured-clone@1.3.0': {}
 
-<<<<<<< HEAD
   '@vitejs/plugin-react@4.7.0(vite@7.1.12(@types/node@24.9.1)(jiti@1.21.7)(yaml@2.8.1))':
-=======
-  '@vitejs/plugin-react@4.7.0(vite@7.1.12(@types/node@22.18.12)(jiti@2.6.1)(lightningcss@1.30.2)(yaml@2.8.1))':
     dependencies:
       '@babel/core': 7.28.4
       '@babel/plugin-transform-react-jsx-self': 7.27.1(@babel/core@7.28.4)
@@ -3222,24 +3203,7 @@
       '@rolldown/pluginutils': 1.0.0-beta.27
       '@types/babel__core': 7.20.5
       react-refresh: 0.17.0
-      vite: 7.1.12(@types/node@22.18.12)(jiti@2.6.1)(lightningcss@1.30.2)(yaml@2.8.1)
-    transitivePeerDependencies:
-      - supports-color
-
-  '@vitejs/plugin-react@4.7.0(vite@7.1.12(@types/node@24.9.2)(jiti@1.21.7)(lightningcss@1.30.2)(yaml@2.8.1))':
->>>>>>> a3dadf3f
-    dependencies:
-      '@babel/core': 7.28.4
-      '@babel/plugin-transform-react-jsx-self': 7.27.1(@babel/core@7.28.4)
-      '@babel/plugin-transform-react-jsx-source': 7.27.1(@babel/core@7.28.4)
-      '@rolldown/pluginutils': 1.0.0-beta.27
-      '@types/babel__core': 7.20.5
-      react-refresh: 0.17.0
-<<<<<<< HEAD
       vite: 7.1.12(@types/node@24.9.1)(jiti@1.21.7)(yaml@2.8.1)
-=======
-      vite: 7.1.12(@types/node@24.9.2)(jiti@1.21.7)(lightningcss@1.30.2)(yaml@2.8.1)
->>>>>>> a3dadf3f
     transitivePeerDependencies:
       - supports-color
 
@@ -5180,26 +5144,7 @@
       '@types/unist': 3.0.3
       vfile-message: 4.0.3
 
-<<<<<<< HEAD
   vite@7.1.12(@types/node@24.9.1)(jiti@1.21.7)(yaml@2.8.1):
-=======
-  vite@7.1.12(@types/node@22.18.12)(jiti@2.6.1)(lightningcss@1.30.2)(yaml@2.8.1):
-    dependencies:
-      esbuild: 0.25.11
-      fdir: 6.5.0(picomatch@4.0.3)
-      picomatch: 4.0.3
-      postcss: 8.5.6
-      rollup: 4.52.5
-      tinyglobby: 0.2.15
-    optionalDependencies:
-      '@types/node': 22.18.12
-      fsevents: 2.3.3
-      jiti: 2.6.1
-      lightningcss: 1.30.2
-      yaml: 2.8.1
-
-  vite@7.1.12(@types/node@24.9.2)(jiti@1.21.7)(lightningcss@1.30.2)(yaml@2.8.1):
->>>>>>> a3dadf3f
     dependencies:
       esbuild: 0.25.11
       fdir: 6.5.0(picomatch@4.0.3)
