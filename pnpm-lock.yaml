--- conflicted
+++ resolved
@@ -25,15 +25,6 @@
       autoprefixer:
         specifier: ^10.4.19
         version: 10.4.21(postcss@8.5.6)
-<<<<<<< HEAD
-=======
-      husky:
-        specifier: ^9.1.7
-        version: 9.1.7
-      lint-staged:
-        specifier: ^16.2.6
-        version: 16.2.6
->>>>>>> c8891027
       postcss:
         specifier: ^8.4.39
         version: 8.5.6
@@ -315,7 +306,6 @@
         integrity: sha512-0hYQ8SB4Db5zvZB4axdMHGwEaQjkZzFjQiN9LVYvIFB2nSUHW9tYpxWriPrWDASIxiaXax83REcLxuSdnGPZtw==,
       }
 
-<<<<<<< HEAD
   "@esbuild/aix-ppc64@0.21.5":
     resolution:
       {
@@ -515,225 +505,6 @@
     os: [win32]
 
   "@esbuild/win32-x64@0.21.5":
-=======
-  "@esbuild/aix-ppc64@0.25.11":
-    resolution:
-      {
-        integrity: sha512-Xt1dOL13m8u0WE8iplx9Ibbm+hFAO0GsU2P34UNoDGvZYkY8ifSiy6Zuc1lYxfG7svWE2fzqCUmFp5HCn51gJg==,
-      }
-    engines: { node: ">=18" }
-    cpu: [ppc64]
-    os: [aix]
-
-  "@esbuild/android-arm64@0.25.11":
-    resolution:
-      {
-        integrity: sha512-9slpyFBc4FPPz48+f6jyiXOx/Y4v34TUeDDXJpZqAWQn/08lKGeD8aDp9TMn9jDz2CiEuHwfhRmGBvpnd/PWIQ==,
-      }
-    engines: { node: ">=18" }
-    cpu: [arm64]
-    os: [android]
-
-  "@esbuild/android-arm@0.25.11":
-    resolution:
-      {
-        integrity: sha512-uoa7dU+Dt3HYsethkJ1k6Z9YdcHjTrSb5NUy66ZfZaSV8hEYGD5ZHbEMXnqLFlbBflLsl89Zke7CAdDJ4JI+Gg==,
-      }
-    engines: { node: ">=18" }
-    cpu: [arm]
-    os: [android]
-
-  "@esbuild/android-x64@0.25.11":
-    resolution:
-      {
-        integrity: sha512-Sgiab4xBjPU1QoPEIqS3Xx+R2lezu0LKIEcYe6pftr56PqPygbB7+szVnzoShbx64MUupqoE0KyRlN7gezbl8g==,
-      }
-    engines: { node: ">=18" }
-    cpu: [x64]
-    os: [android]
-
-  "@esbuild/darwin-arm64@0.25.11":
-    resolution:
-      {
-        integrity: sha512-VekY0PBCukppoQrycFxUqkCojnTQhdec0vevUL/EDOCnXd9LKWqD/bHwMPzigIJXPhC59Vd1WFIL57SKs2mg4w==,
-      }
-    engines: { node: ">=18" }
-    cpu: [arm64]
-    os: [darwin]
-
-  "@esbuild/darwin-x64@0.25.11":
-    resolution:
-      {
-        integrity: sha512-+hfp3yfBalNEpTGp9loYgbknjR695HkqtY3d3/JjSRUyPg/xd6q+mQqIb5qdywnDxRZykIHs3axEqU6l1+oWEQ==,
-      }
-    engines: { node: ">=18" }
-    cpu: [x64]
-    os: [darwin]
-
-  "@esbuild/freebsd-arm64@0.25.11":
-    resolution:
-      {
-        integrity: sha512-CmKjrnayyTJF2eVuO//uSjl/K3KsMIeYeyN7FyDBjsR3lnSJHaXlVoAK8DZa7lXWChbuOk7NjAc7ygAwrnPBhA==,
-      }
-    engines: { node: ">=18" }
-    cpu: [arm64]
-    os: [freebsd]
-
-  "@esbuild/freebsd-x64@0.25.11":
-    resolution:
-      {
-        integrity: sha512-Dyq+5oscTJvMaYPvW3x3FLpi2+gSZTCE/1ffdwuM6G1ARang/mb3jvjxs0mw6n3Lsw84ocfo9CrNMqc5lTfGOw==,
-      }
-    engines: { node: ">=18" }
-    cpu: [x64]
-    os: [freebsd]
-
-  "@esbuild/linux-arm64@0.25.11":
-    resolution:
-      {
-        integrity: sha512-Qr8AzcplUhGvdyUF08A1kHU3Vr2O88xxP0Tm8GcdVOUm25XYcMPp2YqSVHbLuXzYQMf9Bh/iKx7YPqECs6ffLA==,
-      }
-    engines: { node: ">=18" }
-    cpu: [arm64]
-    os: [linux]
-
-  "@esbuild/linux-arm@0.25.11":
-    resolution:
-      {
-        integrity: sha512-TBMv6B4kCfrGJ8cUPo7vd6NECZH/8hPpBHHlYI3qzoYFvWu2AdTvZNuU/7hsbKWqu/COU7NIK12dHAAqBLLXgw==,
-      }
-    engines: { node: ">=18" }
-    cpu: [arm]
-    os: [linux]
-
-  "@esbuild/linux-ia32@0.25.11":
-    resolution:
-      {
-        integrity: sha512-TmnJg8BMGPehs5JKrCLqyWTVAvielc615jbkOirATQvWWB1NMXY77oLMzsUjRLa0+ngecEmDGqt5jiDC6bfvOw==,
-      }
-    engines: { node: ">=18" }
-    cpu: [ia32]
-    os: [linux]
-
-  "@esbuild/linux-loong64@0.25.11":
-    resolution:
-      {
-        integrity: sha512-DIGXL2+gvDaXlaq8xruNXUJdT5tF+SBbJQKbWy/0J7OhU8gOHOzKmGIlfTTl6nHaCOoipxQbuJi7O++ldrxgMw==,
-      }
-    engines: { node: ">=18" }
-    cpu: [loong64]
-    os: [linux]
-
-  "@esbuild/linux-mips64el@0.25.11":
-    resolution:
-      {
-        integrity: sha512-Osx1nALUJu4pU43o9OyjSCXokFkFbyzjXb6VhGIJZQ5JZi8ylCQ9/LFagolPsHtgw6himDSyb5ETSfmp4rpiKQ==,
-      }
-    engines: { node: ">=18" }
-    cpu: [mips64el]
-    os: [linux]
-
-  "@esbuild/linux-ppc64@0.25.11":
-    resolution:
-      {
-        integrity: sha512-nbLFgsQQEsBa8XSgSTSlrnBSrpoWh7ioFDUmwo158gIm5NNP+17IYmNWzaIzWmgCxq56vfr34xGkOcZ7jX6CPw==,
-      }
-    engines: { node: ">=18" }
-    cpu: [ppc64]
-    os: [linux]
-
-  "@esbuild/linux-riscv64@0.25.11":
-    resolution:
-      {
-        integrity: sha512-HfyAmqZi9uBAbgKYP1yGuI7tSREXwIb438q0nqvlpxAOs3XnZ8RsisRfmVsgV486NdjD7Mw2UrFSw51lzUk1ww==,
-      }
-    engines: { node: ">=18" }
-    cpu: [riscv64]
-    os: [linux]
-
-  "@esbuild/linux-s390x@0.25.11":
-    resolution:
-      {
-        integrity: sha512-HjLqVgSSYnVXRisyfmzsH6mXqyvj0SA7pG5g+9W7ESgwA70AXYNpfKBqh1KbTxmQVaYxpzA/SvlB9oclGPbApw==,
-      }
-    engines: { node: ">=18" }
-    cpu: [s390x]
-    os: [linux]
-
-  "@esbuild/linux-x64@0.25.11":
-    resolution:
-      {
-        integrity: sha512-HSFAT4+WYjIhrHxKBwGmOOSpphjYkcswF449j6EjsjbinTZbp8PJtjsVK1XFJStdzXdy/jaddAep2FGY+wyFAQ==,
-      }
-    engines: { node: ">=18" }
-    cpu: [x64]
-    os: [linux]
-
-  "@esbuild/netbsd-arm64@0.25.11":
-    resolution:
-      {
-        integrity: sha512-hr9Oxj1Fa4r04dNpWr3P8QKVVsjQhqrMSUzZzf+LZcYjZNqhA3IAfPQdEh1FLVUJSiu6sgAwp3OmwBfbFgG2Xg==,
-      }
-    engines: { node: ">=18" }
-    cpu: [arm64]
-    os: [netbsd]
-
-  "@esbuild/netbsd-x64@0.25.11":
-    resolution:
-      {
-        integrity: sha512-u7tKA+qbzBydyj0vgpu+5h5AeudxOAGncb8N6C9Kh1N4n7wU1Xw1JDApsRjpShRpXRQlJLb9wY28ELpwdPcZ7A==,
-      }
-    engines: { node: ">=18" }
-    cpu: [x64]
-    os: [netbsd]
-
-  "@esbuild/openbsd-arm64@0.25.11":
-    resolution:
-      {
-        integrity: sha512-Qq6YHhayieor3DxFOoYM1q0q1uMFYb7cSpLD2qzDSvK1NAvqFi8Xgivv0cFC6J+hWVw2teCYltyy9/m/14ryHg==,
-      }
-    engines: { node: ">=18" }
-    cpu: [arm64]
-    os: [openbsd]
-
-  "@esbuild/openbsd-x64@0.25.11":
-    resolution:
-      {
-        integrity: sha512-CN+7c++kkbrckTOz5hrehxWN7uIhFFlmS/hqziSFVWpAzpWrQoAG4chH+nN3Be+Kzv/uuo7zhX716x3Sn2Jduw==,
-      }
-    engines: { node: ">=18" }
-    cpu: [x64]
-    os: [openbsd]
-
-  "@esbuild/openharmony-arm64@0.25.11":
-    resolution:
-      {
-        integrity: sha512-rOREuNIQgaiR+9QuNkbkxubbp8MSO9rONmwP5nKncnWJ9v5jQ4JxFnLu4zDSRPf3x4u+2VN4pM4RdyIzDty/wQ==,
-      }
-    engines: { node: ">=18" }
-    cpu: [arm64]
-    os: [openharmony]
-
-  "@esbuild/sunos-x64@0.25.11":
-    resolution:
-      {
-        integrity: sha512-nq2xdYaWxyg9DcIyXkZhcYulC6pQ2FuCgem3LI92IwMgIZ69KHeY8T4Y88pcwoLIjbed8n36CyKoYRDygNSGhA==,
-      }
-    engines: { node: ">=18" }
-    cpu: [x64]
-    os: [sunos]
-
-  "@esbuild/win32-arm64@0.25.11":
-    resolution:
-      {
-        integrity: sha512-3XxECOWJq1qMZ3MN8srCJ/QfoLpL+VaxD/WfNRm1O3B4+AZ/BnLVgFbUV3eiRYDMXetciH16dwPbbHqwe1uU0Q==,
-      }
-    engines: { node: ">=18" }
-    cpu: [arm64]
-    os: [win32]
-
-  "@esbuild/win32-ia32@0.25.11":
->>>>>>> c8891027
     resolution:
       {
         integrity: sha512-tQd/1efJuzPC6rCFwEvLtci/xNFcTZknmXs98FYDfGE4wP9ClFV98nyKrzJKVPMhdDnjzLhdUyMX4PsQAPjwIw==,
@@ -742,7 +513,6 @@
     cpu: [x64]
     os: [win32]
 
-<<<<<<< HEAD
   "@isaacs/cliui@8.0.2":
     resolution:
       {
@@ -751,9 +521,6 @@
     engines: { node: ">=12" }
 
   "@istanbuljs/schema@0.1.3":
-=======
-  "@esbuild/win32-x64@0.25.11":
->>>>>>> c8891027
     resolution:
       {
         integrity: sha512-ZXRY4jNvVgSVQ8DL3LTcakaAtXwTVUxE81hslsyD2AtoXW/wVob10HkOJ1X/pAlcI7D+2YoZKg5do8G/w6RYgA==,
@@ -1908,21 +1675,12 @@
       }
     engines: { node: ">= 0.4" }
 
-<<<<<<< HEAD
   esbuild@0.21.5:
     resolution:
       {
         integrity: sha512-mg3OPMV4hXywwpoDxu3Qda5xCKQi+vCTZq8S9J/EpkhB2HzKXq4SNFZE3+NK93JYxc8VMSep+lOUSC/RVKaBqw==,
       }
     engines: { node: ">=12" }
-=======
-  esbuild@0.25.11:
-    resolution:
-      {
-        integrity: sha512-KohQwyzrKTQmhXDW1PjCv3Tyspn9n5GcY2RTDqeORIdIJY8yKIF7sTSopFmn/wpMPW4rdPXI0UE5LJLuq3bx0Q==,
-      }
-    engines: { node: ">=18" }
->>>>>>> c8891027
     hasBin: true
 
   escalade@3.2.0:
@@ -3425,7 +3183,6 @@
         integrity: sha512-w2GsyukL62IJnlaff/nRegPQR94C/XXamvMWmSHRJ4y7Ts/4ocGRmTHvOs8PSE6pB3dWOrD/nueuU5sduBsQ4w==,
       }
 
-<<<<<<< HEAD
   react-is@18.3.1:
     resolution:
       {
@@ -3433,9 +3190,6 @@
       }
 
   react-markdown@9.1.0:
-=======
-  react-markdown@10.1.0:
->>>>>>> c8891027
     resolution:
       {
         integrity: sha512-qKxVopLT/TyA6BX3Ue5NwabOsAzm0Q7kAPwq6L+wWDwisYs7R8vZ0nRXqq6rkueboxpkjvLGU9fWifiX/ZZFxQ==,
@@ -4014,7 +3768,6 @@
         integrity: sha512-KzIbH/9tXat2u30jf+smMwFCsno4wHVdNmzFyL+T/L3UGqqk6JKfVqOFOZEpZSHADH1k40ab6NUIXZq422ov3Q==,
       }
 
-<<<<<<< HEAD
   vite-node@1.6.1:
     resolution:
       {
@@ -4042,32 +3795,6 @@
     peerDependenciesMeta:
       "@types/node":
         optional: true
-=======
-  vite@7.1.12:
-    resolution:
-      {
-        integrity: sha512-ZWyE8YXEXqJrrSLvYgrRP7p62OziLW7xI5HYGWFzOvupfAlrLvURSzv/FyGyy0eidogEM3ujU+kUG1zuHgb6Ug==,
-      }
-    engines: { node: ^20.19.0 || >=22.12.0 }
-    hasBin: true
-    peerDependencies:
-      "@types/node": ^20.19.0 || >=22.12.0
-      jiti: ">=1.21.0"
-      less: ^4.0.0
-      lightningcss: ^1.21.0
-      sass: ^1.70.0
-      sass-embedded: ^1.70.0
-      stylus: ">=0.54.8"
-      sugarss: ^5.0.0
-      terser: ^5.16.0
-      tsx: ^4.8.1
-      yaml: ^2.4.2
-    peerDependenciesMeta:
-      "@types/node":
-        optional: true
-      jiti:
-        optional: true
->>>>>>> c8891027
       less:
         optional: true
       lightningcss:
@@ -4082,17 +3809,8 @@
         optional: true
       terser:
         optional: true
-<<<<<<< HEAD
 
   vitest@1.6.1:
-=======
-      tsx:
-        optional: true
-      yaml:
-        optional: true
-
-  vitest@4.0.3:
->>>>>>> c8891027
     resolution:
       {
         integrity: sha512-Ljb1cnSJSivGN0LqXd/zmDbWEM0RNNg2t1QW/XUhYl/qPqyu7CsqeWtqQXHVaJsecLPuDoak2oJcZN2QoRIOag==,
@@ -4409,7 +4127,6 @@
 
   "@bcoe/v8-coverage@0.2.3": {}
 
-<<<<<<< HEAD
   "@esbuild/aix-ppc64@0.21.5":
     optional: true
 
@@ -4477,84 +4194,6 @@
     optional: true
 
   "@esbuild/win32-x64@0.21.5":
-=======
-  "@esbuild/aix-ppc64@0.25.11":
-    optional: true
-
-  "@esbuild/android-arm64@0.25.11":
-    optional: true
-
-  "@esbuild/android-arm@0.25.11":
-    optional: true
-
-  "@esbuild/android-x64@0.25.11":
-    optional: true
-
-  "@esbuild/darwin-arm64@0.25.11":
-    optional: true
-
-  "@esbuild/darwin-x64@0.25.11":
-    optional: true
-
-  "@esbuild/freebsd-arm64@0.25.11":
-    optional: true
-
-  "@esbuild/freebsd-x64@0.25.11":
-    optional: true
-
-  "@esbuild/linux-arm64@0.25.11":
-    optional: true
-
-  "@esbuild/linux-arm@0.25.11":
-    optional: true
-
-  "@esbuild/linux-ia32@0.25.11":
-    optional: true
-
-  "@esbuild/linux-loong64@0.25.11":
-    optional: true
-
-  "@esbuild/linux-mips64el@0.25.11":
-    optional: true
-
-  "@esbuild/linux-ppc64@0.25.11":
-    optional: true
-
-  "@esbuild/linux-riscv64@0.25.11":
-    optional: true
-
-  "@esbuild/linux-s390x@0.25.11":
-    optional: true
-
-  "@esbuild/linux-x64@0.25.11":
-    optional: true
-
-  "@esbuild/netbsd-arm64@0.25.11":
-    optional: true
-
-  "@esbuild/netbsd-x64@0.25.11":
-    optional: true
-
-  "@esbuild/openbsd-arm64@0.25.11":
-    optional: true
-
-  "@esbuild/openbsd-x64@0.25.11":
-    optional: true
-
-  "@esbuild/openharmony-arm64@0.25.11":
-    optional: true
-
-  "@esbuild/sunos-x64@0.25.11":
-    optional: true
-
-  "@esbuild/win32-arm64@0.25.11":
-    optional: true
-
-  "@esbuild/win32-ia32@0.25.11":
-    optional: true
-
-  "@esbuild/win32-x64@0.25.11":
->>>>>>> c8891027
     optional: true
 
   "@isaacs/cliui@8.0.2":
@@ -5197,7 +4836,6 @@
     dependencies:
       es-errors: 1.3.0
 
-<<<<<<< HEAD
   es-set-tostringtag@2.1.0:
     dependencies:
       es-errors: 1.3.0
@@ -5230,36 +4868,6 @@
       "@esbuild/win32-arm64": 0.21.5
       "@esbuild/win32-ia32": 0.21.5
       "@esbuild/win32-x64": 0.21.5
-=======
-  esbuild@0.25.11:
-    optionalDependencies:
-      "@esbuild/aix-ppc64": 0.25.11
-      "@esbuild/android-arm": 0.25.11
-      "@esbuild/android-arm64": 0.25.11
-      "@esbuild/android-x64": 0.25.11
-      "@esbuild/darwin-arm64": 0.25.11
-      "@esbuild/darwin-x64": 0.25.11
-      "@esbuild/freebsd-arm64": 0.25.11
-      "@esbuild/freebsd-x64": 0.25.11
-      "@esbuild/linux-arm": 0.25.11
-      "@esbuild/linux-arm64": 0.25.11
-      "@esbuild/linux-ia32": 0.25.11
-      "@esbuild/linux-loong64": 0.25.11
-      "@esbuild/linux-mips64el": 0.25.11
-      "@esbuild/linux-ppc64": 0.25.11
-      "@esbuild/linux-riscv64": 0.25.11
-      "@esbuild/linux-s390x": 0.25.11
-      "@esbuild/linux-x64": 0.25.11
-      "@esbuild/netbsd-arm64": 0.25.11
-      "@esbuild/netbsd-x64": 0.25.11
-      "@esbuild/openbsd-arm64": 0.25.11
-      "@esbuild/openbsd-x64": 0.25.11
-      "@esbuild/openharmony-arm64": 0.25.11
-      "@esbuild/sunos-x64": 0.25.11
-      "@esbuild/win32-arm64": 0.25.11
-      "@esbuild/win32-ia32": 0.25.11
-      "@esbuild/win32-x64": 0.25.11
->>>>>>> c8891027
 
   escalade@3.2.0: {}
 
@@ -5507,13 +5115,9 @@
     transitivePeerDependencies:
       - supports-color
 
-<<<<<<< HEAD
   human-signals@5.0.0: {}
 
   husky@8.0.3: {}
-=======
-  husky@9.1.7: {}
->>>>>>> c8891027
 
   iconv-lite@0.6.3:
     dependencies:
@@ -6354,13 +5958,9 @@
 
   react-is@17.0.2: {}
 
-<<<<<<< HEAD
   react-is@18.3.1: {}
 
   react-markdown@9.1.0(@types/react@18.3.26)(react@18.3.1):
-=======
-  react-markdown@10.1.0(@types/react@18.3.26)(react@18.3.1):
->>>>>>> c8891027
     dependencies:
       "@types/hast": 3.0.4
       "@types/mdast": 4.0.4
@@ -6811,7 +6411,6 @@
       "@types/unist": 3.0.3
       vfile-message: 4.0.3
 
-<<<<<<< HEAD
   vite-node@1.6.1:
     dependencies:
       cac: 6.7.14
@@ -6831,9 +6430,6 @@
       - terser
 
   vite@5.4.21:
-=======
-  vite@7.1.12(jiti@1.21.7)(yaml@2.8.1):
->>>>>>> c8891027
     dependencies:
       esbuild: 0.21.5
       postcss: 8.5.6
